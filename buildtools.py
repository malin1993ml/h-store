--- conflicted
+++ resolved
@@ -39,17 +39,10 @@
         self.NMFLAGS = "-n"    # specialized by platform in build.py
         self.COVERAGE = False
         self.VOLT_LOG_LEVEL = None
-<<<<<<< HEAD
         self.STORAGE_MMAP = False
         self.ANTICACHE_BUILD = True
         self.ANTICACHE_REVERSIBLE_LRU = True
-
-=======
-        self.MMAP_STORAGE = False     # disable by default
-        self.ANTICACHE_ENABLE = False
-        self.ANTICACHE_REVERSIBLE_LRU = False 
-        
->>>>>>> effaaf59
+       
         for arg in [x.strip().upper() for x in args]:
             if arg in ["DEBUG", "RELEASE", "MEMCHECK", "MEMCHECK_NOFREELIST"]:
                 self.LEVEL = arg
