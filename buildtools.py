--- conflicted
+++ resolved
@@ -39,14 +39,8 @@
         self.NMFLAGS = "-n"    # specialized by platform in build.py
         self.COVERAGE = False
         self.VOLT_LOG_LEVEL = None
-<<<<<<< HEAD
-        self.STORAGE_MMAP = False  # disable by default
-        self.STORAGE_MMAP_FILE_SIZE = 2097152
-        self.ANTICACHE_ENABLE = True
-=======
         self.MMAP_STORAGE = False
         self.ANTICACHE_BUILD = True
->>>>>>> 51e81d1a
         self.ANTICACHE_REVERSIBLE_LRU = True
 
         for arg in [x.strip().upper() for x in args]:
@@ -61,15 +55,12 @@
                 if len(parts) > 1 and not (parts[1].startswith("${")): self.STORAGE_MMAP = bool(parts[1])
             if arg.startswith("STORAGE_MMAP_FILE_SIZE="):
                 parts = arg.split("=")
-<<<<<<< HEAD
                 if len(parts) > 1 and not (parts[1].startswith("${")): self.STORAGE_MMAP_FILE_SIZE = long(parts[1])
             if arg.startswith("ANTICACHE_ENABLE="):
                 parts = arg.split("=")
                 if len(parts) > 1 and not (parts[1].startswith("${")): self.ANTICACHE_ENABLE = bool(parts[1])
             if arg.startswith("ANTICACHE_REVERSIBLE_LRU="):
                 parts = arg.split("=")
-                if len(parts) > 1 and not (parts[1].startswith("${")): self.ANTICACHE_REVERSIBLE_LRU = bool(parts[1])
-=======
                 if len(parts) > 1 and not parts[1].startswith("${"): 
                     self.MMAP_STORAGE = bool(parts[1])
             if arg.startswith("ANTICACHE_BUILD="):
@@ -80,7 +71,6 @@
                 parts = arg.split("=")
                 if len(parts) > 1 and not parts[1].startswith("${"):
                     self.ANTICACHE_REVERSIBLE_LRU = bool(parts[1])
->>>>>>> 51e81d1a
                 
             if arg.startswith("LOG_LEVEL="):
                 parts = arg.split("=")
