# -*- coding: utf-8 -*-
import os, sys, threading, shutil
from subprocess import Popen, PIPE, STDOUT

LOG_LEVEL_NAMES = {
    "TRACE":    100,
    "DEBUG":    200,
    "INFO":     300,
    "WARN":     400,
    "ERROR":    500,
    "DISABLE":  1000,
}

class BuildContext:
    def __init__(self, args):
        self.CPPFLAGS = ""
        self.EXTRAFLAGS = ""
        self.LDFLAGS = ""
        self.JNIEXT = ""
        self.JNILIBFLAGS = ""
        self.JNIBINFLAGS = ""
        self.SOFLAGS = ""
        self.SOEXT = ""
        self.IGNORE_SYS_PREFIXES = ()
        self.INPUT_PREFIX = ""
        self.THIRD_PARTY_INPUT_PREFIX = ""
        self.OUTPUT_PREFIX = ""
        self.TEST_PREFIX = ""
        self.TEST_EXTRAFLAGS = ""
        self.INPUT = {}
        self.THIRD_PARTY_INPUT = {}
        self.THIRD_PARTY_STATIC_LIBS = [ ]
        self.TESTS = {}
        self.PLATFORM = os.uname()[0]
        self.PLATFORM_VERSION = os.uname()[2] 
        self.LEVEL = "DEBUG"
        self.TARGET = "BUILD"
        self.NM = "/usr/bin/nm"
        self.NMFLAGS = "-n"    # specialized by platform in build.py
        self.COVERAGE = False
        self.LOG_LEVEL = "DEBUG"
        self.VOLT_LOG_LEVEL = None
        self.STORAGE_MMAP = False
        self.ANTICACHE_BUILD = True
        self.ANTICACHE_REVERSIBLE_LRU = True
        self.ANTICACHE_NVM = False
        self.ANTICACHE_DRAM = False
<<<<<<< HEAD
        self.ARIES= True
        self.ANTICACHE_TIMESTAMPS = True
=======
        self.ARIES = False
>>>>>>> 71aea377

        for arg in [x.strip().upper() for x in args]:
            if arg in ["DEBUG", "RELEASE", "MEMCHECK", "MEMCHECK_NOFREELIST"]:
                self.LEVEL = arg
            if arg in ["BUILD", "CLEAN", "BUILDTEST", "TEST", "VOLTRUN", "VOLTDBIPC"]:
                self.TARGET = arg
            if arg in ["COVERAGE"]:
                self.COVERAGE = True
            if arg.startswith("STORAGE_MMAP="):
                parts = arg.split("=")
                if len(parts) > 1 and not (parts[1].startswith("${")): self.STORAGE_MMAP = bool(parts[1])
            if arg.startswith("STORAGE_MMAP_FILE_SIZE="):
                parts = arg.split("=")
                if len(parts) > 1 and not (parts[1].startswith("${")): self.STORAGE_MMAP_FILE_SIZE = long(parts[1])
            if arg.startswith("STORAGE_MMAP_SYNC_FREQUENCY="):
                parts = arg.split("=")
                if len(parts) > 1 and not (parts[1].startswith("${")): self.STORAGE_MMAP_SYNC_FREQUENCY = long(parts[1])
            if arg.startswith("ARIES="):
                parts = arg.split("=")
                if len(parts) > 1 and not (parts[1].startswith("${")): self.ARIES = bool(parts[1])
            if arg.startswith("ANTICACHE_ENABLE="):
                parts = arg.split("=")
                if len(parts) > 1 and not (parts[1].startswith("${")): self.ANTICACHE_ENABLE = bool(parts[1])
            if arg.startswith("ANTICACHE_REVERSIBLE_LRU="):
                parts = arg.split("=")
                if len(parts) > 1 and not parts[1].startswith("${"): 
                    self.MMAP_STORAGE = bool(parts[1])
            if arg.startswith("ANTICACHE_BUILD="):
                parts = arg.split("=")
                if len(parts) > 1 and not parts[1].startswith("${"):
                    self.ANTICACHE_BUILD = bool(parts[1])
            if arg.startswith("ANTICACHE_REVERSIBLE_LRU="):
                parts = arg.split("=")
                if len(parts) > 1 and not parts[1].startswith("${"):
                    self.ANTICACHE_REVERSIBLE_LRU = bool(parts[1])
            if arg.startswith("ANTICACHE_NVM="):
                parts = arg.split("=")
                if len(parts) > 1 and not parts[1].startswith("${"):
                    self.ANTICACHE_NVM = bool(parts[1])
            if arg.startswith("ANTICACHE_TIMESTAMPS="):
                parts = arg.split("=")
                if len(parts) > 1 and not parts[1].startswith("${"):
                    self.ANTICACHE_TIMESTAMPS = bool(parts[1])
                
            if arg.startswith("LOG_LEVEL="):
                parts = arg.split("=")
                if len(parts) > 1:
                    if parts[1].isdigit():
                        self.VOLT_LOG_LEVEL = int(parts[1])
                    elif parts[1].upper() in LOG_LEVEL_NAMES:
                        self.VOLT_LOG_LEVEL = LOG_LEVEL_NAMES[parts[1].upper()]
            ## IF
        ## FOR
                

def readFile(filename):
    "read a file into a string"
    FH=open(filename, 'r')
    fileString = FH.read()
    FH.close()
    return fileString

# get the volt version by reading buildstring.txt
version = "0.0.0"
try:
    version = readFile("version.txt")
    version = version.strip()
except:
    print "ERROR: Unable to read version number from version.txt."
    sys.exit(-1)
baselibname = "libvoltdb"
    

def getAllDependencies(inputs, threads, retval={}):
    if threads == 1:
        for filename, cppflags, sysprefixes in inputs:
            retval[filename] = getDependencies(filename, cppflags, sysprefixes)
    else:
        r2 = {}
        t1 = threading.Thread(None, getAllDependencies, "checkdeps1", (inputs[:len(inputs)/2], 1, retval))
        t2 = threading.Thread(None, getAllDependencies, "checkdeps2", (inputs[len(inputs)/2:], 1, r2))
        t1.start()
        t2.start()
        t1.join()
        t2.join()
        retval.update(r2)
    return retval

def startsWithFromTuple(strValue, prefixes):
    for prefix in prefixes:
        if strValue.startswith(prefix):
            return True
    return False

def getDependencies(filename, cppflags, sysprefixes):
    command = "g++ %s -MM %s" % (cppflags, filename)

    pipe = Popen(args=command, shell=True, bufsize=-1, stdout=PIPE, stderr=PIPE)
    out = pipe.stdout.readlines()
    out_err = pipe.stderr.readlines()
    retcode = pipe.wait()
    if retcode != 0:
        print "Error Determining Dependencies for: %s" % (filename)
        print ''.join(out_err)
        sys.exit(-1)

    if len(out) > 0:
        out = out[1:]
    out = " ".join(out)
    out = out.split()
    out = [x.strip() for x in out]
    out = [x for x in out if x != "\\"]
    out = [x for x in out if not startsWithFromTuple(x, tuple(sysprefixes))]
    return out

def outputNamesForSource(filename):
    relativepath = "/".join(filename.split("/")[2:])
    jni_objname = "objects/" + relativepath[:-2] + "o"
    static_objname = "static_objects/" + relativepath[:-2] + "o"
    return jni_objname, static_objname

def namesForTestCode(filename):
    relativepath = "/".join(filename.split("/")[2:])
    binname = "cpptests/" + relativepath
    sourcename = filename + ".cpp"
    objectname = "static_objects/" + filename.split("/")[-1] + ".o"
    return binname, objectname, sourcename

def buildMakefile(CTX):
    global version, baselibname

    CPPFLAGS = " ".join(CTX.CPPFLAGS.split())
    MAKECPPFLAGS = CPPFLAGS
    for dir in CTX.SYSTEM_DIRS:
        MAKECPPFLAGS += " -isystem ../../%s" % (dir)
    for dir in CTX.INCLUDE_DIRS:
        MAKECPPFLAGS += " -I../../%s" % (dir)
    LOCALCPPFLAGS = CPPFLAGS
    for dir in CTX.SYSTEM_DIRS:
        LOCALCPPFLAGS += " -isystem %s" % (dir)
    for dir in CTX.INCLUDE_DIRS:
        LOCALCPPFLAGS += " -I%s" % (dir)
    JNILIBFLAGS = " ".join(CTX.JNILIBFLAGS.split())
    JNIBINFLAGS = " ".join(CTX.JNIBINFLAGS.split())
    INPUT_PREFIX = CTX.INPUT_PREFIX.rstrip("/")
    THIRD_PARTY_INPUT_PREFIX = CTX.THIRD_PARTY_INPUT_PREFIX.rstrip("/")
    OUTPUT_PREFIX = CTX.OUTPUT_PREFIX.rstrip("/")
    TEST_PREFIX = CTX.TEST_PREFIX.rstrip("/")
    IGNORE_SYS_PREFIXES = CTX.IGNORE_SYS_PREFIXES
    JNIEXT = CTX.JNIEXT.strip()
    NM = CTX.NM
    NMFLAGS = CTX.NMFLAGS

    # create directories for output if they don't exist
    os.system("mkdir -p %s" % (OUTPUT_PREFIX))
    os.system("mkdir -p %s" % (OUTPUT_PREFIX + "/nativelibs"))
    os.system("mkdir -p %s" % (OUTPUT_PREFIX + "/objects"))
    os.system("mkdir -p %s" % (OUTPUT_PREFIX + "/static_objects"))
    os.system("mkdir -p %s" % (OUTPUT_PREFIX + "/cpptests"))
    os.system("mkdir -p %s" % (OUTPUT_PREFIX + "/prod"))

    input_paths = []
    for dir in CTX.INPUT.keys():
        input = CTX.INPUT[dir].split()
        input_paths += [INPUT_PREFIX + "/" + dir + "/" + x for x in input]

    third_party_input_paths = []
    for dir in CTX.THIRD_PARTY_INPUT.keys():
        input = CTX.THIRD_PARTY_INPUT[dir].split()
        third_party_input_paths += [THIRD_PARTY_INPUT_PREFIX + "/" + dir + "/" + x for x in input]

    tests = []
    for dir in CTX.TESTS.keys():
        input = CTX.TESTS[dir].split()
        tests += [TEST_PREFIX + "/" + dir + "/" + x for x in input]

    makefile = file(OUTPUT_PREFIX + "/makefile", 'w')
    makefile.write("CC = gcc\n")
    makefile.write("CXX = g++\n")
    makefile.write("CPPFLAGS += %s\n" % (MAKECPPFLAGS))
    makefile.write("LDFLAGS += %s\n" % (CTX.LDFLAGS))
    makefile.write("JNILIBFLAGS += %s\n" % (JNILIBFLAGS))
    makefile.write("JNIBINFLAGS += %s\n" % (JNIBINFLAGS))
    makefile.write("JNIEXT = %s\n" % (JNIEXT))
    makefile.write("SRC = ../../%s\n" % (INPUT_PREFIX))
    makefile.write("THIRD_PARTY_SRC = ../../%s\n" % (THIRD_PARTY_INPUT_PREFIX))
    makefile.write("NM = %s\n" % (NM))
    makefile.write("NMFLAGS = %s\n" % (NMFLAGS))
    makefile.write("\n")

    if CTX.TARGET == "CLEAN":
        makefile.write(".PHONY: clean\n")
        makefile.write("clean: \n")
        makefile.write("\trm -drf *\n")
        makefile.close()
        return

    makefile.write(".PHONY: main\n")
    if CTX.TARGET == "VOLTRUN":
        makefile.write("main: prod/voltrun\n")
    elif CTX.TARGET.endswith("TEST"):
        makefile.write("main: ")
    else:
        makefile.write("main: nativelibs/%s.$(JNIEXT)\n" % baselibname)
    makefile.write("\n")

    jni_objects = []
    static_objects = []
    for filename in input_paths:
        jni, static = outputNamesForSource(filename)
        jni_objects.append(jni)
        static_objects.append(static)
    for filename in third_party_input_paths:
        jni, static = outputNamesForSource(filename)
        jni_objects.append(jni)
        static_objects.append(static)

    makefile.write("# create symbols by running nm against %s\n" % baselibname)
    makefile.write("nativelibs/%s.sym: nativelibs/%s.$(JNIEXT)\n" % (baselibname, baselibname))
    makefile.write("\t$(NM) $(NMFLAGS) nativelibs/%s.$(JNIEXT) > $@\n" % baselibname)
    makefile.write("\n")

    makefile.write("# main jnilib target\n")
    makefile.write("nativelibs/%s.$(JNIEXT): " % (baselibname) + " ".join(jni_objects) + "\n")
    makefile.write("\t$(LINK.cpp) $(JNILIBFLAGS) -o $@ $^ " + " ".join(CTX.THIRD_PARTY_STATIC_LIBS) + "\n")
    makefile.write("\n")

    makefile.write("# voltdb instance that loads the jvm from C++\n")
    makefile.write("prod/voltrun: $(SRC)/voltrun.cpp " + " ".join(static_objects) + "\n")
    makefile.write("\t$(LINK.cpp) $(JNIBINFLAGS) -o $@ $^\n")
    makefile.write("\n")

    makefile.write("# voltdb execution engine that accepts work on a tcp socket (vs. jni)\n")
    makefile.write("prod/voltdbipc: $(SRC)/voltdbipc.cpp " + " objects/volt.a\n")
    makefile.write("\t$(LINK.cpp) %s -o $@ $^\n" % CTX.TEST_EXTRAFLAGS)
    makefile.write("\n")


    makefile.write(".PHONY: test\n")
    makefile.write("test: ")
    for test in tests:
        binname, objectname, sourcename = namesForTestCode(test)
        makefile.write(binname + " ")
    if CTX.LEVEL == "MEMCHECK":
        makefile.write("prod/voltdbipc")
    if CTX.LEVEL == "MEMCHECK_NOFREELIST":
        makefile.write("prod/voltdbipc")
    makefile.write("\n\n")
    makefile.write("objects/volt.a: " + " ".join(jni_objects) + " objects/harness.o objects/execution/IPCTopend.o\n")
    makefile.write("\t$(AR) $(ARFLAGS) $@ $?\n")
    makefile.write("objects/harness.o: ../../" + TEST_PREFIX + "/harness.cpp\n")
    makefile.write("\t$(CCACHE) $(COMPILE.cpp) -o $@ $^\n")
    makefile.write("objects/execution/IPCTopend.o: ../../" + INPUT_PREFIX + "/execution/IPCTopend.cpp\n")
    makefile.write("\t$(CCACHE) $(COMPILE.cpp) -o $@ $^\n")
    makefile.write("\n")

    LOCALTESTCPPFLAGS = LOCALCPPFLAGS + " -I%s" % (TEST_PREFIX) + CTX.TEST_EXTRAFLAGS
    allsources = []
    for filename in input_paths:
        allsources += [(filename, LOCALCPPFLAGS, IGNORE_SYS_PREFIXES)]
    for filename in third_party_input_paths:
        allsources += [(filename, LOCALCPPFLAGS, IGNORE_SYS_PREFIXES)]
    for test in tests:
        binname, objectname, sourcename = namesForTestCode(test)
        allsources += [(sourcename, LOCALTESTCPPFLAGS, IGNORE_SYS_PREFIXES)]
    deps = getAllDependencies(allsources, 1)

    for filename in input_paths:
        mydeps = deps[filename]
        mydeps = [x.replace(INPUT_PREFIX, "$(SRC)") for x in mydeps]
        jni_objname, static_objname = outputNamesForSource(filename)
        filename = filename.replace(INPUT_PREFIX, "$(SRC)")
        jni_targetpath = OUTPUT_PREFIX + "/" + "/".join(jni_objname.split("/")[:-1])
        static_targetpath = OUTPUT_PREFIX + "/" + "/".join(static_objname.split("/")[:-1])
        os.system("mkdir -p %s" % (jni_targetpath))
        os.system("mkdir -p %s" % (static_targetpath))
        makefile.write(jni_objname + ": " + filename + " " + " ".join(mydeps) + "\n")
        makefile.write("\t$(CCACHE) $(COMPILE.cpp) %s -o $@ %s\n" % (CTX.EXTRAFLAGS, filename))
        makefile.write(static_objname + ": " + filename + " " + " ".join(mydeps) + "\n")
        makefile.write("\t$(CCACHE) $(COMPILE.cpp) %s -o $@ %s\n" % (CTX.EXTRAFLAGS, filename))
    makefile.write("\n")

    for filename in third_party_input_paths:
        mydeps = deps[filename]
        mydeps = [x.replace(THIRD_PARTY_INPUT_PREFIX, "$(THIRD_PARTY_SRC)") for x in mydeps]
        jni_objname, static_objname = outputNamesForSource(filename)
        filename = filename.replace(THIRD_PARTY_INPUT_PREFIX, "$(THIRD_PARTY_SRC)")
        jni_targetpath = OUTPUT_PREFIX + "/" + "/".join(jni_objname.split("/")[:-1])
        static_targetpath = OUTPUT_PREFIX + "/" + "/".join(static_objname.split("/")[:-1])
        os.system("mkdir -p %s" % (jni_targetpath))
        os.system("mkdir -p %s" % (static_targetpath))
        makefile.write(jni_objname + ": " + filename + " " + " ".join(mydeps) + "\n")
        makefile.write("\t$(CCACHE) $(COMPILE.cpp) %s -o $@ %s\n" % (CTX.EXTRAFLAGS, filename))
        makefile.write(static_objname + ": " + filename + " " + " ".join(mydeps) + "\n")
        makefile.write("\t$(CCACHE) $(COMPILE.cpp) %s -o $@ %s\n" % (CTX.EXTRAFLAGS, filename))
    makefile.write("\n")

    for test in tests:
        binname, objectname, sourcename = namesForTestCode(test)

        # build the object file
        makefile.write("%s: ../../%s" % (objectname, sourcename))
        mydeps = deps[sourcename]
        for dep in mydeps:
            makefile.write(" ../../%s" % (dep))
        makefile.write("\n")
        makefile.write("\t$(CCACHE) $(COMPILE.cpp) -I../../%s %s -o $@ ../../%s\n" % (TEST_PREFIX, CTX.TEST_EXTRAFLAGS, sourcename))

        # link the test
        makefile.write("%s: %s objects/volt.a\n" % (binname, objectname))
        # Note that volt.a must come *before* our static libraries
        makefile.write("\t$(LINK.cpp) %s -o %s %s objects/volt.a %s\n" % (CTX.TEST_EXTRAFLAGS, binname, objectname, " ".join(CTX.THIRD_PARTY_STATIC_LIBS)))
        targetpath = OUTPUT_PREFIX + "/" + "/".join(binname.split("/")[:-1])
        os.system("mkdir -p %s" % (targetpath))

        pysourcename = sourcename[:-3] + "py"
        if os.path.exists(pysourcename):
            shutil.copy(pysourcename, targetpath)

    makefile.write("\n")
    makefile.close()
    return True

def buildIPC(CTX):
    retval = os.system("make --directory=%s prod/voltdbipc -j4" % (CTX.OUTPUT_PREFIX))
    return retval

def buildTests(CTX):
    retval = os.system("make --directory=%s test -j4" % (CTX.OUTPUT_PREFIX))
    if retval != 0:
        return -1
    return retval

def runTests(CTX):
    failedTests = []

    CATALOG_PATH = os.environ['M1CATALOG_PATH']
    TESTOBJECTS_DIR = os.environ['TEST_DIR']
    TEST_PREFIX = CTX.TEST_PREFIX.rstrip("/")
    OUTPUT_PREFIX = CTX.OUTPUT_PREFIX.rstrip("/")

    tests = []
    for dir in CTX.TESTS.keys():
        input = CTX.TESTS[dir].split()
        tests += [TEST_PREFIX + "/" + dir + "/" + x for x in input]
    successes = 0
    failures = 0
    noValgrindTests = [ "CopyOnWriteTest", "harness_test", "serializeio_test" ]
    for test in tests:
        binname, objectname, sourcename = namesForTestCode(test)
        targetpath = OUTPUT_PREFIX + "/" + binname
        retval = 0
        if test.endswith("CopyOnWriteTest") and CTX.LEVEL == "MEMCHECK_NOFREELIST":
            continue
        if os.path.exists(targetpath + ".py"):
            retval = os.system("/usr/bin/env python " + targetpath + ".py")
        else:
            isValgrindTest = True;
            for test in noValgrindTests:
                if targetpath.find(test) != -1:
                    isValgrindTest = False;
            if CTX.PLATFORM == "Linux" and isValgrindTest:
                process = Popen(executable="valgrind", args=["valgrind", "--leak-check=full", "--show-reachable=yes", "--error-exitcode=-1", targetpath], stderr=PIPE, bufsize=-1)
                #out = process.stdout.readlines()
                allHeapBlocksFreed = False
                out_err = process.stderr.readlines()
                retval = process.wait()
                for str in out_err:
                    if str.find("All heap blocks were freed") != -1:
                        allHeapBlocksFreed = True
                if not allHeapBlocksFreed:
                    print "Not all heap blocks were freed"
                    retval = -1
                if retval == -1:
                    for str in out_err:
                        print str
                sys.stdout.flush()
            else:
                retval = os.system(targetpath)
        if retval == 0:
            successes += 1
        else:
            failedTests += [binname]
            failures += 1
    print "==============================================================================="
    print "TESTING COMPLETE (PASSED: %d, FAILED: %d)" % (successes, failures)
    for test in failedTests:
        print "TEST: " + test + " in DIRECTORY: " + CTX.OUTPUT_PREFIX + " FAILED"
    if failures == 0:
        print "*** SUCCESS ***"
    else:
        print "!!! FAILURE !!!"
    print "==============================================================================="

    return failures

def getGCCVersion():
    vinfo = output = Popen(["gcc", "-v"], stderr=PIPE).communicate()[1]
    vinfo = vinfo.strip().split("\n")
    vinfo = vinfo[-1]
    vinfo = vinfo.split()[2]
    vinfo = vinfo.split(".")
    return int(vinfo[0]), int(vinfo[1]), int(vinfo[2])

# get the version of gcc and make it avaliable
gcc_major, gcc_minor, gcc_point = getGCCVersion()<|MERGE_RESOLUTION|>--- conflicted
+++ resolved
@@ -45,12 +45,8 @@
         self.ANTICACHE_REVERSIBLE_LRU = True
         self.ANTICACHE_NVM = False
         self.ANTICACHE_DRAM = False
-<<<<<<< HEAD
-        self.ARIES= True
+        self.ARIES= False
         self.ANTICACHE_TIMESTAMPS = True
-=======
-        self.ARIES = False
->>>>>>> 71aea377
 
         for arg in [x.strip().upper() for x in args]:
             if arg in ["DEBUG", "RELEASE", "MEMCHECK", "MEMCHECK_NOFREELIST"]:
