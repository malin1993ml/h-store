--- conflicted
+++ resolved
@@ -42,13 +42,9 @@
         self.STORAGE_MMAP = False
         self.ANTICACHE_BUILD = True
         self.ANTICACHE_REVERSIBLE_LRU = True
-<<<<<<< HEAD
         self.ANTICACHE_NVM = True
-        
-=======
         self.ARIES= False
 
->>>>>>> 556a771e
         for arg in [x.strip().upper() for x in args]:
             if arg in ["DEBUG", "RELEASE", "MEMCHECK", "MEMCHECK_NOFREELIST"]:
                 self.LEVEL = arg
