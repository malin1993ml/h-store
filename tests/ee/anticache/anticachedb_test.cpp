--- conflicted
+++ resolved
@@ -76,8 +76,7 @@
     } catch (...) {
         ASSERT_TRUE(false);
     }
-}
-<<<<<<< HEAD
+}*/
 
 TEST_F(AntiCacheDBTest, ReadBlock) {
     // This will create a tempdir that will automatically be cleaned up
@@ -101,9 +100,6 @@
 	long expected_size = payload.size()+1;
 	ASSERT_EQ(block.getSize(), expected_size);
 }
-=======
-*/
->>>>>>> 61f230d0
 
 int main() {
     return TestSuite::globalInstance()->runAll();
