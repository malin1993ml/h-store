--- conflicted
+++ resolved
@@ -253,11 +253,7 @@
         List<String> siteCommand = new ArrayList<String>();
         CollectionUtil.addAll(siteCommand, 
             "ant",
-<<<<<<< HEAD
-            "compile",
-=======
 //            "compile",
->>>>>>> b5828bee
             "hstore-site",
             "-Djar=" + m_jarFileName
         );
