--- conflicted
+++ resolved
@@ -142,15 +142,9 @@
                     double val = ((Number)results[0].get(i, results[0].getColumnType(i))).doubleValue();
                     assertEquals(table+"."+aggs[i], expected_results[i], val);
                 } else {
-<<<<<<< HEAD
-                    //int val = (int)results[0].getLong(i);
-                    //int expected = (int)expected_results[i];
-                    //assertEquals(table+"."+aggs[i], expected, val);
-=======
                     int val = (int)results[0].getLong(i);
                     int expected = (int)(Integer)expected_results[i];
                     assertEquals(table+"."+aggs[i], expected, val);
->>>>>>> e29ea946
                 }
             } // FOR
         } // FOR
