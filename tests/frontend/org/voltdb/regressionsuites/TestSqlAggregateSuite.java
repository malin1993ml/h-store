--- conflicted
+++ resolved
@@ -143,11 +143,7 @@
                     assertEquals(table+"."+aggs[i], expected_results[i], val);
                 } else {
                     int val = (int)results[0].getLong(i);
-<<<<<<< HEAD
-                    int expected = (Integer)expected_results[i];
-=======
                     int expected = (int)(Integer)expected_results[i];
->>>>>>> d44fa385
                     assertEquals(table+"."+aggs[i], expected, val);
                 }
             } // FOR
