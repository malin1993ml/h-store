package org.voltdb.regressionsuites;

import junit.framework.Test;

import org.voltdb.BackendTarget;
import org.voltdb.CatalogContext;
import org.voltdb.VoltSystemProcedure;
import org.voltdb.VoltTable;
import org.voltdb.client.Client;
import org.voltdb.client.ClientResponse;
import org.voltdb.client.ProcCallException;
import org.voltdb.sysprocs.AdHoc;
import org.voltdb.utils.VoltTableUtil;

import edu.brown.benchmark.smallbank.SmallBankConstants;
import edu.brown.benchmark.smallbank.SmallBankLoader;
import edu.brown.benchmark.smallbank.SmallBankProjectBuilder;
import edu.brown.benchmark.smallbank.procedures.SendPayment;
import edu.brown.hstore.Hstoreservice.Status;

/**
 * Simple test suite for the SmallBank benchmark
 * @author pavlo
 */
public class TestSmallBankSuite extends RegressionSuite {

    private static final String PREFIX = "smallbank";
    private static final double SCALEFACTOR = 0.0001;
    
    /**
     * Constructor needed for JUnit. Should just pass on parameters to superclass.
     * @param name The name of the method to test. This is just passed to the superclass.
     */
    public TestSmallBankSuite(String name) {
        super(name);
    }
<<<<<<< HEAD

=======
    
>>>>>>> c006b3b0
    /**
     * testSendPayment
     */
    public void testSendPayment() throws Exception {
        CatalogContext catalogContext = this.getCatalogContext();
        Client client = this.getClient();
        TestSmallBankSuite.initializeSmallBankDatabase(catalogContext, client);
        long acctIds[] = { 1l, 2l };
        double balances[] = { 100d, 0d };
        ClientResponse cresponse;
        VoltTable results[];

        long num_rows = RegressionSuiteUtil.getRowCount(client, SmallBankConstants.TABLENAME_ACCOUNTS);
        assert(num_rows > acctIds[acctIds.length-1]);
        // System.err.println("# of Rows: " + num_rows);
        
        for (int i = 0; i < acctIds.length; i++) {
            updateBalance(client, acctIds[i], balances[i]);
            checkBalance(client, acctIds[i], balances[i]);
        } // FOR
        
        // Run the SendPayment txn to send all the money from the first
        // account to the second account.
        cresponse = client.callProcedure(SendPayment.class.getSimpleName(),
                                         acctIds[0], acctIds[1], balances[0]);
        assertEquals(Status.OK, cresponse.getStatus());
        results = cresponse.getResults();
        assertEquals(2, results.length);
        for (int i = 0; i < results.length; i++) {
            assertEquals(1l, results[i].asScalarLong());
            // System.err.println(VoltTableUtil.format(results[i]));
        } // FOR
        
        // Make sure the account balances have switched
        for (int i = 0; i < acctIds.length; i++) {
            checkBalance(client, acctIds[i], balances[i == 0 ? 1 : 0]);
        } // FOR
    }
    
    /**
     * testSendPaymentInsufficientFunds
     */
    public void testSendPaymentInsufficientFunds() throws Exception {
        CatalogContext catalogContext = this.getCatalogContext();
        Client client = this.getClient();
        TestSmallBankSuite.initializeSmallBankDatabase(catalogContext, client);
        
        long acctIds[] = { 1l, 2l };
        double balances[] = { 0d, 100d };
        ClientResponse cresponse;
        
        for (int i = 0; i < acctIds.length; i++) {
            updateBalance(client, acctIds[i], balances[i]);
            checkBalance(client, acctIds[i], balances[i]);
        } // FOR
        
        // Run the SendPayment txn that tries to send to money from the first account,
        // but it should fail because the balance is zero
        try {
            cresponse = client.callProcedure(SendPayment.class.getSimpleName(),
                                             acctIds[0], acctIds[1], balances[1]);
        } catch (ProcCallException ex) {
            cresponse = ex.getClientResponse();
        }
        assertEquals(Status.ABORT_USER, cresponse.getStatus());
        
        // Make sure the account balances are still the same
        for (int i = 0; i < acctIds.length; i++) {
            checkBalance(client, acctIds[i], balances[i]);
        } // FOR
    }
    
    // --------------------------------------------------------------------------------------------
    // UTILITY METHODS
    // --------------------------------------------------------------------------------------------
    
    public static final void initializeSmallBankDatabase(final CatalogContext catalogContext, final Client client) throws Exception {
        String args[] = {
            "NOCONNECTIONS=true",
            "CLIENT.SCALEFACTOR=" + SCALEFACTOR,
        };
        SmallBankLoader loader = new SmallBankLoader(args) {
            {
                this.setCatalogContext(catalogContext);
                this.setClientHandle(client);
            }
            @Override
            public CatalogContext getCatalogContext() {
                return (catalogContext);
            }
        };
        loader.load();
    }
<<<<<<< HEAD
    
    
=======
>>>>>>> c006b3b0
    public static void checkBalance(Client client, long acctId, double expected) throws Exception {
        // Make sure that we set it correctly
        String query = String.format("SELECT * FROM %s WHERE custid = %d",
                              SmallBankConstants.TABLENAME_CHECKING, acctId);
        ClientResponse cresponse = client.callProcedure("@AdHoc", query);
        assertEquals(Status.OK, cresponse.getStatus());
        VoltTable results[] = cresponse.getResults();
        assertEquals(1, results.length);
        
        if (results[0].getRowCount() == 0) {
            System.err.println(VoltTableUtil.format(results[0]));
        }
        assertEquals("No rows for acctId "+acctId, 1, results[0].getRowCount());
        assertTrue(results[0].advanceRow());
        assertEquals("Mismatched balance for acctId "+acctId, expected, results[0].getDouble("bal"));
    }
    
    public static void updateBalance(Client client, long acctId, double balance) throws Exception {
        // Prime the customer's balance
        String query = String.format("UPDATE %s SET bal = %f WHERE custid = %d",
<<<<<<< HEAD
                                     SmallBankConstants.TABLENAME_CHECKING,
                                     balance, acctId);
        String procName = VoltSystemProcedure.procCallName(AdHoc.class);
        ClientResponse cresponse = client.callProcedure(procName, query);
=======
                              SmallBankConstants.TABLENAME_CHECKING,
                              balance, acctId);
        ClientResponse cresponse = client.callProcedure("@AdHoc", query);
>>>>>>> c006b3b0
        assertEquals(Status.OK, cresponse.getStatus());
        VoltTable results[] = cresponse.getResults();
        assertEquals(1, results.length);
        assertTrue(results[0].advanceRow());
    }

    public static Test suite() {
        // the suite made here will all be using the tests from this class
        MultiConfigSuiteBuilder builder = new MultiConfigSuiteBuilder(TestSmallBankSuite.class);
        SmallBankProjectBuilder project = new SmallBankProjectBuilder();
        project.addAllDefaults();
        
        boolean success;
        VoltServerConfig config;
        
        /////////////////////////////////////////////////////////////
        // CONFIG #1: 1 Local Site/Partition running on JNI backend
        /////////////////////////////////////////////////////////////
        config = new LocalSingleProcessServer(PREFIX+"-1part.jar", 1, BackendTarget.NATIVE_EE_JNI);
        success = config.compile(project);
        assert(success);
        builder.addServerConfig(config);
        
        /////////////////////////////////////////////////////////////
        // CONFIG #2: 1 Local Site with 2 Partitions running on JNI backend
        /////////////////////////////////////////////////////////////
        config = new LocalSingleProcessServer(PREFIX+"-2part.jar", 2, BackendTarget.NATIVE_EE_JNI);
        success = config.compile(project);
        assert(success);
        builder.addServerConfig(config);

        ////////////////////////////////////////////////////////////
        // CONFIG #3: cluster of 2 nodes running 2 site each, one replica
        ////////////////////////////////////////////////////////////
        config = new LocalCluster(PREFIX+"-cluster.jar", 2, 2, 1, BackendTarget.NATIVE_EE_JNI);
        success = config.compile(project);
        assert(success);
        builder.addServerConfig(config);

        return builder;
    }

}<|MERGE_RESOLUTION|>--- conflicted
+++ resolved
@@ -34,11 +34,7 @@
     public TestSmallBankSuite(String name) {
         super(name);
     }
-<<<<<<< HEAD
 
-=======
-    
->>>>>>> c006b3b0
     /**
      * testSendPayment
      */
@@ -132,11 +128,7 @@
         };
         loader.load();
     }
-<<<<<<< HEAD
-    
-    
-=======
->>>>>>> c006b3b0
+
     public static void checkBalance(Client client, long acctId, double expected) throws Exception {
         // Make sure that we set it correctly
         String query = String.format("SELECT * FROM %s WHERE custid = %d",
@@ -157,16 +149,10 @@
     public static void updateBalance(Client client, long acctId, double balance) throws Exception {
         // Prime the customer's balance
         String query = String.format("UPDATE %s SET bal = %f WHERE custid = %d",
-<<<<<<< HEAD
                                      SmallBankConstants.TABLENAME_CHECKING,
                                      balance, acctId);
         String procName = VoltSystemProcedure.procCallName(AdHoc.class);
         ClientResponse cresponse = client.callProcedure(procName, query);
-=======
-                              SmallBankConstants.TABLENAME_CHECKING,
-                              balance, acctId);
-        ClientResponse cresponse = client.callProcedure("@AdHoc", query);
->>>>>>> c006b3b0
         assertEquals(Status.OK, cresponse.getStatus());
         VoltTable results[] = cresponse.getResults();
         assertEquals(1, results.length);
