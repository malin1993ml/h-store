/* This file is part of VoltDB.
 * Copyright (C) 2008-2010 VoltDB L.L.C.
 *
 * Permission is hereby granted, free of charge, to any person obtaining
 * a copy of this software and associated documentation files (the
 * "Software"), to deal in the Software without restriction, including
 * without limitation the rights to use, copy, modify, merge, publish,
 * distribute, sublicense, and/or sell copies of the Software, and to
 * permit persons to whom the Software is furnished to do so, subject to
 * the following conditions:
 *
 * The above copyright notice and this permission notice shall be
 * included in all copies or substantial portions of the Software.
 *
 * THE SOFTWARE IS PROVIDED "AS IS", WITHOUT WARRANTY OF ANY KIND,
 * EXPRESS OR IMPLIED, INCLUDING BUT NOT LIMITED TO THE WARRANTIES OF
 * MERCHANTABILITY, FITNESS FOR A PARTICULAR PURPOSE AND NONINFRINGEMENT.
 * IN NO EVENT SHALL THE AUTHORS BE LIABLE FOR ANY CLAIM, DAMAGES OR
 * OTHER LIABILITY, WHETHER IN AN ACTION OF CONTRACT, TORT OR OTHERWISE,
 * ARISING FROM, OUT OF OR IN CONNECTION WITH THE SOFTWARE OR THE USE OR
 * OTHER DEALINGS IN THE SOFTWARE.
 */

package org.voltdb.benchmark.tpcc;

import java.io.File;
import java.io.IOException;
import java.net.URL;

import org.voltdb.benchmark.tpcc.procedures.*;
import org.voltdb.catalog.Catalog;
import org.voltdb.utils.BuildDirectoryUtils;
import org.voltdb.utils.CatalogUtil;

import edu.brown.benchmark.AbstractProjectBuilder;
import edu.brown.benchmark.BenchmarkComponent;

/**
 * A subclass of VoltProjectBuilder that already knows about all of the
 * procedures, schema and partitioning info for TPC-C. It also contains
 * some helper code for other tests that use part of TPC-C.
 *
 */
public class TPCCProjectBuilder extends AbstractProjectBuilder {
    
    /**
     * Retrieved via reflection by BenchmarkController
     */
    public static final Class<? extends BenchmarkComponent> m_clientClass = TPCCClient.class;
    /**
     * Retrieved via reflection by BenchmarkController
     */
    public static final Class<? extends BenchmarkComponent> m_loaderClass = MultiLoader.class;

    /**
     * All procedures needed for TPC-C tests + benchmark
     */
    public static Class<?> PROCEDURES[] = new Class<?>[] {
        delivery.class,
        neworder.class,
        ostatByCustomerId.class,
        ostatByCustomerName.class,
        paymentByCustomerName.class,
        paymentByCustomerId.class,
        slev.class,
        
        // Utility Procedures
        noop.class,
        SelectAll.class,
        ResetWarehouse.class,
        LoadWarehouse.class,
        LoadWarehouseReplicated.class,
        GetTableCounts.class,
<<<<<<< HEAD
        
        //MRquery1.class,
        //MRquery19.class,
        //MRquery6.class
        
=======
>>>>>>> 0d1b8f02
    };
    
    // Transaction Frequencies
    {
        addTransactionFrequency(delivery.class, 4);
        addTransactionFrequency(neworder.class, 45);
        addTransactionFrequency(ostatByCustomerId.class, 2);
        addTransactionFrequency(ostatByCustomerName.class, 3);
        addTransactionFrequency(paymentByCustomerId.class, 26);
        addTransactionFrequency(paymentByCustomerName.class, 17);
        addTransactionFrequency(slev.class, 4);
    }
    
    // Vertical Partitions
    {
//        addVerticalPartitionInfo("CUSTOMER", "C_W_ID", "C_D_ID", "C_ID", "C_FIRST", "C_LAST");
    }

    public static String partitioning[][] = new String[][] {
        {"WAREHOUSE", "W_ID"},
        {"DISTRICT", "D_W_ID"},
        {"CUSTOMER", "C_W_ID"},
        {"HISTORY", "H_W_ID"},
        {"STOCK", "S_W_ID"},
        {"ORDERS", "O_W_ID"},
        {"NEW_ORDER", "NO_W_ID"},
        {"ORDER_LINE", "OL_W_ID"},
        
//        {"ITEM", "I_ID"},
    };

    public TPCCProjectBuilder() {
        super("tpcc", TPCCProjectBuilder.class, PROCEDURES, partitioning);
    }
    
    /**
     * Add the TPC-C procedures to the VoltProjectBuilder base class.
     */
    public void addDefaultProcedures() {
        addProcedures(PROCEDURES);
        
<<<<<<< HEAD
        addStmtProcedure("Query1", "SELECT ol_number, SUM(ol_quantity), SUM(ol_amount),AVG(ol_quantity),AVG(ol_amount),COUNT(*) FROM order_line GROUP BY ol_number order by ol_number");
        addStmtProcedure("Query19","select ol_number, sum(ol_amount) from order_line " +
        		                   "where ( ol_o_id >= 20 and ol_o_id <= 100  )" +
        		                   " or (ol_o_id >= 105 and ol_o_id <= 200 )" +
        		                   " or (ol_o_id >= 210 and ol_o_id <= 290 )" +
        		                   "GROUP BY ol_number order by ol_number"
        		                   );
        addStmtProcedure("Query6","select  ol_number, sum(ol_amount) " +
                                    "from    order_line " +
                                    "where  ol_quantity between 1 and 100000 " +
                                    "group by ol_number order by ol_number"
                                    );
//        addStmtProcedure("Query6","se");
=======
        addStmtProcedure("GetWarehouse", "SELECT * FROM WAREHOUSE WHERE W_ID = ?");
        
>>>>>>> 0d1b8f02
//        addStmtProcedure("InsertCustomer", "INSERT INTO CUSTOMER VALUES (?, ?, ?, ?, ?, ?, ?, ?, ?, ?, ?, ?, ?, ?, ?, ?, ?, ?, ?, ?, ?);", "CUSTOMER.C_W_ID: 2");
//        addStmtProcedure("InsertWarehouse", "INSERT INTO WAREHOUSE VALUES (?, ?, ?, ?, ?, ?, ?, ?, ?);", "WAREHOUSE.W_ID: 0");
//        addStmtProcedure("InsertStock", "INSERT INTO STOCK VALUES (?, ?, ?, ?, ?, ?, ?, ?, ?, ?, ?, ?, ?, ?, ?, ?, ?);", "STOCK.S_W_ID: 1");
//        addStmtProcedure("InsertOrders", "INSERT INTO ORDERS VALUES (?, ?, ?, ?, ?, ?, ?, ?);", "ORDERS.O_W_ID: 2");
//        addStmtProcedure("InsertOrderLine", "INSERT INTO ORDER_LINE VALUES (?, ?, ?, ?, ?, ?, ?, ?, ?, ?);", "ORDER_LINE.OL_W_ID: 2");
//        addStmtProcedure("InsertNewOrder", "INSERT INTO NEW_ORDER VALUES (?, ?, ?);", "NEW_ORDER.NO_W_ID: 2");
//        addStmtProcedure("InsertItem", "INSERT INTO ITEM VALUES (?, ?, ?, ?, ?);");
//        addStmtProcedure("InsertHistory", "INSERT INTO HISTORY VALUES (?, ?, ?, ?, ?, ?, ?, ?);", "HISTORY.H_W_ID: 4");
//        addStmtProcedure("InsertDistrict", "INSERT INTO DISTRICT VALUES (?, ?, ?, ?, ?, ?, ?, ?, ?, ?, ?);", "DISTRICT.D_W_ID: 1");
//        addStmtProcedure("InsertCustomerName", "INSERT INTO CUSTOMER_NAME VALUES (?, ?, ?, ?, ?);");
    }

    /**
     * Add the TPC-C partitioning to the VoltProjectBuilder base class.
     */
    public void addDefaultPartitioning() {
        for (String pair[] : partitioning) {
            addPartitionInfo(pair[0], pair[1]);
        }
    }

    /**
     * Add the TPC-C schema to the VoltProjectBuilder base class.
     */
    public void addDefaultSchema() {
        addSchema(this.getDDLURL(true));
    }

    public void addDefaultELT() {
        addELT("org.voltdb.elt.connectors.VerticaConnector", true, null, null);

        /* Fixed after the loader completes. */
        // addELTTable("WAREHOUSE", false);
        // addELTTable("DISTRICT", false);
        // addELTTable("ITEM", false);
        // addELTTable("CUSTOMER", false);
        // addELTTable("CUSTOMER_NAME", false);
        // addELTTable("STOCK", false);

        /* Modified by actual benchmark: approx 6.58 ins/del per txn. */
        // addELTTable("HISTORY", false);     // 1 insert per payment (43%)
        // addELTTable("ORDERS", false);      // 1 insert per new order (45%)
        // addELTTable("NEW_ORDER", false);   // 1 insert per new order; 10 deletes per delivery (4%)
        addELTTable("ORDER_LINE", false);     // 10 inserts per new order
    }

    @Override
    public void addAllDefaults() {
        addDefaultProcedures();
        addDefaultPartitioning();
        addDefaultSchema();
        // addDefaultELT();
    }

    /**
     * Get a pointer to a compiled catalog for TPCC with all the procedures.
     */
    public Catalog createTPCCSchemaCatalog() throws IOException {
        return (this.createTPCCSchemaCatalog(false));
    }
    
    public Catalog createTPCCSchemaCatalog(boolean fkeys) throws IOException {
        // compile a catalog
        String testDir = BuildDirectoryUtils.getBuildDirectoryPath();
        String catalogJar = testDir + File.separator + this.getJarName(true);

        addSchema(this.getDDLURL(fkeys));
        addDefaultPartitioning();
        addDefaultProcedures();
        //this.addProcedures(org.voltdb.benchmark.tpcc.procedures.InsertHistory.class);

        boolean status = compile(catalogJar);
        assert(status);

        // read in the catalog
        String serializedCatalog = CatalogUtil.loadCatalogFromJar(catalogJar, null);
        assert(serializedCatalog != null);

        // create the catalog (that will be passed to the ClientInterface
        Catalog catalog = new Catalog();
        catalog.execute(serializedCatalog);

        return catalog;
    }

    /**
     * Get a pointer to a compiled catalog for TPCC with all the procedures.
     * This can be run without worrying about setting up anything else in this class.
     */
    public static Catalog getTPCCSchemaCatalog(boolean fkeys) throws IOException {
        return (new TPCCProjectBuilder().createTPCCSchemaCatalog(fkeys));
    }
    
    static public Catalog getTPCCSchemaCatalog() throws IOException {
        return (new TPCCProjectBuilder().createTPCCSchemaCatalog(false));
    }
}<|MERGE_RESOLUTION|>--- conflicted
+++ resolved
@@ -71,14 +71,6 @@
         LoadWarehouse.class,
         LoadWarehouseReplicated.class,
         GetTableCounts.class,
-<<<<<<< HEAD
-        
-        //MRquery1.class,
-        //MRquery19.class,
-        //MRquery6.class
-        
-=======
->>>>>>> 0d1b8f02
     };
     
     // Transaction Frequencies
@@ -120,34 +112,21 @@
     public void addDefaultProcedures() {
         addProcedures(PROCEDURES);
         
-<<<<<<< HEAD
         addStmtProcedure("Query1", "SELECT ol_number, SUM(ol_quantity), SUM(ol_amount),AVG(ol_quantity),AVG(ol_amount),COUNT(*) FROM order_line GROUP BY ol_number order by ol_number");
         addStmtProcedure("Query19","select ol_number, sum(ol_amount) from order_line " +
-        		                   "where ( ol_o_id >= 20 and ol_o_id <= 100  )" +
-        		                   " or (ol_o_id >= 105 and ol_o_id <= 200 )" +
-        		                   " or (ol_o_id >= 210 and ol_o_id <= 290 )" +
-        		                   "GROUP BY ol_number order by ol_number"
-        		                   );
+                                   "where ( ol_o_id >= 20 and ol_o_id <= 100  )" +
+                                   " or (ol_o_id >= 105 and ol_o_id <= 200 )" +
+                                   " or (ol_o_id >= 210 and ol_o_id <= 290 )" +
+                                   "GROUP BY ol_number order by ol_number"
+                                   );
         addStmtProcedure("Query6","select  ol_number, sum(ol_amount) " +
                                     "from    order_line " +
                                     "where  ol_quantity between 1 and 100000 " +
                                     "group by ol_number order by ol_number"
                                     );
-//        addStmtProcedure("Query6","se");
-=======
+        
         addStmtProcedure("GetWarehouse", "SELECT * FROM WAREHOUSE WHERE W_ID = ?");
         
->>>>>>> 0d1b8f02
-//        addStmtProcedure("InsertCustomer", "INSERT INTO CUSTOMER VALUES (?, ?, ?, ?, ?, ?, ?, ?, ?, ?, ?, ?, ?, ?, ?, ?, ?, ?, ?, ?, ?);", "CUSTOMER.C_W_ID: 2");
-//        addStmtProcedure("InsertWarehouse", "INSERT INTO WAREHOUSE VALUES (?, ?, ?, ?, ?, ?, ?, ?, ?);", "WAREHOUSE.W_ID: 0");
-//        addStmtProcedure("InsertStock", "INSERT INTO STOCK VALUES (?, ?, ?, ?, ?, ?, ?, ?, ?, ?, ?, ?, ?, ?, ?, ?, ?);", "STOCK.S_W_ID: 1");
-//        addStmtProcedure("InsertOrders", "INSERT INTO ORDERS VALUES (?, ?, ?, ?, ?, ?, ?, ?);", "ORDERS.O_W_ID: 2");
-//        addStmtProcedure("InsertOrderLine", "INSERT INTO ORDER_LINE VALUES (?, ?, ?, ?, ?, ?, ?, ?, ?, ?);", "ORDER_LINE.OL_W_ID: 2");
-//        addStmtProcedure("InsertNewOrder", "INSERT INTO NEW_ORDER VALUES (?, ?, ?);", "NEW_ORDER.NO_W_ID: 2");
-//        addStmtProcedure("InsertItem", "INSERT INTO ITEM VALUES (?, ?, ?, ?, ?);");
-//        addStmtProcedure("InsertHistory", "INSERT INTO HISTORY VALUES (?, ?, ?, ?, ?, ?, ?, ?);", "HISTORY.H_W_ID: 4");
-//        addStmtProcedure("InsertDistrict", "INSERT INTO DISTRICT VALUES (?, ?, ?, ?, ?, ?, ?, ?, ?, ?, ?);", "DISTRICT.D_W_ID: 1");
-//        addStmtProcedure("InsertCustomerName", "INSERT INTO CUSTOMER_NAME VALUES (?, ?, ?, ?, ?);");
     }
 
     /**
