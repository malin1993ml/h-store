/* This file is part of VoltDB.
 * Copyright (C) 2008-2010 VoltDB L.L.C.
 *
 * This file contains original code and/or modifications of original code.
 * Any modifications made by VoltDB L.L.C. are licensed under the following
 * terms and conditions:
 *
 * Permission is hereby granted, free of charge, to any person obtaining
 * a copy of this software and associated documentation files (the
 * "Software"), to deal in the Software without restriction, including
 * without limitation the rights to use, copy, modify, merge, publish,
 * distribute, sublicense, and/or sell copies of the Software, and to
 * permit persons to whom the Software is furnished to do so, subject to
 * the following conditions:
 *
 * The above copyright notice and this permission notice shall be
 * included in all copies or substantial portions of the Software.
 *
 * THE SOFTWARE IS PROVIDED "AS IS", WITHOUT WARRANTY OF ANY KIND,
 * EXPRESS OR IMPLIED, INCLUDING BUT NOT LIMITED TO THE WARRANTIES OF
 * MERCHANTABILITY, FITNESS FOR A PARTICULAR PURPOSE AND NONINFRINGEMENT.
 * IN NO EVENT SHALL THE AUTHORS BE LIABLE FOR ANY CLAIM, DAMAGES OR
 * OTHER LIABILITY, WHETHER IN AN ACTION OF CONTRACT, TORT OR OTHERWISE,
 * ARISING FROM, OUT OF OR IN CONNECTION WITH THE SOFTWARE OR THE USE OR
 * OTHER DEALINGS IN THE SOFTWARE.
 */
/* Copyright (C) 2008
 * Evan Jones
 * Massachusetts Institute of Technology
 *
 * Permission is hereby granted, free of charge, to any person obtaining
 * a copy of this software and associated documentation files (the
 * "Software"), to deal in the Software without restriction, including
 * without limitation the rights to use, copy, modify, merge, publish,
 * distribute, sublicense, and/or sell copies of the Software, and to
 * permit persons to whom the Software is furnished to do so, subject to
 * the following conditions:
 *
 * The above copyright notice and this permission notice shall be
 * included in all copies or substantial portions of the Software.
 *
 * THE SOFTWARE IS PROVIDED "AS IS", WITHOUT WARRANTY OF ANY KIND,
 * EXPRESS OR IMPLIED, INCLUDING BUT NOT LIMITED TO THE WARRANTIES OF
 * MERCHANTABILITY, FITNESS FOR A PARTICULAR PURPOSE AND NONINFRINGEMENT
 * IN NO EVENT SHALL THE AUTHORS BE LIABLE FOR ANY CLAIM, DAMAGES OR
 * OTHER LIABILITY, WHETHER IN AN ACTION OF CONTRACT, TORT OR OTHERWISE,
 * ARISING FROM, OUT OF OR IN CONNECTION WITH THE SOFTWARE OR THE USE OR
 * OTHER DEALINGS IN THE SOFTWARE.
 */

package org.voltdb.benchmark.tpcc;

import java.io.IOException;
import java.util.Map;
import java.util.Random;

import org.apache.commons.collections15.map.ListOrderedMap;
import org.apache.log4j.Logger;
import org.voltdb.benchmark.Clock;
import org.voltdb.types.TimestampType;

import edu.brown.rand.RandomDistribution;
import edu.brown.utils.StringUtil;

public class TPCCSimulation {
    private static final Logger LOG = Logger.getLogger(TPCCSimulation.class);
    
    // type used by at least VoltDBClient and JDBCClient
    public static enum Transaction {
        STOCK_LEVEL("Stock Level"),
        DELIVERY("Delivery"),
        ORDER_STATUS("Order Status"),
        PAYMENT("Payment"),
        NEW_ORDER("New Order"),
        RESET_WAREHOUSE("Reset Warehouse");

        private Transaction(String displayName) { this.displayName = displayName; }
        public final String displayName;
    }


    public interface ProcCaller {
        public void callResetWarehouse(long w_id, long districtsPerWarehouse,
                long customersPerDistrict, long newOrdersPerDistrict)
        throws IOException;
        public void callStockLevel(short w_id, byte d_id, int threshold) throws IOException;
        public void callOrderStatus(String proc, Object... paramlist) throws IOException;
        public void callDelivery(short w_id, int carrier, TimestampType date) throws IOException;
        public void callPaymentByName(short w_id, byte d_id, double h_amount,
                short c_w_id, byte c_d_id, String c_last, TimestampType now) throws IOException;
        public void callPaymentById(short w_id, byte d_id, double h_amount,
                short c_w_id, byte c_d_id, int c_id, TimestampType now)
        throws IOException;
        public void callNewOrder(boolean rollback, boolean noop, Object... paramlist) throws IOException;
    }


    private final TPCCSimulation.ProcCaller client;
    private final RandomGenerator generator;
    private final Clock clock;
    public ScaleParameters parameters;
    private final boolean useWarehouseAffinity;
    private final long affineWarehouse;
    private final double m_skewFactor;
    private final boolean noop;
    
    private final boolean neworder_only;
    private final boolean neworder_abort;
    private final boolean neworder_multip;
    private final boolean neworder_all_multip;
    
    private final int max_w_id;
    static long lastAssignedWarehouseId = 1;
    
    private RandomDistribution.Zipf zipf;

    public TPCCSimulation(TPCCSimulation.ProcCaller client, RandomGenerator generator,
                          Clock clock, ScaleParameters parameters, boolean useWarehouseAffinity,
                          double skewFactor, boolean noop,
                          boolean neworder_only, boolean neworder_abort, boolean neworder_multip, boolean neworder_all_multip
    ) {
        assert parameters != null;
        this.client = client;
        this.generator = generator;
        this.clock = clock;
        this.parameters = parameters;
        this.useWarehouseAffinity = useWarehouseAffinity;
        this.affineWarehouse = lastAssignedWarehouseId;
        this.m_skewFactor = skewFactor;
        this.noop = noop;
        
        this.neworder_only = neworder_only;
        this.neworder_abort = neworder_abort;
        this.neworder_multip = neworder_multip;
        this.neworder_all_multip = neworder_all_multip;
        
        this.max_w_id = (parameters.warehouses + parameters.starting_warehouse - 1);
        if (this.m_skewFactor > 0) {
            LOG.info("Enabling W_ID Zipfian Skew: " + m_skewFactor);
            this.zipf = new RandomDistribution.Zipf(new Random(), parameters.starting_warehouse, max_w_id+1, m_skewFactor);
            this.zipf.enableHistory();
        }

        lastAssignedWarehouseId += 1;
        if (lastAssignedWarehouseId > max_w_id)
            lastAssignedWarehouseId = 1;
        
        if (LOG.isDebugEnabled()) LOG.debug(this.toString());
    }
    
    @Override
    public String toString() {
        Map<String, Object> m0 = new ListOrderedMap<String, Object>();
        m0.put("Use Warehouse Affinity", this.useWarehouseAffinity);
        m0.put("Affine Warehouse", lastAssignedWarehouseId);
        m0.put("Skew Factor", this.m_skewFactor);
        m0.put("Enable NOOP", this.noop);
        m0.put("NewOrder Only", this.neworder_only);
        m0.put("NewOrder Abort", this.neworder_abort);
        m0.put("NewOrder Remote Warehouses", this.neworder_multip);
        m0.put("NewOrder Only Warehouses", this.neworder_all_multip);
        
        Map<String, Object> m1 = new ListOrderedMap<String, Object>();
        m1.put("Warehouses", parameters.warehouses);
        m1.put("W_ID Range", String.format("[%d, %d]", parameters.starting_warehouse, this.max_w_id));
        m1.put("Districts per Warehouse", parameters.districtsPerWarehouse);
        m1.put("Custers per District", parameters.customersPerDistrict);
        m1.put("Initial Orders per District", parameters.newOrdersPerDistrict);
        m1.put("Items", parameters.items);
    
        return (String.format("TPCC Simulator Options\n%s", StringUtil.formatMaps(m0, m1)));
    }

    private short generateWarehouseId() {
        short w_id = -1;
        if (useWarehouseAffinity)
            w_id = (short)this.affineWarehouse;
        else if (this.zipf != null) {
            // long num_samples = this.zipf.getSampleCount();
            // if (num_samples > 0 && num_samples % 10000 == 0) System.err.println("W_ID Distribution:\n" + this.zipf.getHistory());
            w_id = (short)this.zipf.nextInt();
        } else 
            w_id = (short)generator.skewedNumber(parameters.starting_warehouse, max_w_id, m_skewFactor);
        
        assert(w_id >= parameters.starting_warehouse) : "Invalid W_ID: " + w_id;
        assert(w_id <= this.max_w_id) : "Invalid W_ID: " + w_id;
        return w_id;
    }

    private byte generateDistrict() {
        return (byte)generator.number(1, parameters.districtsPerWarehouse);
    }

    private int generateCID() {
        return generator.NURand(1023, 1, parameters.customersPerDistrict);
    }

    private int generateItemID() {
        return generator.NURand(8191, 1, parameters.items);
    }

    /** Executes a reset warehouse transaction. */
    public void doResetWarehouse() throws IOException {
        long w_id = generateWarehouseId();
        client.callResetWarehouse(w_id, parameters.districtsPerWarehouse,
            parameters.customersPerDistrict, parameters.newOrdersPerDistrict);
    }

    /** Executes a stock level transaction. */
    public void doStockLevel() throws IOException {
        int threshold = generator.number(Constants.MIN_STOCK_LEVEL_THRESHOLD,
                                          Constants.MAX_STOCK_LEVEL_THRESHOLD);

        client.callStockLevel(generateWarehouseId(), generateDistrict(), threshold);
    }

    /** Executes an order status transaction. */
    public void doOrderStatus() throws IOException {
        int y = generator.number(1, 100);

        if (y <= 60) {
            // 60%: order status by last name
            String cLast = generator
                    .makeRandomLastName(parameters.customersPerDistrict);
            client.callOrderStatus(Constants.ORDER_STATUS_BY_NAME,
                                   generateWarehouseId(), generateDistrict(), cLast);

        } else {
            // 40%: order status by id
            assert y > 60;
            client.callOrderStatus(Constants.ORDER_STATUS_BY_ID,
                                   generateWarehouseId(), generateDistrict(), generateCID());
        }
    }

    /** Executes a delivery transaction. */
    public void doDelivery()  throws IOException {
        int carrier = generator.number(Constants.MIN_CARRIER_ID,
                                        Constants.MAX_CARRIER_ID);

        client.callDelivery(generateWarehouseId(), carrier, clock.getDateTime());
    }

    /** Executes a payment transaction. */
    public void doPayment()  throws IOException {
        int x = generator.number(1, 100);
        int y = generator.number(1, 100);

        short w_id = generateWarehouseId();
        byte d_id = generateDistrict();

        short c_w_id;
        byte c_d_id;
        if (parameters.warehouses == 1 || x <= 85) {
            // 85%: paying through own warehouse (or there is only 1 warehouse)
            c_w_id = w_id;
            c_d_id = d_id;
        } else {
            // 15%: paying through another warehouse:
            // select in range [1, num_warehouses] excluding w_id
            c_w_id = (short)generator.numberExcluding(parameters.starting_warehouse, max_w_id, w_id);
            assert c_w_id != w_id;
            c_d_id = generateDistrict();
        }
        double h_amount = generator.fixedPoint(2, Constants.MIN_PAYMENT,
                Constants.MAX_PAYMENT);

        TimestampType now = clock.getDateTime();

        if (y <= 60) {
            // 60%: payment by last name
            String c_last = generator
                    .makeRandomLastName(parameters.customersPerDistrict);
            client.callPaymentByName(w_id, d_id, h_amount, c_w_id, c_d_id, c_last, now);
        } else {
            // 40%: payment by id
            assert y > 60;
            client.callPaymentById(w_id, d_id, h_amount, c_w_id, c_d_id,
                                   generateCID(), now);
        }
    }

    /** Executes a new order transaction. */
    public void doNewOrder() throws IOException {
<<<<<<< HEAD
        boolean noop = false;
        boolean allow_rollback = true;
        boolean allow_remote_w_id = true;
=======
        boolean allow_rollback = this.neworder_abort;
>>>>>>> 82571951
        
        short warehouse_id = generateWarehouseId();
        int ol_cnt = generator.number(Constants.MIN_OL_CNT, Constants.MAX_OL_CNT);

        // 1% of transactions roll back
        boolean rollback = (allow_rollback && generator.number(1, 100) == 1);
        int local_warehouses = 0;
        int remote_warehouses = 0;

        int[] item_id = new int[ol_cnt];
        short[] supply_w_id = new short[ol_cnt];
        int[] quantity = new int[ol_cnt];
        for (int i = 0; i < ol_cnt; ++i) {
            if (rollback && i + 1 == ol_cnt) {
                // LOG.fine("[NOT_ERROR] Causing a rollback on purpose defined in TPCC spec. "
                //     + "You can ignore following 'ItemNotFound' exception.");
                item_id[i] = parameters.items + 1;
            } else {
                item_id[i] = generateItemID();
            }

            // 1% of items are from a remote warehouse
            boolean remote = (this.neworder_all_multip) || (this.neworder_multip && generator.number(1, 100) == 1);
            if (parameters.warehouses > 1 && remote) {
                supply_w_id[i] = (short)generator.numberExcluding(parameters.starting_warehouse, this.max_w_id, (int) warehouse_id);
                if (supply_w_id[i] != warehouse_id) remote_warehouses++;
                else local_warehouses++;
            } else {
                supply_w_id[i] = warehouse_id;
                local_warehouses++;
            }

            quantity[i] = generator.number(1, Constants.MAX_OL_QUANTITY);
        }
//        if (remote_warehouses > 0) {
//            System.err.println("newOrder(W_ID=" + warehouse_id + ") -> [" +
//                               "local_warehouses=" + local_warehouses + ", " +
//                               "remote_warehouses=" + remote_warehouses + "]");
//        }

        TimestampType now = clock.getDateTime();
        client.callNewOrder(rollback, this.noop, warehouse_id, generateDistrict(), generateCID(),
                            now, item_id, supply_w_id, quantity);
    }

    /**
     * Selects and executes a transaction at random. The number of new order
     * transactions executed per minute is the official "tpmC" metric. See TPC-C
     * 5.4.2 (page 71).
     *
     * @return the transaction that was executed..
     */
    public int doOne() throws IOException {
        // This is not strictly accurate: The requirement is for certain
        // *minimum* percentages to be maintained. This is close to the right
        // thing, but not precisely correct. See TPC-C 5.2.4 (page 68).
       if (this.noop || this.neworder_only) {
           doNewOrder();
           return Transaction.NEW_ORDER.ordinal();
        }
        
        int x = generator.number(1, 100);
        if (x <= 4) { // 4%
            doStockLevel();
            return Transaction.STOCK_LEVEL.ordinal();
        } else if (x <= 4 + 4) { // 4%
            doDelivery();
            return Transaction.DELIVERY.ordinal();
        } else if (x <= 4 + 4 + 4) { // 4%
            doOrderStatus();
            return Transaction.ORDER_STATUS.ordinal();
        } else if (x <= 43 + 4 + 4 + 4) { // 43%
            doPayment();
            return Transaction.PAYMENT.ordinal();
        } else { // 45%
            assert x > 100 - 45;
            doNewOrder();
            return Transaction.NEW_ORDER.ordinal();
        }
    }
}<|MERGE_RESOLUTION|>--- conflicted
+++ resolved
@@ -282,13 +282,7 @@
 
     /** Executes a new order transaction. */
     public void doNewOrder() throws IOException {
-<<<<<<< HEAD
-        boolean noop = false;
-        boolean allow_rollback = true;
-        boolean allow_remote_w_id = true;
-=======
         boolean allow_rollback = this.neworder_abort;
->>>>>>> 82571951
         
         short warehouse_id = generateWarehouseId();
         int ol_cnt = generator.number(Constants.MIN_OL_CNT, Constants.MAX_OL_CNT);
