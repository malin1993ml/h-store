/* This file is part of VoltDB.
 * Copyright (C) 2008-2010 VoltDB L.L.C.
 *
 * Permission is hereby granted, free of charge, to any person obtaining
 * a copy of this software and associated documentation files (the
 * "Software"), to deal in the Software without restriction, including
 * without limitation the rights to use, copy, modify, merge, publish,
 * distribute, sublicense, and/or sell copies of the Software, and to
 * permit persons to whom the Software is furnished to do so, subject to
 * the following conditions:
 *
 * The above copyright notice and this permission notice shall be
 * included in all copies or substantial portions of the Software.
 *
 * THE SOFTWARE IS PROVIDED "AS IS", WITHOUT WARRANTY OF ANY KIND,
 * EXPRESS OR IMPLIED, INCLUDING BUT NOT LIMITED TO THE WARRANTIES OF
 * MERCHANTABILITY, FITNESS FOR A PARTICULAR PURPOSE AND NONINFRINGEMENT.
 * IN NO EVENT SHALL THE AUTHORS BE LIABLE FOR ANY CLAIM, DAMAGES OR
 * OTHER LIABILITY, WHETHER IN AN ACTION OF CONTRACT, TORT OR OTHERWISE,
 * ARISING FROM, OUT OF OR IN CONNECTION WITH THE SOFTWARE OR THE USE OR
 * OTHER DEALINGS IN THE SOFTWARE.
 */

package org.voltdb.benchmark;

import java.util.Arrays;

import org.apache.log4j.Logger;
import org.voltdb.processtools.SSHTools;
import org.voltdb.processtools.ShellTools;

public class KillStragglers implements Runnable {
    private static final Logger LOG = Logger.getLogger(KillStragglers.class);

    final String m_username;
    final String m_hostname;
    final String m_remotePath;
    final String m_sshOptions[];
    
    // Options
    Integer m_siteid = null;
    boolean m_killSite = false;
    boolean m_killCoordinator = false;
    boolean m_killEngine = false;
    boolean m_killClient = false;
    
    
    public KillStragglers(String username, String hostname, String remotePath, String sshOptions[]) {
        m_username = username;
        m_hostname = hostname;
        m_remotePath = remotePath;
        m_sshOptions = sshOptions;
    }
    
    public void setSiteId(int siteid) {
         m_siteid = siteid;
    }
    
    public KillStragglers enableKillAll() {
        return (this.enableKillClient().enableKillCoordinator().enableKillSite().enableKillEngine());
    }
    public KillStragglers enableKillSite() {
        m_killSite = true;
        return (this);
    }
    public KillStragglers enableKillCoordinator() {
        m_killCoordinator = true;
        return (this);
    }
    public KillStragglers enableKillEngine() {
        m_killEngine = true;
        return (this);
    }
    public KillStragglers enableKillClient() {
        m_killClient = true;
        return (this);
    }

    @Override
    public void run() {
        assert(m_killSite || m_killCoordinator || m_killEngine || m_killClient) : "No kill option selected";
        
        // Kill Command
        String kill_cmd = "tools/killstragglers.py";
        if (m_killSite) {
            kill_cmd += " --hstoresite";
            if (m_siteid != null) kill_cmd += " --siteid=" + m_siteid;
        }
        if (m_killCoordinator) kill_cmd += " --protocoord";
        if (m_killEngine) kill_cmd += " --protoengine";
        if (m_killClient) kill_cmd += " --client";
<<<<<<< HEAD
        // kill_cmd += " --debug";
=======
        if (LOG.isDebugEnabled()) kill_cmd += " --debug";
>>>>>>> 9549edb9
        
        String cmd[] = SSHTools.convert(m_username, m_hostname, m_remotePath, m_sshOptions, kill_cmd); 
        LOG.debug("KILL PUSSY CAT KILL: " + Arrays.toString(cmd));
        ShellTools.cmdToStdOut(cmd);
        LOG.debug("Finished killing at " + m_hostname);
    }
}<|MERGE_RESOLUTION|>--- conflicted
+++ resolved
@@ -89,11 +89,7 @@
         if (m_killCoordinator) kill_cmd += " --protocoord";
         if (m_killEngine) kill_cmd += " --protoengine";
         if (m_killClient) kill_cmd += " --client";
-<<<<<<< HEAD
-        // kill_cmd += " --debug";
-=======
         if (LOG.isDebugEnabled()) kill_cmd += " --debug";
->>>>>>> 9549edb9
         
         String cmd[] = SSHTools.convert(m_username, m_hostname, m_remotePath, m_sshOptions, kill_cmd); 
         LOG.debug("KILL PUSSY CAT KILL: " + Arrays.toString(cmd));
