--- conflicted
+++ resolved
@@ -106,12 +106,9 @@
     /** Clients **/
     final ProcessSetManager m_clientPSM;
     
-<<<<<<< HEAD
-=======
     /** Server Sites **/
     final ProcessSetManager m_serverPSM;
     
->>>>>>> 82571951
     BenchmarkResults m_currentResults = null;
     Set<String> m_clients = new HashSet<String>();
     ClientStatusThread m_statusThread = null;
@@ -390,6 +387,7 @@
                 threads.add(new Thread(ks));
                 Runtime.getRuntime().addShutdownHook(new Thread(ks));
             } // FOR
+
             
             if (debug.get()) LOG.debug("Killing stragglers on " + threads.size() + " hosts");
             try {
