--- conflicted
+++ resolved
@@ -112,11 +112,7 @@
             System.exit(-1);
         }
 
-<<<<<<< HEAD
-//        System.err.println("\n" + this.dumpTableCounts());
-=======
         System.err.println("\n" + this.dumpTableCounts());
->>>>>>> acfdd736
 
         //LOG.debug("TM1 loader done. ");
     }
