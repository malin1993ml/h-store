--- conflicted
+++ resolved
@@ -14,21 +14,12 @@
     public static final int FREQUENCY_UPDATE_SUBSCRIBER_DATA    = 2;    // Single
     
 //    public static final int FREQUENCY_DELETE_CALL_FORWARDING    = 0;    // Multi
-<<<<<<< HEAD
-//    public static final int FREQUENCY_GET_ACCESS_DATA           = 25;   // Single
-//    public static final int FREQUENCY_GET_NEW_DESTINATION       = 25;   // Single
-//    public static final int FREQUENCY_GET_SUBSCRIBER_DATA       = 25;   // Single
-//    public static final int FREQUENCY_INSERT_CALL_FORWARDING    = 0;    // Multi
-//    public static final int FREQUENCY_UPDATE_LOCATION           = 0;   // Multi
-//    public static final int FREQUENCY_UPDATE_SUBSCRIBER_DATA    = 25;    // Single
-=======
 //    public static final int FREQUENCY_GET_ACCESS_DATA           = 100;   // Single
 //    public static final int FREQUENCY_GET_NEW_DESTINATION       = 0;   // Single
 //    public static final int FREQUENCY_GET_SUBSCRIBER_DATA       = 0;   // Single
 //    public static final int FREQUENCY_INSERT_CALL_FORWARDING    = 0;    // Multi
 //    public static final int FREQUENCY_UPDATE_LOCATION           = 0;   // Multi
 //    public static final int FREQUENCY_UPDATE_SUBSCRIBER_DATA    = 0;    // Single
->>>>>>> 9eab8b2a
     
     // ----------------------------------------------------------------
     // TABLE NAMES
