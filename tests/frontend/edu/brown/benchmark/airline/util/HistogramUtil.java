package edu.brown.benchmark.airline.util;

import java.io.BufferedReader;
import java.io.File;
<<<<<<< HEAD
import java.util.HashMap;
=======
>>>>>>> 3e2e82ed
import java.util.Map;
import java.util.Set;
import java.util.TreeMap;
import java.util.regex.Pattern;

import org.apache.log4j.Logger;

import edu.brown.benchmark.airline.AirlineConstants;
import edu.brown.statistics.Histogram;
import edu.brown.utils.FileUtil;

public abstract class HistogramUtil {
    private static final Logger LOG = Logger.getLogger(HistogramUtil.class.getName());

    private static final Pattern p = Pattern.compile("\\|");
    
    public static Map<String, Histogram> loadAirportFlights(String data_path) throws Exception {
        Map<String, Histogram> m = new TreeMap<String, Histogram>();
        
        Histogram h = new Histogram();
        String filename = data_path + File.separator + "histogram." + AirlineConstants.HISTOGRAM_FLIGHTS_PER_AIRPORT.toLowerCase() + ".csv";
        if (FileUtil.exists(filename) == false) filename += ".gz";
        h.load(filename, null);
        
        Pattern pattern = Pattern.compile("-");
        Set<String> values = h.values();
        for (String value : values) {
            String split[] = pattern.split(value);
            Histogram src_h = m.get(split[0]);
            if (src_h == null) {
                src_h = new Histogram();
                m.put(split[0], src_h);
            }
            src_h.put(split[1], h.get(value));
        } // FOR
        
        return (m);
    }
    
    /**
     * Returns the Flights Per Airport Histogram
     * @param data_path
     * @return
     * @throws Exception
     */
    public static Map<String, Histogram<String>> loadAirportFlights(String data_path) throws Exception {
        Map<String, Histogram<String>> m = new TreeMap<String, Histogram<String>>();
        
        Histogram<String> h = new Histogram<String>();
        String filename = data_path + File.separator + "histogram." + AirlineConstants.HISTOGRAM_FLIGHTS_PER_AIRPORT.toLowerCase() + ".csv";
        if (FileUtil.exists(filename) == false) filename += ".gz";
        h.load(filename, null);
        
        Pattern pattern = Pattern.compile("-");
        Set<String> values = h.values();
        for (String value : values) {
            String split[] = pattern.split(value);
            Histogram<String> src_h = m.get(split[0]);
            if (src_h == null) {
                src_h = new Histogram<String>();
                m.put(split[0], src_h);
            }
            src_h.put(split[1], h.get(value));
        } // FOR
        
        return (m);
    }
    
    /**
     * Construct a histogram from an airline-benchmark data file
     * @param name
     * @param data_path
     * @param has_header
     * @return
     * @throws Exception
     */
    public static Histogram<String> loadHistogram(String name, String data_path, boolean has_header) throws Exception {
        String filename = data_path + File.separator + "histogram." + name.toLowerCase() + ".csv";
        if (!(new File(filename)).exists()) filename += ".gz";
        
        Histogram<String> histogram = new Histogram<String>();
        BufferedReader reader = FileUtil.getReader(filename);
        boolean first = true;
        int ctr = -1;
        while (reader.ready()) {
            ctr++;
            String line = reader.readLine();
            if (first && has_header) {
                first = false;
                continue;
            }
            if (line.isEmpty()) continue;
            
            String data[] = p.split(line);
            if (data.length != 2) {
                LOG.warn("Unexpected data on line " + ctr + " in '" + name + "'");
            } else {
                try {
                    String key = data[0];
                    Integer value = Integer.valueOf(data[1].trim());
                    histogram.put(key, value);
                } catch (Exception ex) {
                    LOG.error("Failed to parse data on line " + ctr + " in '" + name + "'", ex);
                }
            }
        } // WHILE
        
        return (histogram);
    }
}<|MERGE_RESOLUTION|>--- conflicted
+++ resolved
@@ -2,10 +2,6 @@
 
 import java.io.BufferedReader;
 import java.io.File;
-<<<<<<< HEAD
-import java.util.HashMap;
-=======
->>>>>>> 3e2e82ed
 import java.util.Map;
 import java.util.Set;
 import java.util.TreeMap;
@@ -21,29 +17,6 @@
     private static final Logger LOG = Logger.getLogger(HistogramUtil.class.getName());
 
     private static final Pattern p = Pattern.compile("\\|");
-    
-    public static Map<String, Histogram> loadAirportFlights(String data_path) throws Exception {
-        Map<String, Histogram> m = new TreeMap<String, Histogram>();
-        
-        Histogram h = new Histogram();
-        String filename = data_path + File.separator + "histogram." + AirlineConstants.HISTOGRAM_FLIGHTS_PER_AIRPORT.toLowerCase() + ".csv";
-        if (FileUtil.exists(filename) == false) filename += ".gz";
-        h.load(filename, null);
-        
-        Pattern pattern = Pattern.compile("-");
-        Set<String> values = h.values();
-        for (String value : values) {
-            String split[] = pattern.split(value);
-            Histogram src_h = m.get(split[0]);
-            if (src_h == null) {
-                src_h = new Histogram();
-                m.put(split[0], src_h);
-            }
-            src_h.put(split[1], h.get(value));
-        } // FOR
-        
-        return (m);
-    }
     
     /**
      * Returns the Flights Per Airport Histogram
