--- conflicted
+++ resolved
@@ -23,7 +23,9 @@
 import edu.brown.benchmark.BenchmarkComponent;
 import edu.brown.benchmark.wikipedia.procedures.AddWatchList;
 import edu.brown.benchmark.wikipedia.procedures.GetPageAnonymous;
+import edu.brown.benchmark.wikipedia.procedures.GetPageAuthenticated;
 import edu.brown.benchmark.wikipedia.procedures.RemoveWatchList;
+import edu.brown.benchmark.wikipedia.procedures.UpdatePage;
 
 public class WikipediaProjectBuilder extends AbstractProjectBuilder {
     
@@ -36,17 +38,14 @@
     public static final Class<?> PROCEDURES[] = new Class<?>[] {
         AddWatchList.class,
         GetPageAnonymous.class,
-        //GetPageAuthenticated.class,
+        GetPageAuthenticated.class,
         RemoveWatchList.class,
         UpdatePage.class,
     };
     
-<<<<<<< HEAD
     /**
      * FIXME how the schemas are partitioned...
      */
-=======
->>>>>>> c534ebdb
     public static final String PARTITIONING[][] = new String[][] {
         { WikipediaConstants.TABLENAME_LOGGING, "log_id" },
         { WikipediaConstants.TABLENAME_PAGE, "page_id" },
