--- conflicted
+++ resolved
@@ -690,12 +690,11 @@
         Transaction txn = null;
         Object[] params = null;
         int safety = 1000;
-<<<<<<< HEAD
 
         if (this.debug)
             LOG.debug("Execute Transaction [client_id=" + this.getClientId() + "]");
 
-        if (Transaction.POST_AUCTION.canExecute(clientProfile)) {
+        if (Transaction.POST_AUCTION.canExecute(clientProfile) && this.getClientId() == 0) {
             txn = Transaction.POST_AUCTION;
             if (this.debug)
                 LOG.trace("Executing new invocation of transaction " + txn);
@@ -710,23 +709,6 @@
                 if (this.debug)
                     LOG.trace("POST_AUCTION ::: no executiong (rows to process = " + txn.next_params.remove().getRowCount() + ") ");
             }
-=======
-        
-        if (this.debug) LOG.debug("Execute Transaction [client_id=" + this.getClientId() + "]");
-        
-        if (Transaction.POST_AUCTION.canExecute(clientProfile) && this.getClientId() == 0) {
-        	txn = Transaction.POST_AUCTION;
-        	if (this.debug) LOG.trace("Executing new invocation of transaction " + txn);
-        	
-        	if(txn.next_params.peek().getRowCount() > 0){
-        	    params = txn.params(this.rng, this.clientProfile, txn.next_params.remove());
-	        	if (this.debug) LOG.debug("EXECUTING POST_AUCTION ------------------------");
-	            m_voltClient.callProcedure(new AuctionMarkCallback(txn, this.rng, this.clientProfile), txn.getCallName(), params);
-	            return;
-        	} else {
-        		if (this.debug) LOG.trace("POST_AUCTION ::: no executiong (rows to process = " + txn.next_params.remove().getRowCount() + ") ");
-        	}
->>>>>>> a94047ee
         }
 
         // Update the current timestamp and check whether it's time to run the
