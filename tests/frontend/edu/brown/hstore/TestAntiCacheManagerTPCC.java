package edu.brown.hstore;

import java.io.File;
import java.util.Collection;
import java.util.concurrent.*;

import org.junit.Before;
import org.junit.Test;
import org.voltdb.SysProcSelector;
import org.voltdb.VoltTable;
import org.voltdb.benchmark.tpcc.TPCCConstants;
import org.voltdb.benchmark.tpcc.TPCCProjectBuilder;
import org.voltdb.catalog.Procedure;
import org.voltdb.catalog.Site;
import org.voltdb.catalog.Statement;
import org.voltdb.catalog.Table;
import org.voltdb.client.Client;
import org.voltdb.client.ClientResponse;
import org.voltdb.exceptions.UnknownBlockAccessException;
import org.voltdb.jni.ExecutionEngine;
import org.voltdb.plannodes.AbstractPlanNode;
import org.voltdb.plannodes.IndexScanPlanNode;
import org.voltdb.plannodes.SeqScanPlanNode;
import org.voltdb.utils.VoltTableUtil;

import edu.brown.BaseTestCase;
import edu.brown.benchmark.AbstractProjectBuilder;
import edu.brown.catalog.CatalogUtil;
import edu.brown.hstore.Hstoreservice.Status;
import edu.brown.hstore.conf.HStoreConf;
import edu.brown.plannodes.PlanNodeUtil;
import edu.brown.profilers.AntiCacheManagerProfiler;
import edu.brown.utils.CollectionUtil;
import edu.brown.utils.FileUtil;
import edu.brown.utils.StringUtil;
import edu.brown.utils.ThreadUtil;

/**
 * Anti-Cache Manager Test Cases for TPC-C
 * @author pavlo
 */
public class TestAntiCacheManagerTPCC extends BaseTestCase {

    private static final int NUM_PARTITIONS = 1;
    private static final int NUM_TUPLES = 1000;
    private static final String TARGET_TABLE = TPCCConstants.TABLENAME_ORDER_LINE;

    private static final long PREPARE_TXN_ID = 33;
    private static final long EVICT_BLOCK_SIZE = 1024 * 1024;
    private static final int EVICT_NUM_BLOCKS = 1;
    
    private static final String SEQSCAN_PROCEDURE = "GetRecordNoLimit";
    private static final String SEQSCANLIMIT_PROCEDURE = "GetRecordWithLimit";
    private static final String INDEXSCAN_PROCEDURE = "GetRecordWithIndex";
    
    private static final String statsFields[] = {
        "ANTICACHE_TUPLES_EVICTED",
        "ANTICACHE_BLOCKS_EVICTED",
        "ANTICACHE_BYTES_EVICTED"
    };
    
    private HStoreSite hstore_site;
    private HStoreConf hstore_conf;
    private File anticache_dir;
    private Client client;
    
    private PartitionExecutor executor;
    private ExecutionEngine ee;
    private AntiCacheManagerProfiler profiler;
    private Table catalog_tbl;
    private int locators[];

    private final AbstractProjectBuilder builder = new TPCCProjectBuilder() {
        {
            this.markTableEvictable(TARGET_TABLE);
            this.addAllDefaults();
            this.addStmtProcedure(SEQSCAN_PROCEDURE,
                                  "SELECT * FROM " + TARGET_TABLE);
            this.addStmtProcedure(SEQSCANLIMIT_PROCEDURE,
                                  "SELECT * FROM " + TARGET_TABLE + " LIMIT ?");
            this.addStmtProcedure(INDEXSCAN_PROCEDURE,
                                  "SELECT * FROM " + TARGET_TABLE + 
                                  " WHERE OL_O_ID >= ?" +
                                  "   AND OL_D_ID >= ?" +
                                  "   AND OL_W_ID >= ?" +
                                  " LIMIT ?");
        }
    };
    
    @Before
    public void setUp() throws Exception {
        super.setUp(builder, false);
        initializeCatalog(1, 1, NUM_PARTITIONS);
        this.anticache_dir = FileUtil.getTempDirectory();
        
        // Just make sure that the Table has the evictable flag set to true
        this.catalog_tbl = getTable(TARGET_TABLE);
         assertTrue(catalog_tbl.getEvictable());
        this.locators = new int[] { catalog_tbl.getRelativeIndex() };
        
        Site catalog_site = CollectionUtil.first(catalogContext.sites);
        this.hstore_conf = HStoreConf.singleton();
        this.hstore_conf.site.anticache_enable = true;
        this.hstore_conf.site.anticache_profiling = true;
        this.hstore_conf.site.anticache_check_interval = Integer.MAX_VALUE;
        this.hstore_conf.site.anticache_dir = this.anticache_dir.getAbsolutePath();
        
        this.hstore_site = createHStoreSite(catalog_site, hstore_conf);
        this.executor = hstore_site.getPartitionExecutor(0);
        assertNotNull(this.executor);
        this.ee = executor.getExecutionEngine();
        assertNotNull(this.executor);
        this.profiler = hstore_site.getAntiCacheManager().getDebugContext().getProfiler(0);
        assertNotNull(profiler);
        
        this.client = createClient();
    }
    
    @Override
    protected void tearDown() throws Exception {
        if (this.client != null) this.client.close();
        if (this.hstore_site != null) this.hstore_site.shutdown();
        FileUtil.deleteDirectory(this.anticache_dir);
    }
    
    // --------------------------------------------------------------------------------------------
    // UTILITY METHODS
    // --------------------------------------------------------------------------------------------
    
    private void loadData() throws Exception {
        // Load in a bunch of dummy data for this table
        VoltTable vt = CatalogUtil.getVoltTable(catalog_tbl);
        assertNotNull(vt);
        for (int i = 0; i < NUM_TUPLES; i++) {
            Object row[] = VoltTableUtil.getRandomRow(catalog_tbl);
            row[0] = i; // OL_O_ID
            row[1] = (byte)i; // OL_D_ID
            row[2] = (short)i; // OL_W_ID
            vt.addRow(row);
        } // FOR
        this.executor.loadTable(1000l, catalog_tbl, vt, false);
        
        VoltTable stats[] = this.ee.getStats(SysProcSelector.TABLE, this.locators, false, 0L);
        assertEquals(1, stats.length);
        System.err.println(VoltTableUtil.format(stats));
    }

    private void prepareEvictionData() throws Exception {
        ee.antiCacheEvictBlockPrepareInit(PREPARE_TXN_ID);
        ee.antiCacheEvictBlockPrepare(PREPARE_TXN_ID, catalog_tbl, EVICT_BLOCK_SIZE, EVICT_NUM_BLOCKS);
    }

    private VoltTable doFinishEvictionData() throws Exception {
        VoltTable evictResult = ee.antiCacheEvictBlockWork(PREPARE_TXN_ID, catalog_tbl, EVICT_BLOCK_SIZE, EVICT_NUM_BLOCKS);
        ee.anticacheEvictBlockFinish(PREPARE_TXN_ID);

        System.err.println("-------------------------------");
        System.err.println(VoltTableUtil.format(evictResult));
        assertNotNull(evictResult);
        assertEquals(1, evictResult.getRowCount());
        evictResult.resetRowPosition();
        boolean adv = evictResult.advanceRow();
        assertTrue(adv);
        return (evictResult);
    }
    
    private VoltTable evictData() throws Exception {
        VoltTable results[] = this.ee.getStats(SysProcSelector.TABLE, this.locators, false, 0L);
        assertEquals(1, results.length);
        // System.err.println(VoltTableUtil.format(results));
        for (String col : statsFields) {
			results[0].advanceRow(); 
            int idx = results[0].getColumnIndex(col);
            assertEquals(0, results[0].getLong(idx));    
        } // FOR
        
        // Now force the EE to evict our boys out
        // We'll tell it to remove 1MB, which is guaranteed to include all of our tuples
<<<<<<< HEAD
        VoltTable evictResult = this.ee.antiCacheEvictBlock(catalog_tbl, 1024 * 256, 1);
=======
        //VoltTable evictResult = this.ee.antiCacheEvictBlock(catalog_tbl, 1024 * 1024, 1);
        prepareEvictionData();
        VoltTable evictResult = doFinishEvictionData();
>>>>>>> ba0aae83

        assertNotSame(results[0].getColumnCount(), evictResult.getColumnCount());
        return evictResult;
    }
    
    private void simpleScan(String  procName, int expected, boolean useLimit) throws Exception {
        assert(expected <= NUM_TUPLES);
        this.loadData();
        
        // We should have all of our tuples evicted
        VoltTable evictResult = this.evictData();
        long evicted = evictResult.getLong("ANTICACHE_TUPLES_EVICTED");
        assertTrue("No tuples were evicted!\n"+evictResult, evicted > 0);
        // System.err.println(VoltTableUtil.format(evictResult));
        
        // Now execute a query that needs to access data from this block
        Procedure proc = this.getProcedure(procName); // Special Single-Stmt Proc
        ClientResponse cresponse = null;
        if (useLimit) {
            cresponse = this.client.callProcedure(proc.getName(), expected);
        } else {
            cresponse = this.client.callProcedure(proc.getName());
        }
        assertEquals(Status.OK, cresponse.getStatus());

        // Make sure that we tracked that we tried to touch evicted data
        assertEquals(1, this.profiler.evictedaccess_history.size());

        // And then check to make sure that we get the correct number of rows back
        VoltTable results[] = cresponse.getResults();
        System.err.println(VoltTableUtil.format(results[0]));
        assertEquals(1, results.length);
        assertEquals(expected, results[0].getRowCount());
    }

    public void simpleScanWithEvictionPreparedAccess(String procName, final int expected, final boolean useLimit) throws Exception {
        assert(expected <= NUM_TUPLES);
        loadData();

        // We should have all of our tuples evicted
        prepareEvictionData();

        ExecutorService executor = Executors.newFixedThreadPool(4);
        Future<VoltTable> evictFuture = executor.submit(new Callable<VoltTable>() {
            @Override
            public VoltTable call() throws Exception {
                ThreadUtil.sleep(2000);
                return doFinishEvictionData();
            }
        });

        // Now execute a query that needs to access data from this block
        final Procedure proc = getProcedure(procName); // Special Single-Stmt Proc
        Future<ClientResponse> procFuture = executor.submit(new Callable<ClientResponse>() {
            @Override
            public ClientResponse call() throws Exception {
                if (useLimit) {
                    return client.callProcedure(proc.getName(), expected);
                } else {
                    return client.callProcedure(proc.getName());
                }
            }
        });

        ClientResponse cresponse = procFuture.get(10, TimeUnit.SECONDS);
        assertEquals(Status.OK, cresponse.getStatus());

        // We should have all of our tuples evicted
        VoltTable evictResult = evictFuture.get(10, TimeUnit.SECONDS);
        long evicted = evictResult.getLong("ANTICACHE_TUPLES_EVICTED");
        assertTrue("No tuples were evicted!\n"+evictResult, evicted > 0);
        //System.err.println(VoltTableUtil.format(evictResult));

        // Make sure that we tracked that we tried to touch evicted data
        assertTrue(0 < profiler.evictionPreparedAccessHistory.size());


        // And then check to make sure that we get the correct number of rows back
        VoltTable results[] = cresponse.getResults();
        System.err.println(VoltTableUtil.format(results[0]));
        assertEquals(1, results.length);
        assertEquals(expected, results[0].getRowCount());
    }
    
    private void scanWithParams(String  procName, int expected) throws Exception {
        assert(expected < NUM_TUPLES);
        this.loadData();
        
        // We should have all of our tuples evicted
        VoltTable evictResult = this.evictData();
        long evicted = evictResult.getLong("ANTICACHE_TUPLES_EVICTED");
        assertTrue("No tuples were evicted!\n"+evictResult, evicted > 0);
        // System.err.println(VoltTableUtil.format(evictResult));
        
        // Now execute a query that needs to access data from this block
        Procedure proc = this.getProcedure(procName); // Special Single-Stmt Proc
        Object params[] = { 1, 1, 1, expected };
        ClientResponse cresponse = this.client.callProcedure(proc.getName(), params);
        assertEquals(Status.OK, cresponse.getStatus());

        // Make sure that we tracked that we tried to touch evicted data
        assertEquals(1, this.profiler.evictedaccess_history.size());

        // And then check to make sure that we get the correct number of rows back
        VoltTable results[] = cresponse.getResults();
        System.err.println(VoltTableUtil.format(results[0]));
        assertEquals(1, results.length);
        assertEquals(expected, results[0].getRowCount());
    }
    
    private void validateStmt(String procName, Class<? extends AbstractPlanNode> target) throws Exception {
        // Just make sure that our target query plan contains the proper plan node.
        // This in case somebody changes something and we don't actually
        // execute a query with the expected query plan
        Procedure proc = this.getProcedure(procName);
        Statement stmt = CollectionUtil.first(proc.getStatements());
        assertNotNull(stmt);
        
        AbstractPlanNode root = PlanNodeUtil.getRootPlanNodeForStatement(stmt, true);
        assertNotNull(root);
        Collection<?> scans = PlanNodeUtil.getPlanNodes(root, target);
        assertEquals(1, scans.size());
    }
    
    // --------------------------------------------------------------------------------------------
    // TEST CASES
    // --------------------------------------------------------------------------------------------
    
    /**
     * testSeqScanPlanValidate
     */
    @Test
    public void testSeqScanPlanValidate() throws Exception {
        this.validateStmt(SEQSCAN_PROCEDURE, SeqScanPlanNode.class);
    }

    /**
     * testIndexScanPlanValidate
     */
    @Test
    public void testIndexScanPlanValidate() throws Exception {
        this.validateStmt(INDEXSCAN_PROCEDURE, IndexScanPlanNode.class);
    }

    /**
     * testSeqScanReadOneEvictedTuple
     */
    @Test
    public void testSeqScanNotLimit() throws Exception {
        this.simpleScan(SEQSCAN_PROCEDURE, NUM_TUPLES, false);
    }
    
    /**
     * testSeqScanReadOneEvictedTuple
     */
    @Test
    public void testSeqScanReadOneEvictedTuple() throws Exception {
        this.simpleScan(SEQSCANLIMIT_PROCEDURE, 1, true);
    }

    @Test
    public void testSeqScanReadOneEvictionPreparedTuple() throws Exception {
        simpleScanWithEvictionPreparedAccess(SEQSCANLIMIT_PROCEDURE, 1, true);
    }
    
    /**
     * testSeqScanReadMultipleEvictedTuples
     */
    @Test
    public void testSeqScanReadMultipleEvictedTuples() throws Exception {
        this.simpleScan(SEQSCANLIMIT_PROCEDURE, 19, true); // Pick a screwy number
    }

    /**
     * testIndexScanReadOneEvictedTuple
     */
    @Test
    public void testIndexScanReadOneEvictedTuple() throws Exception {
        this.scanWithParams(INDEXSCAN_PROCEDURE, 1);
    }

    /**
     * testIndexScanReadMultipleEvictedTuples
     */
    @Test
    public void testIndexScanReadMultipleEvictedTuples() throws Exception {
        this.scanWithParams(INDEXSCAN_PROCEDURE, 13);
    }

    /**
     * testEvictTuples
     */
    @Test
    public void testEvictTuples() throws Exception {
        this.loadData();
        VoltTable evictResult = this.evictData();
		evictResult.advanceRow();

        // Our stats should now come back with at least one block evicted
        VoltTable results[] = this.ee.getStats(SysProcSelector.TABLE, this.locators, false, 0L);
        assertEquals(1, results.length);
        System.err.println("-------------------------------");
        System.err.println(VoltTableUtil.format(results));

		results[0].advanceRow();
        for (String col : statsFields) {
            assertEquals(col, evictResult.getLong(col), results[0].getLong(col));
            if (col == "ANTICACHE_BLOCKS_EVICTED") {
                assertEquals(col, 1, results[0].getLong(col));
            } else {
                assertNotSame(col, 0, results[0].getLong(col));
            }
        } // FOR
    }

    /**
     * testMultipleEvictions
     */
    @Test
    public void testEvictTuplesMultiple() throws Exception {
        // Just checks whether we can call evictBlock multiple times
        this.loadData();

        VoltTable results[] = this.ee.getStats(SysProcSelector.TABLE, this.locators, false, 0L);
        assertEquals(1, results.length);
        System.err.println(VoltTableUtil.format(results));

		results[0].advanceRow();
        for (String col : statsFields) {
            int idx = results[0].getColumnIndex(col);
            assertEquals(0, results[0].getLong(idx));
        } // FOR
        System.err.println(StringUtil.repeat("=", 100));

        // Now force the EE to evict our boys out in multiple rounds
        VoltTable evictResult = null;
        for (int i = 0; i < 5; i++) {
            if (i > 0) {
                System.err.println(StringUtil.repeat("-", 100));
                ThreadUtil.sleep(1000);
            }
            System.err.println("Eviction #" + i);
            evictResult = this.ee.antiCacheEvictBlock(catalog_tbl, 512, 1);
            System.err.println(VoltTableUtil.format(evictResult));
            assertNotNull(evictResult);
            assertEquals(1, evictResult.getRowCount());
            assertNotSame(results[0].getColumnCount(), evictResult.getColumnCount());
            evictResult.resetRowPosition();
            boolean adv = evictResult.advanceRow();
            assertTrue(adv);
        } // FOR
    }

    /**
     * testReadNonExistentBlock
     */
    @Test
    public void testReadNonExistentBlock() throws Exception {
        int block_ids[] = new int[]{ 1111 };
        int offsets[] = new int[]{0};
        boolean failed = false;
        try {
            ee.antiCacheReadBlocks(catalog_tbl, block_ids, offsets);
        } catch (UnknownBlockAccessException ex) {
            // This is what we want!
            assertEquals(block_ids[0], ex.getBlockId());
            failed = true;
            System.err.println(ex);
        }
        assertTrue(failed);
    }

}<|MERGE_RESOLUTION|>--- conflicted
+++ resolved
@@ -176,13 +176,9 @@
         
         // Now force the EE to evict our boys out
         // We'll tell it to remove 1MB, which is guaranteed to include all of our tuples
-<<<<<<< HEAD
-        VoltTable evictResult = this.ee.antiCacheEvictBlock(catalog_tbl, 1024 * 256, 1);
-=======
         //VoltTable evictResult = this.ee.antiCacheEvictBlock(catalog_tbl, 1024 * 1024, 1);
         prepareEvictionData();
         VoltTable evictResult = doFinishEvictionData();
->>>>>>> ba0aae83
 
         assertNotSame(results[0].getColumnCount(), evictResult.getColumnCount());
         return evictResult;
