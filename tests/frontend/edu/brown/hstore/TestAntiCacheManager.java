--- conflicted
+++ resolved
@@ -312,12 +312,8 @@
                 System.err.println(StringUtil.repeat("-", 100));
                 ThreadUtil.sleep(1000);
             }
-<<<<<<< HEAD
             System.err.println("Eviction #" + i);
-            evictResult = this.ee.antiCacheEvictBlock(catalog_tbl, 512);
-=======
             evictResult = this.ee.antiCacheEvictBlock(catalog_tbl, 512, 1);
->>>>>>> a13f4a88
             System.err.println(VoltTableUtil.format(evictResult));
             assertNotNull(evictResult);
             assertEquals(1, evictResult.getRowCount());
