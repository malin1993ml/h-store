package edu.brown.markov;

import java.io.File;
import java.util.*;
import java.util.concurrent.atomic.AtomicInteger;

import org.json.JSONObject;
import org.junit.Before;
import org.junit.Test;
import org.voltdb.catalog.Procedure;
import org.voltdb.catalog.Statement;

import edu.brown.BaseTestCase;
import edu.brown.benchmark.tm1.procedures.GetNewDestination;
import edu.brown.catalog.CatalogUtil;
import edu.brown.graphs.AbstractVertex;
import edu.brown.graphs.GraphvizExport;
import edu.brown.markov.Vertex.Type;
import edu.brown.utils.ArgumentsParser;
import edu.brown.utils.CollectionUtil;
import edu.brown.utils.FileUtil;
import edu.brown.utils.ProjectType;
import edu.brown.workload.AbstractWorkload;

public class TestVertex extends BaseTestCase {

    private static final int NUM_PARTITIONS = 5;
    private static final double EPSILON = 0.00001;
    AbstractWorkload g;
    MarkovGraph graph;
    Vertex commit;
    Vertex abort;
    Vertex start;
    
    final Integer[][] partitions = {
            { 2, 4 },
            { 3, 4 },
            { 0, 2 },
            { 1, 4 },
            { 0, 1, 2 },
            { 0 },
            { 0 },
            { 0 }
    };
    final boolean[] readonly = new boolean[] {
            false,
            true,
            false,
            true,
            true,
            true,
            false,
            true,
    };
    final Vertex[] vertices = new Vertex[this.partitions.length];

    private HashSet<Vertex> stopSet;

    @Before
    public void setUp() throws Exception {
        super.setUp(ProjectType.TM1);
        this.addPartitions(NUM_PARTITIONS);
        assertEquals(this.partitions.length, this.readonly.length);
        
        Procedure catalog_proc = this.getProcedure("InsertCallForwarding");
        Map<Statement, AtomicInteger> instance_ctr = new HashMap<Statement, AtomicInteger>();
        for (int i = 0; i < this.partitions.length; i++) {
            Statement catalog_stmt = catalog_proc.getStatements().get(this.readonly[i] ? "query2" : "update");
            assertNotNull(catalog_stmt);
            if (!instance_ctr.containsKey(catalog_stmt)) {
                instance_ctr.put(catalog_stmt, new AtomicInteger(0));
            }
            this.vertices[i] = new Vertex(catalog_stmt, Vertex.Type.QUERY, instance_ctr.get(catalog_stmt).getAndIncrement(),
                                          Arrays.asList(this.partitions[i]), new HashSet<Integer>());
        } // FOR
        
        graph = new MarkovGraph(catalog_proc, 0);
        graph.initialize();
        start = graph.getStartVertex();
        commit = graph.getCommitVertex();
        abort = graph.getAbortVertex();

        for (Vertex v : vertices) {
            graph.addVertex(v);
        }
        for (int i = 0; i < 10; i++) {
            graph.addToEdge(vertices[4], vertices[7]);
            graph.addToEdge(vertices[6], abort);
        }
        for (int i = 0; i < 20; i++) {
            graph.addToEdge(vertices[4], abort);
        }
        for (int i = 0; i < 30; i++) {
            // ---------_TOP PART OF GRAPH_---------
            graph.addToEdge(start, vertices[0]);
            graph.addToEdge(vertices[0], vertices[1]);
            graph.addToEdge(vertices[1], vertices[2]);
            graph.addToEdge(vertices[2], commit);
            // ---------_MIDDLE WAY AND BOTTOM_--------------
            graph.addToEdge(start, vertices[3]);
            graph.addToEdge(vertices[3], vertices[4]);
            graph.addToEdge(vertices[6], vertices[7]);
        }
        for (int i = 0; i < 40; i++) {
            graph.addToEdge(start, vertices[5]);
            graph.addToEdge(vertices[5], vertices[6]);
            graph.addToEdge(vertices[7], commit);
        }
        graph.calculateEdgeProbabilities();
        // assert(graph.isSane());
        
        // System.out.println(GraphvizExport.export(graph, "markov"));
        
        stopSet = new HashSet<Vertex>();
        stopSet.add(graph.getCommitVertex());

    }

    private void roughlyEqual(double prob, double d) {
        double diff = Math.abs(prob - d);
        assert(diff <= EPSILON) : "Difference between " + prob + " and " + d + " is " + diff + ". " +
                                  "Must be at most " + String.format("%.5f", EPSILON);
    }
    
    // ----------------------------------------------------------------------------
    // TEST METHODS
    // ----------------------------------------------------------------------------
    
    /**
     * testIsEqual
     */
    @Test
    public void testIsEqual() throws Exception {
        Vertex v0 = this.vertices[0];
        assertNotNull(v0);
        v0.getPastPartitions().add(1);
        
        Vertex v1 = this.vertices[1];
        assertNotNull(v1);
        v1.getPastPartitions().add(2);
        
        
        // Test to make sure that Vertex.isEqual() works with and without the PAST_PARTITIONS flag
        for (int i = 0; i <= 1; i++) {
            Statement catalog_stmt = this.vertices[i].getCatalogItem();
            Set<Integer> partitions = this.vertices[i].getPartitions();
            Set<Integer> past_partitions = this.vertices[i].getPastPartitions();
            int query_index = this.vertices[i].getQueryInstanceIndex();
            
            assertNotNull(catalog_stmt);
            assertNotNull(partitions);
            assertFalse(partitions.isEmpty());
            assertNotNull(past_partitions);
            assertFalse(past_partitions.isEmpty());
            assert(query_index >= 0);

            Vertex new_v = new Vertex((Statement)this.vertices[i].getCatalogItem(),
                    this.vertices[i].getType(),
                    this.vertices[i].getQueryInstanceIndex(),
                    new HashSet<Integer>(this.vertices[i].getPartitions()),
                    CollectionUtil.addAll(new HashSet<Integer>(), 1));
            for (boolean past_partitions_flag : new boolean[]{false, true}) {
                // If we're at the first vertex, then isEqual() should always return true regardless
                // of whether we are using the past_partitions_flag or not
                // Otherwise, we should only return true if the past_partitions_flag is false
                boolean expected = (i == 0 || past_partitions_flag == false);
                boolean result = new_v.isEqual(catalog_stmt, partitions, past_partitions, query_index, past_partitions_flag);
                if (expected != result) {
                    System.err.println(new_v);
                    System.err.println(this.vertices[i]);
                }
                assertEquals("[" + i + "] past_partitions_flag = " + past_partitions_flag,
                             expected, result);
            }
        } // FOR
    }
    
    /**
     * testToJSONString
     */
    public void testToJSONString() throws Exception {
        Set<String> base_keys = new HashSet<String>();
        for (AbstractVertex.Members m : AbstractVertex.Members.values()) {
            base_keys.add(m.name());
        } // FOR
        
        for (Vertex v : vertices) {
            String json = v.toJSONString();
            Set<String> expected_keys = new HashSet<String>();
            for (Vertex.Members m : Vertex.Members.values()) {
                assert(json.contains(m.name()));
                expected_keys.add(m.name());
            } // FOR
            expected_keys.addAll(base_keys);
            expected_keys.add("ELEMENT_ID");
            
            JSONObject json_obj = new JSONObject(json);
            assertNotNull(json_obj);
            Iterator<String> keys = json_obj.keys();
            int count = 0;
            while (keys.hasNext()) {
                String key = keys.next();
                assert(expected_keys.contains(key)) : "Unexpected JSON key '" + key + "'";
                count++;
            } // WHILE
            assertEquals(expected_keys.size(), count);
        } // FOR
    }

    /**
     * testResetAllProbabilities
     */
    @Test
    public void testResetAllProbabilities() {
        Procedure catalog_proc = this.getProcedure(GetNewDestination.class);
        Statement catalog_stmt = this.getStatement(catalog_proc, "GetData");
        Vertex v = new Vertex(catalog_stmt, Type.QUERY, 0, CatalogUtil.getAllPartitions(catalog_stmt), new HashSet<Integer>());
        
<<<<<<< HEAD
        // System.err.println(start.debug());
        
        assertNotNull(start);
        List<Integer> partitions = CatalogUtil.getAllPartitionIds(catalog_db);
        for (int i = 0; i < startreadprobs.length; i++) {
            int partition_id = partitions.get(i);
            assertNotNull(startreadprobs[i]);
//            System.err.println("[" + i + "] " + start.getReadOnlyProbability(partition_id) + " --> " + startreadprobs[i]); 
           // roughlyEqual(start.getReadOnlyProbability(partition_id), startreadprobs[i]);
//            System.err.println("[" + i + "] " + start.getWriteProbability(partition_id) + " --> " + startwriteprobs[i]);
//            roughlyEqual(start.getWriteProbability(partition_id), startwriteprobs[i]);
//            System.err.println();
=======
        v.setAbortProbability(0.50d);
        v.setSingleSitedProbability(0.50d);
        for (int i = 0; i < NUM_PARTITIONS; i++) {
            v.setDoneProbability(i, 0.50d);
            v.setWriteProbability(i, 0.50d);
            v.setReadOnlyProbability(i, 0.50d);
>>>>>>> 82f55c69
        } // FOR
        
        v.resetAllProbabilities();
        
        assertEquals(0.0d, v.getAbortProbability());
        assertEquals(0.0d, v.getSingleSitedProbability());
        for (int i = 0; i < NUM_PARTITIONS; i++) {
            assertEquals(1.0d, v.getDoneProbability(i));
            assertEquals(0.0d, v.getWriteProbability(i));
            assertEquals(0.0d, v.getReadOnlyProbability(i));
        } // FOR
    }

    /**
     * testCalculateAbortProbability
     */
//    @Test
//    public void testCalculateAbortProbability() {
//        Set<Vertex> vs = new HashSet<Vertex>();
//        vs.add(graph.getAbortVertex());
//        Vertex.calculateAbortProbability(vs, graph);
//        roughlyEqual(start.getAbortProbability(), 0.3);
//        double[] probs = { 0.0, 0.0, 0.0, 2.0 / 3.0, 2.0 / 3.0, 0.25, 0.25, 0.0 };
//        for (int i = 0; i < vertices.length; i++) {
//            roughlyEqual(vertices[i].getAbortProbability(), probs[i]);
//        }
//    }

    /**
     * testCalculateSingleSitedProbability
     */
<<<<<<< HEAD
    @Test
    public void testCalculateDoneProbability() {
        Vertex.calculateDoneProbability(graph.getCommitVertex(), graph);
        double[][] doneprobs = {
                { 0.0, 1.0, 0.0, 0.0, 0.0 }, // Vertex 0
                { 0.0, 1.0, 0.0, 0.0, 0.0 }, // Vertex 1
                { 0.0, 1.0, 0.0, 1.0, 1.0 }, // Vertex 2
                { 0.0, 0.0, 0.0, 1.0, 0.0 }, // Vertex 3
                { 0.0, 0.0, 0.0, 1.0, 1.0 }, // Vertex 4
                { 0.0, 1.0, 1.0, 1.0, 1.0 }, // Vertex 5
                { 0.0, 1.0, 1.0, 1.0, 1.0 }, // Vertex 6
                { 0.0, 1.0, 1.0, 1.0, 1.0 }  // Vertex 7
        };
        List<Integer> partitions = CatalogUtil.getAllPartitionIds(catalog_db);
        for (int i = 0; i < vertices.length; i++) {
            // System.err.println(vertices[i].debug());
            for (int partition : partitions) {
                // System.err.println("[" + i + ", " + partition + "] " + vertices[i].getDoneProbability(partition));
                // FIXME(svelagap) roughlyEqual(vertices[i].getDoneProbability(partition), doneprobs[i][partition]);
            } // FOR
        } // FOR
    }
=======
//    @Test
//    public void testCalculateSingleSitedProbability() {
//        Vertex.calculateSingleSitedProbability(stopSet, graph);
//        roughlyEqual(start.getSingleSitedProbability(), 0.4);
//        double[] probs = { 0.0, 0.0, 0.0, 0.0, 1.0 / 3.0, 1.0, 0.75, 0.0 };
//        for (int i = 0; i < vertices.length; i++) {
//            roughlyEqual(vertices[i].getSingleSitedProbability(), probs[i]);
//        }
//    }

    /**
     * testCalculateReadOnlyProbability
     */
//    @Test
//    public void testCalculateReadOnlyProbability() {
//        Vertex.calculateReadOnlyProbability(stopSet, graph);
//        final double[] startreadprobs = {
//                0.3 + 0.3, // ?? 0.4 + 0.3,
//                0.3 + 0.3,
//                0.3,
//                1.0,
//                0.3
//        };
//        final double[] startwriteprobs = {
//                0.3, // 0.7
//                0.3,
//                0.0,
//                0.3,
//                0.0
//        };
//        assertEquals(startreadprobs.length, startwriteprobs.length);
//        
//        // System.err.println(start.debug());
//        
//        assertNotNull(start);
//        List<Integer> partitions = CatalogUtil.getAllPartitions(catalog_db);
//        for (int i = 0; i < startreadprobs.length; i++) {
//            int partition_id = partitions.get(i);
//            assertNotNull(startreadprobs[i]);
////            System.err.println("[" + i + "] " + start.getReadOnlyProbability(partition_id) + " --> " + startreadprobs[i]); 
//           // roughlyEqual(start.getReadOnlyProbability(partition_id), startreadprobs[i]);
////            System.err.println("[" + i + "] " + start.getWriteProbability(partition_id) + " --> " + startwriteprobs[i]);
////            roughlyEqual(start.getWriteProbability(partition_id), startwriteprobs[i]);
////            System.err.println();
//        } // FOR
//        
//        
//        double[][] readprobs = {
//                { 1.0, 0.0, 1.0, 1.0, 1.0 }, // Vertex 0---
//                { 1.0, 0.0, 1.0, 1.0, 1.0 }, // Vertex 1
//                { 1.0, 0.0, 1.0, 0.0, 0.0 }, // Vertex 2
//                { 1.0, 1.0, 1.0, 0.0, 1.0 }, // Vertex 3---
//                { 1.0, 1.0, 1.0, 0.0, 0.0 }, // Vertex 4
//                { 1.0, 0.0, 0.0, 0.0, 0.0 }, // Vertex 5---
//                { 1.0, 0.0, 0.0, 0.0, 0.0 }, // Vertex 6
//                { 1.0, 0.0, 0.0, 0.0, 0.0 }  // Vertex 7
//        };
//        double[][] writeprobs = {
//                { 1.0, 0.0, 1.0, 0.0, 1.0 }, // Vertex 0
//                { 1.0, 0.0, 1.0, 0.0, 0.0 }, // Vertex 1
//                { 1.0, 0.0, 1.0, 0.0, 0.0 }, // Vertex 2
//                { 0.0, 0.0, 0.0, 0.0, 0.0 }, // Vertex 3
//                { 0.0, 0.0, 0.0, 0.0, 0.0 }, // Vertex 4
//                { 1.0, 0.0, 0.0, 0.0, 0.0 }, // Vertex 5
//                { 1.0, 0.0, 0.0, 0.0, 0.0 }, // Vertex 6
//                { 0.0, 0.0, 0.0, 0.0, 0.0 }  // Vertex 7
//        };
//        for (int i = 0; i < vertices.length; i++) {
//            for (int partition : partitions) {
//                /* FIXME(svelagap)
////                System.err.println("[" + i + ", " + partition + "]");
//                roughlyEqual(vertices[i].getReadOnlyProbability(partition), readprobs[i][partition]);
//                roughlyEqual(vertices[i].getWriteProbability(partition), writeprobs[i][partition]);
//                */
//            } // FOR
//        } // FOR
//    }


//    /**
//     * testCalculateDoneProbability
//     */
//    @Test
//    public void testCalculateDoneProbability() {
//        Vertex.calculateDoneProbability(graph.getCommitVertex(), graph);
//        double[][] doneprobs = {
//                { 0.0, 1.0, 0.0, 0.0, 0.0 }, // Vertex 0
//                { 0.0, 1.0, 0.0, 0.0, 0.0 }, // Vertex 1
//                { 0.0, 1.0, 0.0, 1.0, 1.0 }, // Vertex 2
//                { 0.0, 0.0, 0.0, 1.0, 0.0 }, // Vertex 3
//                { 0.0, 0.0, 0.0, 1.0, 1.0 }, // Vertex 4
//                { 0.0, 1.0, 1.0, 1.0, 1.0 }, // Vertex 5
//                { 0.0, 1.0, 1.0, 1.0, 1.0 }, // Vertex 6
//                { 0.0, 1.0, 1.0, 1.0, 1.0 }  // Vertex 7
//        };
//        List<Integer> partitions = CatalogUtil.getAllPartitions(catalog_db);
//        for (int i = 0; i < vertices.length; i++) {
//            // System.err.println(vertices[i].debug());
//            for (int partition : partitions) {
//                // System.err.println("[" + i + ", " + partition + "] " + vertices[i].getDoneProbability(partition));
//                // FIXME(svelagap) roughlyEqual(vertices[i].getDoneProbability(partition), doneprobs[i][partition]);
//            } // FOR
//        } // FOR
//    }
>>>>>>> 82f55c69
}<|MERGE_RESOLUTION|>--- conflicted
+++ resolved
@@ -214,29 +214,17 @@
     public void testResetAllProbabilities() {
         Procedure catalog_proc = this.getProcedure(GetNewDestination.class);
         Statement catalog_stmt = this.getStatement(catalog_proc, "GetData");
-        Vertex v = new Vertex(catalog_stmt, Type.QUERY, 0, CatalogUtil.getAllPartitions(catalog_stmt), new HashSet<Integer>());
-        
-<<<<<<< HEAD
+        Vertex v = new Vertex(catalog_stmt, Type.QUERY, 0, CatalogUtil.getAllPartitionIds(catalog_stmt), new HashSet<Integer>());
+        
         // System.err.println(start.debug());
         
         assertNotNull(start);
-        List<Integer> partitions = CatalogUtil.getAllPartitionIds(catalog_db);
-        for (int i = 0; i < startreadprobs.length; i++) {
-            int partition_id = partitions.get(i);
-            assertNotNull(startreadprobs[i]);
-//            System.err.println("[" + i + "] " + start.getReadOnlyProbability(partition_id) + " --> " + startreadprobs[i]); 
-           // roughlyEqual(start.getReadOnlyProbability(partition_id), startreadprobs[i]);
-//            System.err.println("[" + i + "] " + start.getWriteProbability(partition_id) + " --> " + startwriteprobs[i]);
-//            roughlyEqual(start.getWriteProbability(partition_id), startwriteprobs[i]);
-//            System.err.println();
-=======
         v.setAbortProbability(0.50d);
         v.setSingleSitedProbability(0.50d);
         for (int i = 0; i < NUM_PARTITIONS; i++) {
             v.setDoneProbability(i, 0.50d);
             v.setWriteProbability(i, 0.50d);
             v.setReadOnlyProbability(i, 0.50d);
->>>>>>> 82f55c69
         } // FOR
         
         v.resetAllProbabilities();
@@ -268,30 +256,6 @@
     /**
      * testCalculateSingleSitedProbability
      */
-<<<<<<< HEAD
-    @Test
-    public void testCalculateDoneProbability() {
-        Vertex.calculateDoneProbability(graph.getCommitVertex(), graph);
-        double[][] doneprobs = {
-                { 0.0, 1.0, 0.0, 0.0, 0.0 }, // Vertex 0
-                { 0.0, 1.0, 0.0, 0.0, 0.0 }, // Vertex 1
-                { 0.0, 1.0, 0.0, 1.0, 1.0 }, // Vertex 2
-                { 0.0, 0.0, 0.0, 1.0, 0.0 }, // Vertex 3
-                { 0.0, 0.0, 0.0, 1.0, 1.0 }, // Vertex 4
-                { 0.0, 1.0, 1.0, 1.0, 1.0 }, // Vertex 5
-                { 0.0, 1.0, 1.0, 1.0, 1.0 }, // Vertex 6
-                { 0.0, 1.0, 1.0, 1.0, 1.0 }  // Vertex 7
-        };
-        List<Integer> partitions = CatalogUtil.getAllPartitionIds(catalog_db);
-        for (int i = 0; i < vertices.length; i++) {
-            // System.err.println(vertices[i].debug());
-            for (int partition : partitions) {
-                // System.err.println("[" + i + ", " + partition + "] " + vertices[i].getDoneProbability(partition));
-                // FIXME(svelagap) roughlyEqual(vertices[i].getDoneProbability(partition), doneprobs[i][partition]);
-            } // FOR
-        } // FOR
-    }
-=======
 //    @Test
 //    public void testCalculateSingleSitedProbability() {
 //        Vertex.calculateSingleSitedProbability(stopSet, graph);
@@ -396,5 +360,4 @@
 //            } // FOR
 //        } // FOR
 //    }
->>>>>>> 82f55c69
 }