package edu.brown.optimizer;

import java.util.Collection;
import java.util.HashSet;
import java.util.Iterator;
import java.util.Set;

import org.junit.Test;
import org.voltdb.catalog.Column;
import org.voltdb.catalog.Procedure;
import org.voltdb.catalog.Statement;
import org.voltdb.catalog.Table;
import org.voltdb.planner.PlanColumn;
import org.voltdb.planner.PlannerContext;
import org.voltdb.plannodes.AbstractJoinPlanNode;
import org.voltdb.plannodes.AbstractPlanNode;
import org.voltdb.plannodes.AbstractScanPlanNode;
import org.voltdb.plannodes.AggregatePlanNode;
import org.voltdb.plannodes.LimitPlanNode;
import org.voltdb.plannodes.OrderByPlanNode;
import org.voltdb.plannodes.ProjectionPlanNode;
import org.voltdb.plannodes.SeqScanPlanNode;
import org.voltdb.types.PlanNodeType;

import edu.brown.benchmark.AbstractProjectBuilder;
import edu.brown.catalog.CatalogUtil;
import edu.brown.expressions.ExpressionUtil;
import edu.brown.plannodes.PlanNodeTreeWalker;
import edu.brown.plannodes.PlanNodeUtil;
import edu.brown.utils.CollectionUtil;

/**
 * @author pavlo
 */
public class TestPlanOptimizer extends BasePlanOptimizerTestCase {

    final Set<String> DEBUG = new HashSet<String>();
    {
        DEBUG.add("DistinctAggregate");
        DEBUG.add("MultipleAggregates");
    }
    
    AbstractProjectBuilder pb = new PlanOptimizerTestProjectBuilder("planopt") {
        {
            this.addStmtProcedure("MultipleAggregates",
                                  "SELECT C_B_ID, SUM(C_VALUE0), SUM(C_VALUE1), " +
                                  "       AVG(C_VALUE0), AVG(C_VALUE1) " +
                                  "FROM TABLEC GROUP BY C_B_ID");
            
<<<<<<< HEAD
            this.addStmtProcedure("DistinctCount",
                                  "SELECT COUNT(DISTINCT(TABLEB.B_A_ID)) FROM TABLEB");
            
            this.addStmtProcedure("MaxGroupPassThrough",
                                  "SELECT B_ID, Max(TABLEB.B_A_ID) FROM TABLEB GROUP BY B_ID");
            
            this.addStmtProcedure("MaxMultiGroupBy",
                                  "SELECT MAX(TABLEC.C_ID) FROM TABLEC GROUP BY TABLEC.C_B_A_ID, TABLEC.C_VALUE0");
            
            this.addStmtProcedure("Max",
                                  "SELECT MAX(TABLEB.B_A_ID) FROM TABLEB");
            
            this.addStmtProcedure("Min",
                                  "SELECT MIN(TABLEB.B_A_ID) FROM TABLEB");
            
            this.addStmtProcedure("AggregateCount",
                                  "SELECT COUNT(TABLEB.B_A_ID) AS cnt, B_VALUE0 FROM TABLEB GROUP BY B_VALUE0");
            
            this.addStmtProcedure("Limit",
                                  "SELECT * FROM TABLEA WHERE TABLEA.A_ID > ? AND TABLEA.A_ID <= ? AND TABLEA.A_VALUE0 != ? LIMIT 15");
            
            this.addStmtProcedure("LimitJoin",
                                  "SELECT TABLEA.A_ID,TABLEB.B_ID FROM TABLEA, TABLEB WHERE TABLEA.A_ID > ? AND TABLEA.A_ID = TABLEB.B_A_ID LIMIT 15");
            
            this.addStmtProcedure("ThreeWayJoin",
                                  "SELECT TABLEA.A_VALUE0, TABLEB.B_VALUE0, ((TABLEC.C_VALUE0 + TABLEC.C_VALUE1) / TABLEB.B_A_ID) AS blah " +
                                  "FROM TABLEA, TABLEB, TABLEC " +
                                  "WHERE TABLEA.A_ID = TABLEB.B_A_ID AND TABLEA.A_ID = TABLEC.C_B_A_ID AND TABLEA.A_VALUE3 = ? " +
                                  "  AND TABLEC.C_B_A_ID = ? AND TABLEC.C_VALUE0 != ? AND TABLEC.C_VALUE1 != ?");
            
            this.addStmtProcedure("SingleProjection",
                                  "SELECT TABLEA.A_VALUE0 FROM TABLEA WHERE TABLEA.A_ID = ?");
            
            this.addStmtProcedure("JoinProjection",
                                  "SELECT TABLEA.A_ID, TABLEA.A_VALUE0, TABLEA.A_VALUE1, TABLEA.A_VALUE2, TABLEA.A_VALUE3, TABLEA.A_VALUE4 " +
                                  "FROM TABLEA,TABLEB " +
                                  "WHERE TABLEA.A_ID = ? AND TABLEA.A_ID = TABLEB.B_A_ID");
            
            this.addStmtProcedure("AggregateColumnAddition",
                                  "SELECT AVG(TABLEC.C_VALUE0), C_B_A_ID " +
                                  " FROM TABLEC WHERE TABLEC.C_ID = ? GROUP BY C_B_A_ID");
            
            this.addStmtProcedure("OrderBy",
                                  "SELECT TABLEC.C_B_A_ID FROM TABLEC ORDER BY TABLEC.C_B_A_ID, TABLEC.C_VALUE0");
            
            this.addStmtProcedure("LimitOrderBy",
                                  "SELECT C_ID FROM TABLEC ORDER BY C_B_A_ID LIMIT 1000");
            
            this.addStmtProcedure("SingleSelect",
                                  "SELECT A_ID FROM TABLEA");
            
            this.addStmtProcedure("TwoTableJoin",
                                  "SELECT B_ID, B_A_ID, B_VALUE0, C_ID, C_VALUE0 " +
                                  "  FROM TABLEB, TABLEC " +
                                  " WHERE B_A_ID = ? AND B_ID = ? " +
                                  "   AND B_A_ID = C_B_A_ID AND B_ID = C_B_ID  " +
                                  " ORDER BY B_VALUE1 ASC LIMIT 25");
            this.addStmtProcedure("MultiAggregate",
                    "SELECT C_ID, AVG(TABLEC.C_VALUE0),SUM(TABLEC.C_VALUE0),AVG(TABLEC.C_VALUE1),SUM(TABLEC.C_VALUE1) FROM TABLEC GROUP BY C_ID");
=======
//            this.addStmtProcedure("DistinctAggregate",
//                                  "SELECT COUNT(DISTINCT(TABLEB.B_ID)) AS DISTINCTNUMBER " +
//                                  "FROM TABLEA, TABLEB " +
//                                  "WHERE TABLEA.A_ID = TABLEB.B_A_ID AND TABLEA.A_ID = ? AND TABLEB.B_ID < ?");
//            
//            this.addStmtProcedure("DistinctCount",
//                                  "SELECT COUNT(DISTINCT(TABLEB.B_A_ID)) FROM TABLEB");
//            
//            this.addStmtProcedure("MaxGroupPassThrough",
//                                  "SELECT B_ID, Max(TABLEB.B_A_ID) FROM TABLEB GROUP BY B_ID");
//            
//            this.addStmtProcedure("MaxMultiGroupBy",
//                                  "SELECT MAX(TABLEC.C_ID) FROM TABLEC GROUP BY TABLEC.C_B_A_ID, TABLEC.C_VALUE0");
//            
//            this.addStmtProcedure("Max",
//                                  "SELECT MAX(TABLEB.B_A_ID) FROM TABLEB");
//            
//            this.addStmtProcedure("Min",
//                                  "SELECT MIN(TABLEB.B_A_ID) FROM TABLEB");
//            
//            this.addStmtProcedure("AggregateCount",
//                                  "SELECT COUNT(TABLEB.B_A_ID) AS cnt, B_VALUE0 FROM TABLEB GROUP BY B_VALUE0");
//            
//            this.addStmtProcedure("Limit",
//                                  "SELECT * FROM TABLEA WHERE TABLEA.A_ID > ? AND TABLEA.A_ID <= ? AND TABLEA.A_VALUE0 != ? LIMIT 15");
//            
//            this.addStmtProcedure("LimitJoin",
//                                  "SELECT TABLEA.A_ID,TABLEB.B_ID FROM TABLEA, TABLEB WHERE TABLEA.A_ID > ? AND TABLEA.A_ID = TABLEB.B_A_ID LIMIT 15");
//            
//            this.addStmtProcedure("ThreeWayJoin",
//                                  "SELECT TABLEA.A_VALUE0, TABLEB.B_VALUE0, ((TABLEC.C_VALUE0 + TABLEC.C_VALUE1) / TABLEB.B_A_ID) AS blah " +
//                                  "FROM TABLEA, TABLEB, TABLEC " +
//                                  "WHERE TABLEA.A_ID = TABLEB.B_A_ID AND TABLEA.A_ID = TABLEC.C_B_A_ID AND TABLEA.A_VALUE3 = ? " +
//                                  "  AND TABLEC.C_B_A_ID = ? AND TABLEC.C_VALUE0 != ? AND TABLEC.C_VALUE1 != ?");
//            
//            this.addStmtProcedure("SingleProjection",
//                                  "SELECT TABLEA.A_VALUE0 FROM TABLEA WHERE TABLEA.A_ID = ?");
//            
//            this.addStmtProcedure("JoinProjection",
//                                  "SELECT TABLEA.A_ID, TABLEA.A_VALUE0, TABLEA.A_VALUE1, TABLEA.A_VALUE2, TABLEA.A_VALUE3, TABLEA.A_VALUE4 " +
//                                  "FROM TABLEA,TABLEB " +
//                                  "WHERE TABLEA.A_ID = ? AND TABLEA.A_ID = TABLEB.B_A_ID");
//            
//            this.addStmtProcedure("AggregateColumnAddition",
//                                  "SELECT AVG(TABLEC.C_VALUE0), C_B_A_ID " +
//                                  " FROM TABLEC WHERE TABLEC.C_ID = ? GROUP BY C_B_A_ID");
//            
//            this.addStmtProcedure("OrderBy",
//                                  "SELECT TABLEC.C_B_A_ID FROM TABLEC ORDER BY TABLEC.C_B_A_ID, TABLEC.C_VALUE0");
//            
//            this.addStmtProcedure("LimitOrderBy",
//                                  "SELECT C_ID FROM TABLEC ORDER BY C_B_A_ID LIMIT 1000");
//            
//            this.addStmtProcedure("SingleSelect",
//                                  "SELECT A_ID FROM TABLEA");
//            
//            this.addStmtProcedure("TwoTableJoin",
//                                  "SELECT B_ID, B_A_ID, B_VALUE0, C_ID, C_VALUE0 " +
//                                  "  FROM TABLEB, TABLEC " +
//                                  " WHERE B_A_ID = ? AND B_ID = ? " +
//                                  "   AND B_A_ID = C_B_A_ID AND B_ID = C_B_ID  " +
//                                  " ORDER BY B_VALUE1 ASC LIMIT 25");
>>>>>>> c6ab9997
        }
    };

    @Override
    protected void setUp() throws Exception {
        super.setUp(pb);
    }
    
    private void check(Statement catalog_stmt) throws Exception {
        // Grab the root node of the multi-partition query plan tree for this Statement
        for (boolean dtxn : new boolean[]{ true, false }) {
            AbstractPlanNode root = PlanNodeUtil.getRootPlanNodeForStatement(catalog_stmt, dtxn);
            assertNotNull(root);
            if (DEBUG.contains(catalog_stmt.getParent().getName())) 
                System.err.println(PlanNodeUtil.debug(root));
            BasePlanOptimizerTestCase.validate(root);
        } // FOR
    }
    
    /**
     * testMultipleAggregates
     */
    @Test
    public void testMultipleAggregates() throws Exception {
        Procedure catalog_proc = this.getProcedure("MultipleAggregates");
        Statement catalog_stmt = this.getStatement(catalog_proc, "sql");
        this.check(catalog_stmt);
    }   
    
<<<<<<< HEAD
    /**
     * testMax
     */
    @Test
    public void testMax() throws Exception {
        Procedure catalog_proc = this.getProcedure("Max");
        Statement catalog_stmt = this.getStatement(catalog_proc, "sql");
        this.check(catalog_stmt);
    }
    
    /**
     * testMin
     */
    @Test
    public void testMin() throws Exception {
        Procedure catalog_proc = this.getProcedure("Min");
        Statement catalog_stmt = this.getStatement(catalog_proc, "sql");
        this.check(catalog_stmt);
    }

    /**
     * testAggregateCount
     */
    @Test
    public void testAggregateCount() throws Exception {
        Procedure catalog_proc = this.getProcedure("AggregateCount");
        Statement catalog_stmt = this.getStatement(catalog_proc, "sql");
        this.check(catalog_stmt);

        // Grab the root node of the multi-partition query plan tree for this Statement
        AbstractPlanNode root = PlanNodeUtil.getRootPlanNodeForStatement(catalog_stmt, false);
        assertNotNull(root);
        
        // We should have two AggregatePlanNodes.
        // Make sure that they have the same GroupByColumns
        Collection<AggregatePlanNode> agg_nodes = PlanNodeUtil.getPlanNodes(root, AggregatePlanNode.class);
        assertEquals(2, agg_nodes.size());
        
        AggregatePlanNode agg0 = CollectionUtil.get(agg_nodes, 0);
        assertNotNull(agg0);
        AggregatePlanNode agg1 = CollectionUtil.get(agg_nodes, 1);
        assertNotNull(agg1);
        assertNotSame(agg0, agg1);
        
//        System.err.println(PlanNodeUtil.debug(root));
        
        assertEquals(agg0.getAggregateOutputColumns(), agg1.getAggregateOutputColumns());
        assertEquals(agg0.getGroupByColumnNames(), agg1.getGroupByColumnNames());
//        assertEquals(agg0.getGroupByColumnGuids(), agg1.getGroupByColumnGuids());
    }

    /**
     * testLimit
     */
    @Test
    public void testLimit() throws Exception {
        Procedure catalog_proc = this.getProcedure("Limit");
        Statement catalog_stmt = this.getStatement(catalog_proc, "sql");
        this.check(catalog_stmt);

        // Grab the root node of the multi-partition query plan tree for this
        // Statement
        AbstractPlanNode root = PlanNodeUtil.getRootPlanNodeForStatement(catalog_stmt, false);
        //validateNodeColumnOffsets(root);
        assertNotNull(root);

        // First check that our single scan node has an limit node
        Collection<LimitPlanNode> limit_nodes = PlanNodeUtil.getPlanNodes(root, LimitPlanNode.class);
        assertEquals(1, limit_nodes.size());

        // Get the Limit nodes output columns and make sure their valid
        LimitPlanNode limit_node = CollectionUtil.first(limit_nodes);
        assertNotNull(limit_node);
        for (int column_guid : limit_node.getOutputColumnGUIDs()) {
            PlanColumn column = PlannerContext.singleton().get(column_guid);
            // System.err.println(String.format("[%02d] %s", column_guid,
            // column));
            // System.err.println("==================");
            // System.err.println(PlannerContext.singleton().debug());
            assertNotNull("Invalid PlanColumn [guid=" + column_guid + "]", column);
            assertEquals(column_guid, column.guid());
        } // FOR

        // System.err.println(PlanNodeUtil.debug(root));
    }

    /**
     * testLimitJoin
     */
    @Test
    public void testLimitJoin() throws Exception {
        Procedure catalog_proc = this.getProcedure("LimitJoin");
        Statement catalog_stmt = this.getStatement(catalog_proc, "sql");
        this.check(catalog_stmt);

        // Grab the root node of the multi-partition query plan tree for this Statement
        AbstractPlanNode root = PlanNodeUtil.getRootPlanNodeForStatement(catalog_stmt, false);
        assertNotNull(root);

        // First check that our single scan node has an limit node
        Collection<LimitPlanNode> limit_nodes = PlanNodeUtil.getPlanNodes(root, LimitPlanNode.class);
        assertEquals(1, limit_nodes.size());

        // Get the Limit nodes output columns and make sure their valid
        LimitPlanNode limit_node = CollectionUtil.first(limit_nodes);
        assertNotNull(limit_node);
        for (int column_guid : limit_node.getOutputColumnGUIDs()) {
            PlanColumn column = PlannerContext.singleton().get(column_guid);
            // System.err.println(String.format("[%02d] %s", column_guid,
            // column));
            // System.err.println("==================");
            // System.err.println(PlannerContext.singleton().debug());
            assertNotNull("Invalid PlanColumn [guid=" + column_guid + "]", column);
            assertEquals(column_guid, column.guid());
        } // FOR

        // System.err.println(PlanNodeUtil.debug(root));
    }

    /**
     * testThreeWayJoin
     */
    @Test
    public void testThreeWayJoin() throws Exception {
        Procedure catalog_proc = this.getProcedure("ThreeWayJoin");
        Statement catalog_stmt = this.getStatement(catalog_proc, "sql");
        this.check(catalog_stmt);
    }

    /**
     * testSingleProjection
     */
    @Test
    public void testSingleProjection() throws Exception {
        Procedure catalog_proc = this.getProcedure("SingleProjection");
        Statement catalog_stmt = this.getStatement(catalog_proc, "sql");
        this.check(catalog_stmt);

        // Grab the root node of the multi-partition query plan tree for this
        // Statement
        AbstractPlanNode root = PlanNodeUtil.getRootPlanNodeForStatement(catalog_stmt, false);
        assertNotNull(root);
        // First check that our single scan node has an inline Projection
        Collection<AbstractScanPlanNode> scan_nodes = PlanNodeUtil.getPlanNodes(root, AbstractScanPlanNode.class);
        assertEquals(1, scan_nodes.size());
        AbstractScanPlanNode scan_node = CollectionUtil.first(scan_nodes);
        assertNotNull(scan_node);
        assertEquals(1, scan_node.getInlinePlanNodes().size());

        // Get the Projection and make sure it has valid output columns
        ProjectionPlanNode inline_proj = (ProjectionPlanNode) scan_node.getInlinePlanNodes().get(PlanNodeType.PROJECTION);
        assertNotNull(inline_proj);
        for (int column_guid : inline_proj.getOutputColumnGUIDs()) {
            PlanColumn column = PlannerContext.singleton().get(column_guid);
            // System.err.println(String.format("[%02d] %s", column_guid,
            // column));
            // System.err.println("==================");
            // System.err.println(PlannerContext.singleton().debug());
            assertNotNull("Invalid PlanColumn [guid=" + column_guid + "]", column);
            assertEquals(column_guid, column.guid());
        } // FOR

        // // Now check to make sure there are no other Projections in the tree
        // Set<ProjectionPlanNode> proj_nodes =
        PlanNodeUtil.getPlanNodes(root, ProjectionPlanNode.class);
        // assertEquals(0, proj_nodes.size());
    }

    /**
     * testJoinProjection
     */
    @Test
    public void testJoinProjection() throws Exception {
        Procedure catalog_proc = this.getProcedure("JoinProjection");
        Statement catalog_stmt = this.getStatement(catalog_proc, "sql");
        this.check(catalog_stmt);

        // Grab the root node of the multi-partition query plan tree for this
        // Statement
        AbstractPlanNode root = PlanNodeUtil.getRootPlanNodeForStatement(catalog_stmt, false);
        assertNotNull(root);
        //validateNodeColumnOffsets(root);

        new PlanNodeTreeWalker() {

            @Override
            protected void callback(AbstractPlanNode element) {
                // System.out.println("element plannodetype: " +
                // element.getPlanNodeType() + " depth: " + this.getDepth());
            }
        }.traverse(root);
        //
        // System.err.println("+++++++++++++++++++++++++++++++++++++++++++++++++++");
        //
        // System.err.println(PlanNodeUtil.debug(root));
        // //
        //
        // System.err.println("+++++++++++++++++++++++++++++++++++++++++++++++++++");
        // //
        // // System.err.println("# of Fragments: " +
        // catalog_stmt.getMs_fragments().size());
        // // for (PlanFragment pf : catalog_stmt.getMs_fragments()) {
        // // System.err.println(pf.getName() + "\n" +
        // PlanNodeUtil.debug(QueryPlanUtil.deserializePlanFragment(pf)));
        // }

        // At the very bottom of our tree should be a scan. Grab that and then
        // check to see that it has an inline ProjectionPlanNode. We will then
        // look to see whether
        // all of the columns
        // we need to join are included. Note that we don't care which table is
        // scanned first, as we can
        // dynamically figure things out for ourselves
        Collection<AbstractScanPlanNode> scan_nodes = PlanNodeUtil.getPlanNodes(root, AbstractScanPlanNode.class);
        assertEquals(1, scan_nodes.size());
        AbstractScanPlanNode scan_node = CollectionUtil.first(scan_nodes);
        assertNotNull(scan_node);
        Table catalog_tbl = this.getTable(scan_node.getTargetTableName());

        assertEquals(1, scan_node.getInlinePlanNodes().size());
        ProjectionPlanNode inline_proj = (ProjectionPlanNode) scan_node.getInlinePlanNodes().get(PlanNodeType.PROJECTION);
        assertNotNull(inline_proj);

        // Validate output columns
        for (int column_guid : inline_proj.getOutputColumnGUIDs()) {
            PlanColumn column = PlannerContext.singleton().get(column_guid);
            assertNotNull("Missing PlanColumn [guid=" + column_guid + "]", column);
            assertEquals(column_guid, column.guid());

            // Check that only columns from the scanned table are there
            String table_name = column.originTableName();
            assertNotNull(table_name);
            String column_name = column.originColumnName();
            assertNotNull(column_name);
            assertEquals(table_name + "." + column_name, catalog_tbl.getName(), table_name);
            assertNotNull(table_name + "." + column_name, catalog_tbl.getColumns().get(column_name));
        } // FOR

        Collection<Column> proj_columns = null;
        proj_columns = PlanNodeUtil.getOutputColumnsForPlanNode(catalog_db, inline_proj);
        assertFalse(proj_columns.isEmpty());

        // Now find the join and get all of the columns from the first scanned
        // table in the join operation
        Collection<AbstractJoinPlanNode> join_nodes = PlanNodeUtil.getPlanNodes(root, AbstractJoinPlanNode.class);
        assertNotNull(join_nodes);
        assertEquals(1, join_nodes.size());
        AbstractJoinPlanNode join_node = CollectionUtil.first(join_nodes);
        assertNotNull(join_node);

        // Remove the columns from the second table
        Collection<Column> join_columns = CatalogUtil.getReferencedColumnsForPlanNode(catalog_db, join_node);
        assertNotNull(join_columns);
        assertFalse(join_columns.isEmpty());
        // System.err.println(CatalogUtil.debug(join_columns));
        Iterator<Column> it = join_columns.iterator();
        while (it.hasNext()) {
            Column catalog_col = it.next();
            if (catalog_col.getParent().equals(catalog_tbl) == false) {
                it.remove();
            }
        } // WHILE
        assertFalse(join_columns.isEmpty());
        // System.err.println("COLUMNS: " + CatalogUtil.debug(join_columns));

        // Ok so now we have the list of columns that are filtered out in the
        // inline projection and the list of
        // columns that are used in the join from the first table. So we need to
        // make sure that
        // every table that is in the join is in the projection
        for (Column catalog_col : join_columns) {
            assert (proj_columns.contains(catalog_col)) : "Missing: " + CatalogUtil.getDisplayName(catalog_col);
        } // FOR

        // Lastly, we need to look at the root SEND node and get its output
        // columns, and make sure that they
        // are also included in the bottom projection
        Collection<Column> send_columns = PlanNodeUtil.getOutputColumnsForPlanNode(catalog_db, root);
        assertFalse(send_columns.isEmpty());
        for (Column catalog_col : send_columns) {
            assert (proj_columns.contains(catalog_col)) : "Missing: " + CatalogUtil.getDisplayName(catalog_col);
        } // FOR
    }

    /**
     * testAggregateColumnAddition
     */
    @Test
    public void testAggregateColumnAddition() throws Exception {
        Procedure catalog_proc = this.getProcedure("AggregateColumnAddition");
        Statement catalog_stmt = this.getStatement(catalog_proc, "sql");
        this.check(catalog_stmt);
    }

    /**
     * testAggregateOrderBy
     */
    @Test
    public void testAggregateOrderBy() throws Exception {
        Procedure catalog_proc = this.getProcedure("OrderBy");
        Statement catalog_stmt = this.getStatement(catalog_proc, "sql");
        this.check(catalog_stmt);
    }

    /**
     * testLimitOrderBy
     */
    @Test
    public void testLimitOrderBy() throws Exception {   
        Procedure catalog_proc = this.getProcedure("LimitOrderBy");
        Statement catalog_stmt = this.getStatement(catalog_proc, "sql");
        this.check(catalog_stmt);

        // Grab the root node of the multi-partition query plan tree for this
        // Statement
        AbstractPlanNode root = PlanNodeUtil.getRootPlanNodeForStatement(catalog_stmt, false);
        assertNotNull(root);
        
        // We should have two LIMITs and two ORDER BYs
        Class<?> planClasses[] = { LimitPlanNode.class, OrderByPlanNode.class };
        for (Class<?> c : planClasses) {
            @SuppressWarnings("unchecked")
            Collection<AbstractPlanNode> nodes = PlanNodeUtil.getPlanNodes(root, (Class<AbstractPlanNode>)c);
            assertNotNull(nodes);
            assertEquals(2, nodes.size());
            
            // Make sure each one only has one child!
            for (AbstractPlanNode node : nodes) {
                assertEquals(PlanNodeUtil.debug(node), 1, node.getChildPlanNodeCount());
            } // FOR
        } // FOR
    }
    
    /**
     * testSingleSelect
     */
    @Test
    public void testSingleSelect() throws Exception {   
        Procedure catalog_proc = this.getProcedure("SingleSelect");
        Statement catalog_stmt = this.getStatement(catalog_proc, "sql");
        this.check(catalog_stmt);
    }
     
    /**
     * testTwoTableJoin
     */
    @Test
    public void testTwoTableJoin() throws Exception {   
        Procedure catalog_proc = this.getProcedure("TwoTableJoin");
        Statement catalog_stmt = this.getStatement(catalog_proc, "sql");
        this.check(catalog_stmt);
    }
    
    /**
     * testMultiAggregate
     */
    @Test
    public void testMultiAggregate() throws Exception {   
        Procedure catalog_proc = this.getProcedure("MultiAggregate");
        Statement catalog_stmt = this.getStatement(catalog_proc, "sql");
        //this.check(catalog_stmt);
        System.out.println("catalog_proc:"+catalog_proc);
        System.out.println("catalog_stmt:"+catalog_stmt);
        
        AbstractPlanNode root = PlanNodeUtil.getRootPlanNodeForStatement(catalog_stmt, true);
        assertNotNull(root);
        System.out.println("root:"+root);
        
        Collection<SeqScanPlanNode> scan_nodes = PlanNodeUtil.getPlanNodes(root, SeqScanPlanNode.class);
        SeqScanPlanNode scan_node = CollectionUtil.first(scan_nodes);
        assertNotNull(scan_node);
        System.out.println("scan_node:"+scan_node);
        
        
        
        
        
    }
    
    
=======
//    /**
//     * testExtractReferencedColumns
//     */
//    @Test
//    public void testExtractReferencedColumns() throws Exception {
//        Procedure catalog_proc = this.getProcedure("DistinctCount");
//        Statement catalog_stmt = this.getStatement(catalog_proc, "sql");
//        
//        AbstractPlanNode root = PlanNodeUtil.getRootPlanNodeForStatement(catalog_stmt, true);
//        assertNotNull(root);
//        
//        Collection<SeqScanPlanNode> scan_nodes = PlanNodeUtil.getPlanNodes(root, SeqScanPlanNode.class);
//        SeqScanPlanNode scan_node = CollectionUtil.first(scan_nodes);
//        assertNotNull(scan_node);
//        
//        PlanOptimizerState state = new PlanOptimizerState(catalog_db, PlannerContext.singleton());
//        Collection<PlanColumn> referenced = PlanOptimizerUtil.extractReferencedColumns(state, scan_node);
//        assertNotNull(referenced);
//        
//        // Make sure all of the columns that we get back have a matching column in 
//        // the table scanned in the PlanNode
//        Table catalog_tbl = this.getTable(scan_node.getTargetTableName());
////        System.err.println(referenced);
//        for (PlanColumn pc : referenced) {
//            assertNotNull(pc);
//            Collection<Column> columns = ExpressionUtil.getReferencedColumns(catalog_db, pc.getExpression());
//            assertEquals(pc.toString(), 1, columns.size());
//            Column catalog_col = CollectionUtil.first(columns);
//            assertNotNull(pc.toString(), catalog_col);
//            assertEquals(pc.toString(), catalog_tbl, catalog_col.getParent());
//        } // FOR
//    }
//
//    /**
//     * testDistinctAggregate
//     */
//    @Test
//    public void testDistinctAggregate() throws Exception {
//        Procedure catalog_proc = this.getProcedure("DistinctAggregate");
//        Statement catalog_stmt = this.getStatement(catalog_proc, "sql");
//        this.check(catalog_stmt);
//    }    
//
//    /**
//     * testDistinctCount
//     */
//    @Test
//    public void testDistinctCount() throws Exception {
//        Procedure catalog_proc = this.getProcedure("DistinctCount");
//        Statement catalog_stmt = this.getStatement(catalog_proc, "sql");
//        this.check(catalog_stmt);
//    }
//    
//    /**
//     * testMaxGroupPassThrough
//     */
//    @Test
//    public void testMaxGroupPassThrough() throws Exception {
//        Procedure catalog_proc = this.getProcedure("MaxGroupPassThrough");
//        Statement catalog_stmt = this.getStatement(catalog_proc, "sql");
//        this.check(catalog_stmt);
//    }
//    
//    /**
//     * testMaxMultiGroupBy
//     */
//    @Test
//    public void testMaxMultiGroupBy() throws Exception {
//        Procedure catalog_proc = this.getProcedure("MaxMultiGroupBy");
//        Statement catalog_stmt = this.getStatement(catalog_proc, "sql");
//        this.check(catalog_stmt);
//    }
//    
//    /**
//     * testMax
//     */
//    @Test
//    public void testMax() throws Exception {
//        Procedure catalog_proc = this.getProcedure("Max");
//        Statement catalog_stmt = this.getStatement(catalog_proc, "sql");
//        this.check(catalog_stmt);
//    }
//    
//    /**
//     * testMin
//     */
//    @Test
//    public void testMin() throws Exception {
//        Procedure catalog_proc = this.getProcedure("Min");
//        Statement catalog_stmt = this.getStatement(catalog_proc, "sql");
//        this.check(catalog_stmt);
//    }
//
//    /**
//     * testAggregateCount
//     */
//    @Test
//    public void testAggregateCount() throws Exception {
//        Procedure catalog_proc = this.getProcedure("AggregateCount");
//        Statement catalog_stmt = this.getStatement(catalog_proc, "sql");
//        this.check(catalog_stmt);
//
//        // Grab the root node of the multi-partition query plan tree for this Statement
//        AbstractPlanNode root = PlanNodeUtil.getRootPlanNodeForStatement(catalog_stmt, false);
//        assertNotNull(root);
//        
//        // We should have two AggregatePlanNodes.
//        // Make sure that they have the same GroupByColumns
//        Collection<AggregatePlanNode> agg_nodes = PlanNodeUtil.getPlanNodes(root, AggregatePlanNode.class);
//        assertEquals(2, agg_nodes.size());
//        
//        AggregatePlanNode agg0 = CollectionUtil.get(agg_nodes, 0);
//        assertNotNull(agg0);
//        AggregatePlanNode agg1 = CollectionUtil.get(agg_nodes, 1);
//        assertNotNull(agg1);
//        assertNotSame(agg0, agg1);
//        
////        System.err.println(PlanNodeUtil.debug(root));
//        
//        assertEquals(agg0.getAggregateOutputColumns(), agg1.getAggregateOutputColumns());
//        assertEquals(agg0.getGroupByColumnNames(), agg1.getGroupByColumnNames());
////        assertEquals(agg0.getGroupByColumnGuids(), agg1.getGroupByColumnGuids());
//    }
//
//    /**
//     * testLimit
//     */
//    @Test
//    public void testLimit() throws Exception {
//        Procedure catalog_proc = this.getProcedure("Limit");
//        Statement catalog_stmt = this.getStatement(catalog_proc, "sql");
//        this.check(catalog_stmt);
//
//        // Grab the root node of the multi-partition query plan tree for this
//        // Statement
//        AbstractPlanNode root = PlanNodeUtil.getRootPlanNodeForStatement(catalog_stmt, false);
//        //validateNodeColumnOffsets(root);
//        assertNotNull(root);
//
//        // First check that our single scan node has an limit node
//        Collection<LimitPlanNode> limit_nodes = PlanNodeUtil.getPlanNodes(root, LimitPlanNode.class);
//        assertEquals(1, limit_nodes.size());
//
//        // Get the Limit nodes output columns and make sure their valid
//        LimitPlanNode limit_node = CollectionUtil.first(limit_nodes);
//        assertNotNull(limit_node);
//        for (int column_guid : limit_node.getOutputColumnGUIDs()) {
//            PlanColumn column = PlannerContext.singleton().get(column_guid);
//            // System.err.println(String.format("[%02d] %s", column_guid,
//            // column));
//            // System.err.println("==================");
//            // System.err.println(PlannerContext.singleton().debug());
//            assertNotNull("Invalid PlanColumn [guid=" + column_guid + "]", column);
//            assertEquals(column_guid, column.guid());
//        } // FOR
//
//        // System.err.println(PlanNodeUtil.debug(root));
//    }
//
//    /**
//     * testLimitJoin
//     */
//    @Test
//    public void testLimitJoin() throws Exception {
//        Procedure catalog_proc = this.getProcedure("LimitJoin");
//        Statement catalog_stmt = this.getStatement(catalog_proc, "sql");
//        this.check(catalog_stmt);
//
//        // Grab the root node of the multi-partition query plan tree for this Statement
//        AbstractPlanNode root = PlanNodeUtil.getRootPlanNodeForStatement(catalog_stmt, false);
//        assertNotNull(root);
//
//        // First check that our single scan node has an limit node
//        Collection<LimitPlanNode> limit_nodes = PlanNodeUtil.getPlanNodes(root, LimitPlanNode.class);
//        assertEquals(1, limit_nodes.size());
//
//        // Get the Limit nodes output columns and make sure their valid
//        LimitPlanNode limit_node = CollectionUtil.first(limit_nodes);
//        assertNotNull(limit_node);
//        for (int column_guid : limit_node.getOutputColumnGUIDs()) {
//            PlanColumn column = PlannerContext.singleton().get(column_guid);
//            // System.err.println(String.format("[%02d] %s", column_guid,
//            // column));
//            // System.err.println("==================");
//            // System.err.println(PlannerContext.singleton().debug());
//            assertNotNull("Invalid PlanColumn [guid=" + column_guid + "]", column);
//            assertEquals(column_guid, column.guid());
//        } // FOR
//
//        // System.err.println(PlanNodeUtil.debug(root));
//    }
//
//    /**
//     * testThreeWayJoin
//     */
//    @Test
//    public void testThreeWayJoin() throws Exception {
//        Procedure catalog_proc = this.getProcedure("ThreeWayJoin");
//        Statement catalog_stmt = this.getStatement(catalog_proc, "sql");
//        this.check(catalog_stmt);
//    }
//
//    /**
//     * testSingleProjection
//     */
//    @Test
//    public void testSingleProjection() throws Exception {
//        Procedure catalog_proc = this.getProcedure("SingleProjection");
//        Statement catalog_stmt = this.getStatement(catalog_proc, "sql");
//        this.check(catalog_stmt);
//
//        // Grab the root node of the multi-partition query plan tree for this
//        // Statement
//        AbstractPlanNode root = PlanNodeUtil.getRootPlanNodeForStatement(catalog_stmt, false);
//        assertNotNull(root);
//        // First check that our single scan node has an inline Projection
//        Collection<AbstractScanPlanNode> scan_nodes = PlanNodeUtil.getPlanNodes(root, AbstractScanPlanNode.class);
//        assertEquals(1, scan_nodes.size());
//        AbstractScanPlanNode scan_node = CollectionUtil.first(scan_nodes);
//        assertNotNull(scan_node);
//        assertEquals(1, scan_node.getInlinePlanNodes().size());
//
//        // Get the Projection and make sure it has valid output columns
//        ProjectionPlanNode inline_proj = (ProjectionPlanNode) scan_node.getInlinePlanNodes().get(PlanNodeType.PROJECTION);
//        assertNotNull(inline_proj);
//        for (int column_guid : inline_proj.getOutputColumnGUIDs()) {
//            PlanColumn column = PlannerContext.singleton().get(column_guid);
//            // System.err.println(String.format("[%02d] %s", column_guid,
//            // column));
//            // System.err.println("==================");
//            // System.err.println(PlannerContext.singleton().debug());
//            assertNotNull("Invalid PlanColumn [guid=" + column_guid + "]", column);
//            assertEquals(column_guid, column.guid());
//        } // FOR
//
//        // // Now check to make sure there are no other Projections in the tree
//        // Set<ProjectionPlanNode> proj_nodes =
//        PlanNodeUtil.getPlanNodes(root, ProjectionPlanNode.class);
//        // assertEquals(0, proj_nodes.size());
//    }
//
//    /**
//     * testJoinProjection
//     */
//    @Test
//    public void testJoinProjection() throws Exception {
//        Procedure catalog_proc = this.getProcedure("JoinProjection");
//        Statement catalog_stmt = this.getStatement(catalog_proc, "sql");
//        this.check(catalog_stmt);
//
//        // Grab the root node of the multi-partition query plan tree for this
//        // Statement
//        AbstractPlanNode root = PlanNodeUtil.getRootPlanNodeForStatement(catalog_stmt, false);
//        assertNotNull(root);
//        //validateNodeColumnOffsets(root);
//
//        new PlanNodeTreeWalker() {
//
//            @Override
//            protected void callback(AbstractPlanNode element) {
//                // System.out.println("element plannodetype: " +
//                // element.getPlanNodeType() + " depth: " + this.getDepth());
//            }
//        }.traverse(root);
//        //
//        // System.err.println("+++++++++++++++++++++++++++++++++++++++++++++++++++");
//        //
//        // System.err.println(PlanNodeUtil.debug(root));
//        // //
//        //
//        // System.err.println("+++++++++++++++++++++++++++++++++++++++++++++++++++");
//        // //
//        // // System.err.println("# of Fragments: " +
//        // catalog_stmt.getMs_fragments().size());
//        // // for (PlanFragment pf : catalog_stmt.getMs_fragments()) {
//        // // System.err.println(pf.getName() + "\n" +
//        // PlanNodeUtil.debug(QueryPlanUtil.deserializePlanFragment(pf)));
//        // }
//
//        // At the very bottom of our tree should be a scan. Grab that and then
//        // check to see that it has an inline ProjectionPlanNode. We will then
//        // look to see whether
//        // all of the columns
//        // we need to join are included. Note that we don't care which table is
//        // scanned first, as we can
//        // dynamically figure things out for ourselves
//        Collection<AbstractScanPlanNode> scan_nodes = PlanNodeUtil.getPlanNodes(root, AbstractScanPlanNode.class);
//        assertEquals(1, scan_nodes.size());
//        AbstractScanPlanNode scan_node = CollectionUtil.first(scan_nodes);
//        assertNotNull(scan_node);
//        Table catalog_tbl = this.getTable(scan_node.getTargetTableName());
//
//        assertEquals(1, scan_node.getInlinePlanNodes().size());
//        ProjectionPlanNode inline_proj = (ProjectionPlanNode) scan_node.getInlinePlanNodes().get(PlanNodeType.PROJECTION);
//        assertNotNull(inline_proj);
//
//        // Validate output columns
//        for (int column_guid : inline_proj.getOutputColumnGUIDs()) {
//            PlanColumn column = PlannerContext.singleton().get(column_guid);
//            assertNotNull("Missing PlanColumn [guid=" + column_guid + "]", column);
//            assertEquals(column_guid, column.guid());
//
//            // Check that only columns from the scanned table are there
//            String table_name = column.originTableName();
//            assertNotNull(table_name);
//            String column_name = column.originColumnName();
//            assertNotNull(column_name);
//            assertEquals(table_name + "." + column_name, catalog_tbl.getName(), table_name);
//            assertNotNull(table_name + "." + column_name, catalog_tbl.getColumns().get(column_name));
//        } // FOR
//
//        Collection<Column> proj_columns = null;
//        proj_columns = PlanNodeUtil.getOutputColumnsForPlanNode(catalog_db, inline_proj);
//        assertFalse(proj_columns.isEmpty());
//
//        // Now find the join and get all of the columns from the first scanned
//        // table in the join operation
//        Collection<AbstractJoinPlanNode> join_nodes = PlanNodeUtil.getPlanNodes(root, AbstractJoinPlanNode.class);
//        assertNotNull(join_nodes);
//        assertEquals(1, join_nodes.size());
//        AbstractJoinPlanNode join_node = CollectionUtil.first(join_nodes);
//        assertNotNull(join_node);
//
//        // Remove the columns from the second table
//        Collection<Column> join_columns = CatalogUtil.getReferencedColumnsForPlanNode(catalog_db, join_node);
//        assertNotNull(join_columns);
//        assertFalse(join_columns.isEmpty());
//        // System.err.println(CatalogUtil.debug(join_columns));
//        Iterator<Column> it = join_columns.iterator();
//        while (it.hasNext()) {
//            Column catalog_col = it.next();
//            if (catalog_col.getParent().equals(catalog_tbl) == false) {
//                it.remove();
//            }
//        } // WHILE
//        assertFalse(join_columns.isEmpty());
//        // System.err.println("COLUMNS: " + CatalogUtil.debug(join_columns));
//
//        // Ok so now we have the list of columns that are filtered out in the
//        // inline projection and the list of
//        // columns that are used in the join from the first table. So we need to
//        // make sure that
//        // every table that is in the join is in the projection
//        for (Column catalog_col : join_columns) {
//            assert (proj_columns.contains(catalog_col)) : "Missing: " + CatalogUtil.getDisplayName(catalog_col);
//        } // FOR
//
//        // Lastly, we need to look at the root SEND node and get its output
//        // columns, and make sure that they
//        // are also included in the bottom projection
//        Collection<Column> send_columns = PlanNodeUtil.getOutputColumnsForPlanNode(catalog_db, root);
//        assertFalse(send_columns.isEmpty());
//        for (Column catalog_col : send_columns) {
//            assert (proj_columns.contains(catalog_col)) : "Missing: " + CatalogUtil.getDisplayName(catalog_col);
//        } // FOR
//    }
//
//    /**
//     * testAggregateColumnAddition
//     */
//    @Test
//    public void testAggregateColumnAddition() throws Exception {
//        Procedure catalog_proc = this.getProcedure("AggregateColumnAddition");
//        Statement catalog_stmt = this.getStatement(catalog_proc, "sql");
//        this.check(catalog_stmt);
//    }
//
//    /**
//     * testAggregateOrderBy
//     */
//    @Test
//    public void testAggregateOrderBy() throws Exception {
//        Procedure catalog_proc = this.getProcedure("OrderBy");
//        Statement catalog_stmt = this.getStatement(catalog_proc, "sql");
//        this.check(catalog_stmt);
//    }
//
//    /**
//     * testLimitOrderBy
//     */
//    @Test
//    public void testLimitOrderBy() throws Exception {   
//        Procedure catalog_proc = this.getProcedure("LimitOrderBy");
//        Statement catalog_stmt = this.getStatement(catalog_proc, "sql");
//        this.check(catalog_stmt);
//
//        // Grab the root node of the multi-partition query plan tree for this
//        // Statement
//        AbstractPlanNode root = PlanNodeUtil.getRootPlanNodeForStatement(catalog_stmt, false);
//        assertNotNull(root);
//        
//        // We should have two LIMITs and two ORDER BYs
//        Class<?> planClasses[] = { LimitPlanNode.class, OrderByPlanNode.class };
//        for (Class<?> c : planClasses) {
//            @SuppressWarnings("unchecked")
//            Collection<AbstractPlanNode> nodes = PlanNodeUtil.getPlanNodes(root, (Class<AbstractPlanNode>)c);
//            assertNotNull(nodes);
//            assertEquals(2, nodes.size());
//            
//            // Make sure each one only has one child!
//            for (AbstractPlanNode node : nodes) {
//                assertEquals(PlanNodeUtil.debug(node), 1, node.getChildPlanNodeCount());
//            } // FOR
//        } // FOR
//    }
//    
//    /**
//     * testSingleSelect
//     */
//    @Test
//    public void testSingleSelect() throws Exception {   
//        Procedure catalog_proc = this.getProcedure("SingleSelect");
//        Statement catalog_stmt = this.getStatement(catalog_proc, "sql");
//        this.check(catalog_stmt);
//    }
//     
//    /**
//     * testTwoTableJoin
//     */
//    @Test
//    public void testTwoTableJoin() throws Exception {   
//        Procedure catalog_proc = this.getProcedure("TwoTableJoin");
//        Statement catalog_stmt = this.getStatement(catalog_proc, "sql");
//        this.check(catalog_stmt);
//    }
>>>>>>> c6ab9997
}<|MERGE_RESOLUTION|>--- conflicted
+++ resolved
@@ -40,74 +40,10 @@
         DEBUG.add("MultipleAggregates");
     }
     
-    AbstractProjectBuilder pb = new PlanOptimizerTestProjectBuilder("planopt") {
-        {
-            this.addStmtProcedure("MultipleAggregates",
-                                  "SELECT C_B_ID, SUM(C_VALUE0), SUM(C_VALUE1), " +
-                                  "       AVG(C_VALUE0), AVG(C_VALUE1) " +
-                                  "FROM TABLEC GROUP BY C_B_ID");
+    AbstractProjectBuilder pb = new PlanOptimizerTestProjectBuilder("planopt");
+    
+}
             
-<<<<<<< HEAD
-            this.addStmtProcedure("DistinctCount",
-                                  "SELECT COUNT(DISTINCT(TABLEB.B_A_ID)) FROM TABLEB");
-            
-            this.addStmtProcedure("MaxGroupPassThrough",
-                                  "SELECT B_ID, Max(TABLEB.B_A_ID) FROM TABLEB GROUP BY B_ID");
-            
-            this.addStmtProcedure("MaxMultiGroupBy",
-                                  "SELECT MAX(TABLEC.C_ID) FROM TABLEC GROUP BY TABLEC.C_B_A_ID, TABLEC.C_VALUE0");
-            
-            this.addStmtProcedure("Max",
-                                  "SELECT MAX(TABLEB.B_A_ID) FROM TABLEB");
-            
-            this.addStmtProcedure("Min",
-                                  "SELECT MIN(TABLEB.B_A_ID) FROM TABLEB");
-            
-            this.addStmtProcedure("AggregateCount",
-                                  "SELECT COUNT(TABLEB.B_A_ID) AS cnt, B_VALUE0 FROM TABLEB GROUP BY B_VALUE0");
-            
-            this.addStmtProcedure("Limit",
-                                  "SELECT * FROM TABLEA WHERE TABLEA.A_ID > ? AND TABLEA.A_ID <= ? AND TABLEA.A_VALUE0 != ? LIMIT 15");
-            
-            this.addStmtProcedure("LimitJoin",
-                                  "SELECT TABLEA.A_ID,TABLEB.B_ID FROM TABLEA, TABLEB WHERE TABLEA.A_ID > ? AND TABLEA.A_ID = TABLEB.B_A_ID LIMIT 15");
-            
-            this.addStmtProcedure("ThreeWayJoin",
-                                  "SELECT TABLEA.A_VALUE0, TABLEB.B_VALUE0, ((TABLEC.C_VALUE0 + TABLEC.C_VALUE1) / TABLEB.B_A_ID) AS blah " +
-                                  "FROM TABLEA, TABLEB, TABLEC " +
-                                  "WHERE TABLEA.A_ID = TABLEB.B_A_ID AND TABLEA.A_ID = TABLEC.C_B_A_ID AND TABLEA.A_VALUE3 = ? " +
-                                  "  AND TABLEC.C_B_A_ID = ? AND TABLEC.C_VALUE0 != ? AND TABLEC.C_VALUE1 != ?");
-            
-            this.addStmtProcedure("SingleProjection",
-                                  "SELECT TABLEA.A_VALUE0 FROM TABLEA WHERE TABLEA.A_ID = ?");
-            
-            this.addStmtProcedure("JoinProjection",
-                                  "SELECT TABLEA.A_ID, TABLEA.A_VALUE0, TABLEA.A_VALUE1, TABLEA.A_VALUE2, TABLEA.A_VALUE3, TABLEA.A_VALUE4 " +
-                                  "FROM TABLEA,TABLEB " +
-                                  "WHERE TABLEA.A_ID = ? AND TABLEA.A_ID = TABLEB.B_A_ID");
-            
-            this.addStmtProcedure("AggregateColumnAddition",
-                                  "SELECT AVG(TABLEC.C_VALUE0), C_B_A_ID " +
-                                  " FROM TABLEC WHERE TABLEC.C_ID = ? GROUP BY C_B_A_ID");
-            
-            this.addStmtProcedure("OrderBy",
-                                  "SELECT TABLEC.C_B_A_ID FROM TABLEC ORDER BY TABLEC.C_B_A_ID, TABLEC.C_VALUE0");
-            
-            this.addStmtProcedure("LimitOrderBy",
-                                  "SELECT C_ID FROM TABLEC ORDER BY C_B_A_ID LIMIT 1000");
-            
-            this.addStmtProcedure("SingleSelect",
-                                  "SELECT A_ID FROM TABLEA");
-            
-            this.addStmtProcedure("TwoTableJoin",
-                                  "SELECT B_ID, B_A_ID, B_VALUE0, C_ID, C_VALUE0 " +
-                                  "  FROM TABLEB, TABLEC " +
-                                  " WHERE B_A_ID = ? AND B_ID = ? " +
-                                  "   AND B_A_ID = C_B_A_ID AND B_ID = C_B_ID  " +
-                                  " ORDER BY B_VALUE1 ASC LIMIT 25");
-            this.addStmtProcedure("MultiAggregate",
-                    "SELECT C_ID, AVG(TABLEC.C_VALUE0),SUM(TABLEC.C_VALUE0),AVG(TABLEC.C_VALUE1),SUM(TABLEC.C_VALUE1) FROM TABLEC GROUP BY C_ID");
-=======
 //            this.addStmtProcedure("DistinctAggregate",
 //                                  "SELECT COUNT(DISTINCT(TABLEB.B_ID)) AS DISTINCTNUMBER " +
 //                                  "FROM TABLEA, TABLEB " +
@@ -170,418 +106,15 @@
 //                                  " WHERE B_A_ID = ? AND B_ID = ? " +
 //                                  "   AND B_A_ID = C_B_A_ID AND B_ID = C_B_ID  " +
 //                                  " ORDER BY B_VALUE1 ASC LIMIT 25");
->>>>>>> c6ab9997
-        }
-    };
-
-    @Override
-    protected void setUp() throws Exception {
-        super.setUp(pb);
-    }
-    
-    private void check(Statement catalog_stmt) throws Exception {
-        // Grab the root node of the multi-partition query plan tree for this Statement
-        for (boolean dtxn : new boolean[]{ true, false }) {
-            AbstractPlanNode root = PlanNodeUtil.getRootPlanNodeForStatement(catalog_stmt, dtxn);
-            assertNotNull(root);
-            if (DEBUG.contains(catalog_stmt.getParent().getName())) 
-                System.err.println(PlanNodeUtil.debug(root));
-            BasePlanOptimizerTestCase.validate(root);
-        } // FOR
-    }
-    
-    /**
-     * testMultipleAggregates
-     */
-    @Test
-    public void testMultipleAggregates() throws Exception {
-        Procedure catalog_proc = this.getProcedure("MultipleAggregates");
-        Statement catalog_stmt = this.getStatement(catalog_proc, "sql");
-        this.check(catalog_stmt);
-    }   
-    
-<<<<<<< HEAD
-    /**
-     * testMax
-     */
-    @Test
-    public void testMax() throws Exception {
-        Procedure catalog_proc = this.getProcedure("Max");
-        Statement catalog_stmt = this.getStatement(catalog_proc, "sql");
-        this.check(catalog_stmt);
-    }
-    
-    /**
-     * testMin
-     */
-    @Test
-    public void testMin() throws Exception {
-        Procedure catalog_proc = this.getProcedure("Min");
-        Statement catalog_stmt = this.getStatement(catalog_proc, "sql");
-        this.check(catalog_stmt);
-    }
-
-    /**
-     * testAggregateCount
-     */
-    @Test
-    public void testAggregateCount() throws Exception {
-        Procedure catalog_proc = this.getProcedure("AggregateCount");
-        Statement catalog_stmt = this.getStatement(catalog_proc, "sql");
-        this.check(catalog_stmt);
-
-        // Grab the root node of the multi-partition query plan tree for this Statement
-        AbstractPlanNode root = PlanNodeUtil.getRootPlanNodeForStatement(catalog_stmt, false);
-        assertNotNull(root);
+
         
-        // We should have two AggregatePlanNodes.
-        // Make sure that they have the same GroupByColumns
-        Collection<AggregatePlanNode> agg_nodes = PlanNodeUtil.getPlanNodes(root, AggregatePlanNode.class);
-        assertEquals(2, agg_nodes.size());
-        
-        AggregatePlanNode agg0 = CollectionUtil.get(agg_nodes, 0);
-        assertNotNull(agg0);
-        AggregatePlanNode agg1 = CollectionUtil.get(agg_nodes, 1);
-        assertNotNull(agg1);
-        assertNotSame(agg0, agg1);
-        
-//        System.err.println(PlanNodeUtil.debug(root));
-        
-        assertEquals(agg0.getAggregateOutputColumns(), agg1.getAggregateOutputColumns());
-        assertEquals(agg0.getGroupByColumnNames(), agg1.getGroupByColumnNames());
-//        assertEquals(agg0.getGroupByColumnGuids(), agg1.getGroupByColumnGuids());
-    }
-
-    /**
-     * testLimit
-     */
-    @Test
-    public void testLimit() throws Exception {
-        Procedure catalog_proc = this.getProcedure("Limit");
-        Statement catalog_stmt = this.getStatement(catalog_proc, "sql");
-        this.check(catalog_stmt);
-
-        // Grab the root node of the multi-partition query plan tree for this
-        // Statement
-        AbstractPlanNode root = PlanNodeUtil.getRootPlanNodeForStatement(catalog_stmt, false);
-        //validateNodeColumnOffsets(root);
-        assertNotNull(root);
-
-        // First check that our single scan node has an limit node
-        Collection<LimitPlanNode> limit_nodes = PlanNodeUtil.getPlanNodes(root, LimitPlanNode.class);
-        assertEquals(1, limit_nodes.size());
-
-        // Get the Limit nodes output columns and make sure their valid
-        LimitPlanNode limit_node = CollectionUtil.first(limit_nodes);
-        assertNotNull(limit_node);
-        for (int column_guid : limit_node.getOutputColumnGUIDs()) {
-            PlanColumn column = PlannerContext.singleton().get(column_guid);
-            // System.err.println(String.format("[%02d] %s", column_guid,
-            // column));
-            // System.err.println("==================");
-            // System.err.println(PlannerContext.singleton().debug());
-            assertNotNull("Invalid PlanColumn [guid=" + column_guid + "]", column);
-            assertEquals(column_guid, column.guid());
-        } // FOR
-
-        // System.err.println(PlanNodeUtil.debug(root));
-    }
-
-    /**
-     * testLimitJoin
-     */
-    @Test
-    public void testLimitJoin() throws Exception {
-        Procedure catalog_proc = this.getProcedure("LimitJoin");
-        Statement catalog_stmt = this.getStatement(catalog_proc, "sql");
-        this.check(catalog_stmt);
-
-        // Grab the root node of the multi-partition query plan tree for this Statement
-        AbstractPlanNode root = PlanNodeUtil.getRootPlanNodeForStatement(catalog_stmt, false);
-        assertNotNull(root);
-
-        // First check that our single scan node has an limit node
-        Collection<LimitPlanNode> limit_nodes = PlanNodeUtil.getPlanNodes(root, LimitPlanNode.class);
-        assertEquals(1, limit_nodes.size());
-
-        // Get the Limit nodes output columns and make sure their valid
-        LimitPlanNode limit_node = CollectionUtil.first(limit_nodes);
-        assertNotNull(limit_node);
-        for (int column_guid : limit_node.getOutputColumnGUIDs()) {
-            PlanColumn column = PlannerContext.singleton().get(column_guid);
-            // System.err.println(String.format("[%02d] %s", column_guid,
-            // column));
-            // System.err.println("==================");
-            // System.err.println(PlannerContext.singleton().debug());
-            assertNotNull("Invalid PlanColumn [guid=" + column_guid + "]", column);
-            assertEquals(column_guid, column.guid());
-        } // FOR
-
-        // System.err.println(PlanNodeUtil.debug(root));
-    }
-
-    /**
-     * testThreeWayJoin
-     */
-    @Test
-    public void testThreeWayJoin() throws Exception {
-        Procedure catalog_proc = this.getProcedure("ThreeWayJoin");
-        Statement catalog_stmt = this.getStatement(catalog_proc, "sql");
-        this.check(catalog_stmt);
-    }
-
-    /**
-     * testSingleProjection
-     */
-    @Test
-    public void testSingleProjection() throws Exception {
-        Procedure catalog_proc = this.getProcedure("SingleProjection");
-        Statement catalog_stmt = this.getStatement(catalog_proc, "sql");
-        this.check(catalog_stmt);
-
-        // Grab the root node of the multi-partition query plan tree for this
-        // Statement
-        AbstractPlanNode root = PlanNodeUtil.getRootPlanNodeForStatement(catalog_stmt, false);
-        assertNotNull(root);
-        // First check that our single scan node has an inline Projection
-        Collection<AbstractScanPlanNode> scan_nodes = PlanNodeUtil.getPlanNodes(root, AbstractScanPlanNode.class);
-        assertEquals(1, scan_nodes.size());
-        AbstractScanPlanNode scan_node = CollectionUtil.first(scan_nodes);
-        assertNotNull(scan_node);
-        assertEquals(1, scan_node.getInlinePlanNodes().size());
-
-        // Get the Projection and make sure it has valid output columns
-        ProjectionPlanNode inline_proj = (ProjectionPlanNode) scan_node.getInlinePlanNodes().get(PlanNodeType.PROJECTION);
-        assertNotNull(inline_proj);
-        for (int column_guid : inline_proj.getOutputColumnGUIDs()) {
-            PlanColumn column = PlannerContext.singleton().get(column_guid);
-            // System.err.println(String.format("[%02d] %s", column_guid,
-            // column));
-            // System.err.println("==================");
-            // System.err.println(PlannerContext.singleton().debug());
-            assertNotNull("Invalid PlanColumn [guid=" + column_guid + "]", column);
-            assertEquals(column_guid, column.guid());
-        } // FOR
-
-        // // Now check to make sure there are no other Projections in the tree
-        // Set<ProjectionPlanNode> proj_nodes =
-        PlanNodeUtil.getPlanNodes(root, ProjectionPlanNode.class);
-        // assertEquals(0, proj_nodes.size());
-    }
-
-    /**
-     * testJoinProjection
-     */
-    @Test
-    public void testJoinProjection() throws Exception {
-        Procedure catalog_proc = this.getProcedure("JoinProjection");
-        Statement catalog_stmt = this.getStatement(catalog_proc, "sql");
-        this.check(catalog_stmt);
-
-        // Grab the root node of the multi-partition query plan tree for this
-        // Statement
-        AbstractPlanNode root = PlanNodeUtil.getRootPlanNodeForStatement(catalog_stmt, false);
-        assertNotNull(root);
-        //validateNodeColumnOffsets(root);
-
-        new PlanNodeTreeWalker() {
-
-            @Override
-            protected void callback(AbstractPlanNode element) {
-                // System.out.println("element plannodetype: " +
-                // element.getPlanNodeType() + " depth: " + this.getDepth());
-            }
-        }.traverse(root);
-        //
-        // System.err.println("+++++++++++++++++++++++++++++++++++++++++++++++++++");
-        //
-        // System.err.println(PlanNodeUtil.debug(root));
-        // //
-        //
-        // System.err.println("+++++++++++++++++++++++++++++++++++++++++++++++++++");
-        // //
-        // // System.err.println("# of Fragments: " +
-        // catalog_stmt.getMs_fragments().size());
-        // // for (PlanFragment pf : catalog_stmt.getMs_fragments()) {
-        // // System.err.println(pf.getName() + "\n" +
-        // PlanNodeUtil.debug(QueryPlanUtil.deserializePlanFragment(pf)));
-        // }
-
-        // At the very bottom of our tree should be a scan. Grab that and then
-        // check to see that it has an inline ProjectionPlanNode. We will then
-        // look to see whether
-        // all of the columns
-        // we need to join are included. Note that we don't care which table is
-        // scanned first, as we can
-        // dynamically figure things out for ourselves
-        Collection<AbstractScanPlanNode> scan_nodes = PlanNodeUtil.getPlanNodes(root, AbstractScanPlanNode.class);
-        assertEquals(1, scan_nodes.size());
-        AbstractScanPlanNode scan_node = CollectionUtil.first(scan_nodes);
-        assertNotNull(scan_node);
-        Table catalog_tbl = this.getTable(scan_node.getTargetTableName());
-
-        assertEquals(1, scan_node.getInlinePlanNodes().size());
-        ProjectionPlanNode inline_proj = (ProjectionPlanNode) scan_node.getInlinePlanNodes().get(PlanNodeType.PROJECTION);
-        assertNotNull(inline_proj);
-
-        // Validate output columns
-        for (int column_guid : inline_proj.getOutputColumnGUIDs()) {
-            PlanColumn column = PlannerContext.singleton().get(column_guid);
-            assertNotNull("Missing PlanColumn [guid=" + column_guid + "]", column);
-            assertEquals(column_guid, column.guid());
-
-            // Check that only columns from the scanned table are there
-            String table_name = column.originTableName();
-            assertNotNull(table_name);
-            String column_name = column.originColumnName();
-            assertNotNull(column_name);
-            assertEquals(table_name + "." + column_name, catalog_tbl.getName(), table_name);
-            assertNotNull(table_name + "." + column_name, catalog_tbl.getColumns().get(column_name));
-        } // FOR
-
-        Collection<Column> proj_columns = null;
-        proj_columns = PlanNodeUtil.getOutputColumnsForPlanNode(catalog_db, inline_proj);
-        assertFalse(proj_columns.isEmpty());
-
-        // Now find the join and get all of the columns from the first scanned
-        // table in the join operation
-        Collection<AbstractJoinPlanNode> join_nodes = PlanNodeUtil.getPlanNodes(root, AbstractJoinPlanNode.class);
-        assertNotNull(join_nodes);
-        assertEquals(1, join_nodes.size());
-        AbstractJoinPlanNode join_node = CollectionUtil.first(join_nodes);
-        assertNotNull(join_node);
-
-        // Remove the columns from the second table
-        Collection<Column> join_columns = CatalogUtil.getReferencedColumnsForPlanNode(catalog_db, join_node);
-        assertNotNull(join_columns);
-        assertFalse(join_columns.isEmpty());
-        // System.err.println(CatalogUtil.debug(join_columns));
-        Iterator<Column> it = join_columns.iterator();
-        while (it.hasNext()) {
-            Column catalog_col = it.next();
-            if (catalog_col.getParent().equals(catalog_tbl) == false) {
-                it.remove();
-            }
-        } // WHILE
-        assertFalse(join_columns.isEmpty());
-        // System.err.println("COLUMNS: " + CatalogUtil.debug(join_columns));
-
-        // Ok so now we have the list of columns that are filtered out in the
-        // inline projection and the list of
-        // columns that are used in the join from the first table. So we need to
-        // make sure that
-        // every table that is in the join is in the projection
-        for (Column catalog_col : join_columns) {
-            assert (proj_columns.contains(catalog_col)) : "Missing: " + CatalogUtil.getDisplayName(catalog_col);
-        } // FOR
-
-        // Lastly, we need to look at the root SEND node and get its output
-        // columns, and make sure that they
-        // are also included in the bottom projection
-        Collection<Column> send_columns = PlanNodeUtil.getOutputColumnsForPlanNode(catalog_db, root);
-        assertFalse(send_columns.isEmpty());
-        for (Column catalog_col : send_columns) {
-            assert (proj_columns.contains(catalog_col)) : "Missing: " + CatalogUtil.getDisplayName(catalog_col);
-        } // FOR
-    }
-
-    /**
-     * testAggregateColumnAddition
-     */
-    @Test
-    public void testAggregateColumnAddition() throws Exception {
-        Procedure catalog_proc = this.getProcedure("AggregateColumnAddition");
-        Statement catalog_stmt = this.getStatement(catalog_proc, "sql");
-        this.check(catalog_stmt);
-    }
-
-    /**
-     * testAggregateOrderBy
-     */
-    @Test
-    public void testAggregateOrderBy() throws Exception {
-        Procedure catalog_proc = this.getProcedure("OrderBy");
-        Statement catalog_stmt = this.getStatement(catalog_proc, "sql");
-        this.check(catalog_stmt);
-    }
-
-    /**
-     * testLimitOrderBy
-     */
-    @Test
-    public void testLimitOrderBy() throws Exception {   
-        Procedure catalog_proc = this.getProcedure("LimitOrderBy");
-        Statement catalog_stmt = this.getStatement(catalog_proc, "sql");
-        this.check(catalog_stmt);
-
-        // Grab the root node of the multi-partition query plan tree for this
-        // Statement
-        AbstractPlanNode root = PlanNodeUtil.getRootPlanNodeForStatement(catalog_stmt, false);
-        assertNotNull(root);
-        
-        // We should have two LIMITs and two ORDER BYs
-        Class<?> planClasses[] = { LimitPlanNode.class, OrderByPlanNode.class };
-        for (Class<?> c : planClasses) {
-            @SuppressWarnings("unchecked")
-            Collection<AbstractPlanNode> nodes = PlanNodeUtil.getPlanNodes(root, (Class<AbstractPlanNode>)c);
-            assertNotNull(nodes);
-            assertEquals(2, nodes.size());
-            
-            // Make sure each one only has one child!
-            for (AbstractPlanNode node : nodes) {
-                assertEquals(PlanNodeUtil.debug(node), 1, node.getChildPlanNodeCount());
-            } // FOR
-        } // FOR
-    }
-    
-    /**
-     * testSingleSelect
-     */
-    @Test
-    public void testSingleSelect() throws Exception {   
-        Procedure catalog_proc = this.getProcedure("SingleSelect");
-        Statement catalog_stmt = this.getStatement(catalog_proc, "sql");
-        this.check(catalog_stmt);
-    }
-     
-    /**
-     * testTwoTableJoin
-     */
-    @Test
-    public void testTwoTableJoin() throws Exception {   
-        Procedure catalog_proc = this.getProcedure("TwoTableJoin");
-        Statement catalog_stmt = this.getStatement(catalog_proc, "sql");
-        this.check(catalog_stmt);
-    }
-    
-    /**
-     * testMultiAggregate
-     */
-    @Test
-    public void testMultiAggregate() throws Exception {   
-        Procedure catalog_proc = this.getProcedure("MultiAggregate");
-        Statement catalog_stmt = this.getStatement(catalog_proc, "sql");
-        //this.check(catalog_stmt);
-        System.out.println("catalog_proc:"+catalog_proc);
-        System.out.println("catalog_stmt:"+catalog_stmt);
-        
-        AbstractPlanNode root = PlanNodeUtil.getRootPlanNodeForStatement(catalog_stmt, true);
-        assertNotNull(root);
-        System.out.println("root:"+root);
-        
-        Collection<SeqScanPlanNode> scan_nodes = PlanNodeUtil.getPlanNodes(root, SeqScanPlanNode.class);
-        SeqScanPlanNode scan_node = CollectionUtil.first(scan_nodes);
-        assertNotNull(scan_node);
-        System.out.println("scan_node:"+scan_node);
-        
-        
-        
-        
-        
-    }
+
+
+
     
     
-=======
+   
+    
 //    /**
 //     * testExtractReferencedColumns
 //     */
@@ -1006,6 +539,4 @@
 //        Procedure catalog_proc = this.getProcedure("TwoTableJoin");
 //        Statement catalog_stmt = this.getStatement(catalog_proc, "sql");
 //        this.check(catalog_stmt);
-//    }
->>>>>>> c6ab9997
-}+//    }