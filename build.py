--- conflicted
+++ resolved
@@ -368,29 +368,19 @@
 ###############################################################################
 # MMAP STORAGE
 ###############################################################################
-<<<<<<< HEAD
-ENABLE_ANTICACHE = True
-ANTICACHE_REVERSIBLE_LRU = True
-ANTICACHE_NVM = True
-=======
->>>>>>> e29ea946
 
 if CTX.MMAP_STORAGE:
     CTX.CPPFLAGS += " -DMMAP_STORAGE"
 
-<<<<<<< HEAD
-if ANTICACHE_NVM: 
-    CTX.CPPFLAGS += " -DANTICACHE_NVM"
-
-if ENABLE_ANTICACHE:
-=======
 ###############################################################################
 # ANTI-CACHING
 ###############################################################################
 
 if CTX.ANTICACHE_BUILD:
->>>>>>> e29ea946
     CTX.CPPFLAGS += " -DANTICACHE"
+
+    if CTX.ANTICACHE_NVM:
+        CTX.CPPFLAGS += " -DANTICACHE_NVM"
 
     if CTX.ANTICACHE_REVERSIBLE_LRU:
         CTX.CPPFLAGS += " -DANTICACHE_REVERSIBLE_LRU"
