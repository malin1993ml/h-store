#!/usr/bin/env python
# -*- coding: utf-8 -*-

import os, sys, commands, string
from buildtools import *

# usage:
# The following all work as you might expect:
# python build.py
# ./build.py debug
# python build.py release
# python build.py test
# ./build.py clean
# ./build.py release clean
# python build.py release test

# The command line args can include a build level: release or debug
#  the default is debug
# The command line args can include an action: build, clean or test
#  the default is build
# The order doesn't matter
# Including multiple levels or actions is a bad idea

###############################################################################
# INITIALIZE BUILD CONTEXT
#  - Detect Platform
#  - Parse Target and Level from Command Line
###############################################################################

CTX = BuildContext(sys.argv)

# CTX is an instance of BuildContext, which is declared in buildtools.py
# BuildContext contains vars that determine how the makefile will be built
#  and how the build will go down. It also checks the platform and parses
#  command line args to determine target and build level.

###############################################################################
# SET GLOBAL CONTEXT VARIABLES FOR BUILDING
###############################################################################

# these are the base compile options that get added to every compile step
# this does not include header/lib search paths or specific flags for
#  specific targets
CTX.CPPFLAGS = """-Wall -Wextra -Werror -Woverloaded-virtual -Wconversion
            -Wpointer-arith -Wcast-qual -Wcast-align -Wwrite-strings
            -Winit-self -Wno-sign-compare -Wno-unused-parameter
            -pthread
            -D__STDC_CONSTANT_MACROS -D__STDC_LIMIT_MACROS -DNOCLOCK
            -fno-omit-frame-pointer
            -fvisibility=hidden -DBOOST_SP_DISABLE_THREADS"""

if gcc_major == 4 and gcc_minor >= 3:
    CTX.CPPFLAGS += " -Wno-ignored-qualifiers -fno-strict-aliasing"

# linker flags
CTX.LDFLAGS = """-g3 -rdynamic -ldl"""
if CTX.COVERAGE:
    CTX.LDFLAGS += " -ftest-coverage -fprofile-arcs"
# for the google perftools profiler and the recommended stack unwinder
#CTX.LDFLAGS = """ -g3 -rdynamic -lprofiler -lunwind"""

# this is where the build will look for header files
# - the test source will also automatically look in the test root dir
CTX.INCLUDE_DIRS = ['src/ee']
CTX.SYSTEM_DIRS = ['third_party/cpp']

# extra flags that will get added to building test source
if CTX.LEVEL == "MEMCHECK":
    CTX.TEST_EXTRAFLAGS = """ -g3 -DDEBUG -DMEMCHECK"""
elif CTX.LEVEL == "MEMCHECK_NOFREELIST":
    CTX.TEST_EXTRAFLAGS = """ -g3 -DDEBUG -DMEMCHECK -DMEMCHECK_NOFREELIST"""
else:
    CTX.TEST_EXTRAFLAGS = """ -g3 -DDEBUG """

# don't worry about checking for changes in header files in the following
#  directories
CTX.IGNORE_SYS_PREFIXES = ['/usr/include', '/usr/lib', 'third_party']

# where to find the source
CTX.INPUT_PREFIX = "src/ee"

# where to find the source
CTX.THIRD_PARTY_INPUT_PREFIX = "third_party/cpp/"

# where to find the tests
CTX.TEST_PREFIX = "tests/ee"

###############################################################################
# SET RELEASE LEVEL CONTEXT
###############################################################################

volt_log_level = 500

if CTX.LEVEL == "MEMCHECK":
    CTX.EXTRAFLAGS += " -g3 -rdynamic -DDEBUG -DMEMCHECK"
    CTX.OUTPUT_PREFIX = "obj/memcheck"
    volt_log_level = 500

if CTX.LEVEL == "MEMCHECK_NOFREELIST":
    CTX.EXTRAFLAGS += " -g3 -rdynamic -DDEBUG -DMEMCHECK -DMEMCHECK_NOFREELIST"
    CTX.OUTPUT_PREFIX = "obj/memcheck_nofreelist"
    volt_log_level = 500

if CTX.LEVEL == "DEBUG":
<<<<<<< HEAD
    CTX.EXTRAFLAGS += " -g0 -rdynamic -DDEBUG -DVOLT_LOG_LEVEL=200"
=======
    CTX.EXTRAFLAGS += " -g3 -rdynamic -DDEBUG"
>>>>>>> f2153dce
    CTX.OUTPUT_PREFIX = "obj/release"
    volt_log_level = 200

if CTX.LEVEL == "RELEASE":
    CTX.EXTRAFLAGS += " -g3 -O3 -mmmx -msse -msse2 -msse3 -DNDEBUG" #  -ffast-math -funroll-loops"
    CTX.OUTPUT_PREFIX = "obj/release"
    volt_log_level = 500

# build in parallel directory instead of subdir so that relative paths work
if CTX.COVERAGE:
    CTX.EXTRAFLAGS += " -ftest-coverage -fprofile-arcs"
    CTX.OUTPUT_PREFIX += "-coverage"

# Override the default log level if they gave us one
if CTX.VOLT_LOG_LEVEL != None: volt_log_level = CTX.VOLT_LOG_LEVEL
CTX.EXTRAFLAGS += " -DVOLT_LOG_LEVEL=%d" % volt_log_level

CTX.OUTPUT_PREFIX += "/"

###############################################################################
# HANDLE PLATFORM SPECIFIC STUFF
###############################################################################

# Defaults Section
CTX.JNIEXT = "so"
CTX.JNILIBFLAGS += " -shared"
CTX.SOFLAGS += " -shared"
CTX.SOEXT = "so"
out = Popen('java -cp tools/ SystemPropertyPrinter java.library.path'.split(),
            stdout = PIPE).communicate()[0]
libpaths = ' '.join( '-L' + path for path in out.strip().split(':') if path != '' and path != '/usr/lib' )
CTX.JNIBINFLAGS += " " + libpaths
CTX.JNIBINFLAGS += " -ljava -ljvm -lverify"

if CTX.PLATFORM == "Darwin":
    CTX.CPPFLAGS += " -DMACOSX -arch x86_64"
    CTX.JNIEXT = "jnilib"
    CTX.JNILIBFLAGS = " -bundle"
    CTX.JNIBINFLAGS = " -framework JavaVM,1.6"
    CTX.SOFLAGS += "-dynamiclib -undefined dynamic_lookup -single_module"
    CTX.SOEXT = "dylib"
    CTX.JNIFLAGS = "-framework JavaVM,1.6"

if CTX.PLATFORM == "Linux":
    CTX.CPPFLAGS += " -Wno-attributes -DLINUX -fPIC"
    CTX.NMFLAGS += " --demangle"

###############################################################################
# SPECIFY SOURCE FILE INPUT
###############################################################################

# the input is a map from directory name to a list of whitespace
# separated source files (cpp only for now).  Preferred ordering is
# one file per line, indented one space, in alphabetical order.

CTX.INPUT[''] = """
 voltdbjni.cpp
"""

CTX.INPUT['catalog'] = """
 authprogram.cpp
 catalog.cpp
 cataloginteger.cpp
 catalogtype.cpp
 cluster.cpp
 column.cpp
 columnref.cpp
 connector.cpp
 connectordestinationinfo.cpp
 connectortableinfo.cpp
 constraint.cpp
 constraintref.cpp
 database.cpp
 group.cpp
 groupref.cpp
 hardwarecore.cpp
 hardwarecpu.cpp
 hardwarethread.cpp
 host.cpp
 index.cpp
 materializedviewinfo.cpp
 partition.cpp
 planfragment.cpp
 procedure.cpp
 procparameter.cpp
 program.cpp
 site.cpp
 statement.cpp
 stmtparameter.cpp
 table.cpp
 user.cpp
 userref.cpp
 snapshotschedule.cpp
"""

CTX.INPUT['common'] = """
 SerializableEEException.cpp
 SQLException.cpp
 tabletuple.cpp
 TupleSchema.cpp
 types.cpp
 UndoLog.cpp
 NValue.cpp
"""

CTX.INPUT['execution'] = """
 JNITopend.cpp
 VoltDBEngine.cpp
"""

CTX.INPUT['executors'] = """
 abstractexecutor.cpp
 deleteexecutor.cpp
 distinctexecutor.cpp
 executorutil.cpp
 indexscanexecutor.cpp
 insertexecutor.cpp
 limitexecutor.cpp
 materializeexecutor.cpp
 nestloopexecutor.cpp
 nestloopindexexecutor.cpp
 orderbyexecutor.cpp
 projectionexecutor.cpp
 receiveexecutor.cpp
 sendexecutor.cpp
 seqscanexecutor.cpp
 unionexecutor.cpp
 updateexecutor.cpp
"""

CTX.INPUT['expressions'] = """
 abstractexpression.cpp
 expressionutil.cpp
 tupleaddressexpression.cpp
"""

CTX.INPUT['plannodes'] = """
 abstractjoinnode.cpp
 abstractoperationnode.cpp
 abstractplannode.cpp
 abstractscannode.cpp
 aggregatenode.cpp
 deletenode.cpp
 distinctnode.cpp
 indexscannode.cpp
 insertnode.cpp
 limitnode.cpp
 materializenode.cpp
 nestloopindexnode.cpp
 nestloopnode.cpp
 orderbynode.cpp
 PlanColumn.cpp
 plannodefragment.cpp
 plannodeutil.cpp
 projectionnode.cpp
 receivenode.cpp
 sendnode.cpp
 seqscannode.cpp
 unionnode.cpp
 updatenode.cpp
"""

CTX.INPUT['indexes'] = """
 arrayuniqueindex.cpp
 tableindex.cpp
 tableindexfactory.cpp
"""

CTX.INPUT['storage'] = """
 constraintutil.cpp
 CopyOnWriteContext.cpp
 CopyOnWriteIterator.cpp
 DefaultTupleSerializer.cpp
 ConstraintFailureException.cpp
 MaterializedViewMetadata.cpp
 persistenttable.cpp
 PersistentTableStats.cpp
 PersistentTableUndoDeleteAction.cpp
 PersistentTableUndoInsertAction.cpp
 PersistentTableUndoUpdateAction.cpp
 streamedtable.cpp
 table.cpp
 tablefactory.cpp
 TableStats.cpp
 tableutil.cpp
 temptable.cpp
 TupleStreamWrapper.cpp
"""

CTX.INPUT['stats'] = """
 StatsAgent.cpp
 StatsSource.cpp
"""

CTX.INPUT['logging'] = """
 JNILogProxy.cpp
 LogManager.cpp
"""

# specify the third party input

CTX.THIRD_PARTY_INPUT['json_spirit'] = """
 json_spirit_reader.cpp
 json_spirit_value.cpp
"""

###############################################################################
# SPECIFY THE TESTS
###############################################################################

# input format similar to source, but the executable name is listed
CTX.TESTS['.'] = """
 harness_test
"""

CTX.TESTS['catalog'] = """
 catalog_test
"""

CTX.TESTS['logging'] = """
 logging_test
"""

CTX.TESTS['common'] = """
 debuglog_test
 serializeio_test
 undolog_test
 valuearray_test
 nvalue_test
"""

CTX.TESTS['execution'] = """
 engine_test
 executors_test
"""

CTX.TESTS['expressions'] = """
 expression_test
"""

CTX.TESTS['indexes'] = """
 index_key_test
 index_scripted_test
 index_test
"""

CTX.TESTS['storage'] = """
 CopyOnWriteTest
 constraint_test
 filter_test
 persistent_table_log_test
 serialize_test
 StreamedTable_test
 table_and_indexes_test
 table_test
 tabletuple_elt_test
 TupleStreamWrapper_test
"""

# these are incomplete and out of date. need to be replaced
# CTX.TESTS['expressions'] = """expserialize_test expression_test"""


###############################################################################
# BUILD THE MAKEFILE
###############################################################################

# this function (in buildtools.py) generates the makefile
# it's currently a bit ugly but it'll get cleaned up soon
buildMakefile(CTX)

###############################################################################
# RUN THE MAKEFILE
###############################################################################
numHardwareThreads = 4
if CTX.PLATFORM == "Darwin":
    numHardwareThreads = 0
    output = commands.getstatusoutput("sysctl hw.ncpu")
    numHardwareThreads = int(string.strip(string.split(output[1])[1]))
elif CTX.PLATFORM == "Linux":
    numHardwareThreads = 0
    for line in open('/proc/cpuinfo').readlines():
        name_value = map(string.strip, string.split(line, ':', 1))
        if len(name_value) != 2:
            continue
        name,value = name_value
        if name == "processor":
            numHardwareThreads = numHardwareThreads + 1
print "Detected %d hardware threads to use during the build" % (numHardwareThreads)

retval = os.system("make --directory=%s -j%d nativelibs/libvoltdb.sym" % (CTX.OUTPUT_PREFIX, numHardwareThreads))
print "Make returned: ", retval
if retval != 0:
    sys.exit(-1)

###############################################################################
# RUN THE TESTS IF ASKED TO
###############################################################################

retval = 0
if CTX.TARGET == "TEST":
    retval = runTests(CTX)
elif CTX.TARGET == "VOLTDBIPC":
    retval = buildIPC(CTX)

if retval != 0:
    sys.exit(-1)<|MERGE_RESOLUTION|>--- conflicted
+++ resolved
@@ -102,11 +102,7 @@
     volt_log_level = 500
 
 if CTX.LEVEL == "DEBUG":
-<<<<<<< HEAD
-    CTX.EXTRAFLAGS += " -g0 -rdynamic -DDEBUG -DVOLT_LOG_LEVEL=200"
-=======
     CTX.EXTRAFLAGS += " -g3 -rdynamic -DDEBUG"
->>>>>>> f2153dce
     CTX.OUTPUT_PREFIX = "obj/release"
     volt_log_level = 200
 
