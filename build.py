#!/usr/bin/env python
# -*- coding: utf-8 -*-

import os, sys, commands, string
from buildtools import *

# usage:
# The following all work as you might expect:
# python build.py
# ./build.py debug
# python build.py release
# python build.py test
# ./build.py clean
# ./build.py release clean
# python build.py release test

# The command line args can include a build level: release or debug
#  the default is debug
# The command line args can include an action: build, clean or test
#  the default is build
# The order doesn't matter
# Including multiple levels or actions is a bad idea

###############################################################################
# INITIALIZE BUILD CONTEXT
#  - Detect Platform
#  - Parse Target and Level from Command Line
###############################################################################

CTX = BuildContext(sys.argv)

# CTX is an instance of BuildContext, which is declared in buildtools.py
# BuildContext contains vars that determine how the makefile will be built
#  and how the build will go down. It also checks the platform and parses
#  command line args to determine target and build level.

###############################################################################
# SET GLOBAL CONTEXT VARIABLES FOR BUILDING
###############################################################################

# these are the base compile options that get added to every compile step
# this does not include header/lib search paths or specific flags for
#  specific targets
CTX.CPPFLAGS = """-Wall -Wextra -Werror -Woverloaded-virtual -Wconversion
            -Wpointer-arith -Wcast-qual -Wcast-align -Wwrite-strings
            -Winit-self -Wno-sign-compare -Wno-unused-parameter
            -pthread
            -D__STDC_CONSTANT_MACROS -D__STDC_LIMIT_MACROS -DNOCLOCK
            -fno-omit-frame-pointer
            -fvisibility=hidden -DBOOST_SP_DISABLE_THREADS"""

if gcc_major == 4 and gcc_minor >= 3:
    CTX.CPPFLAGS += " -Wno-ignored-qualifiers -fno-strict-aliasing"

# linker flags
CTX.LDFLAGS = """ -g3 -rdynamic -ldl"""
if CTX.COVERAGE:
    CTX.LDFLAGS += " -ftest-coverage -fprofile-arcs"
# for the google perftools profiler and the recommended stack unwinder
#CTX.LDFLAGS = """ -g3 -rdynamic -lprofiler -lunwind"""

# this is where the build will look for header files
# - the test source will also automatically look in the test root dir
CTX.INCLUDE_DIRS = ['src/ee']
CTX.SYSTEM_DIRS = ['third_party/cpp']

# extra flags that will get added to building test source
if CTX.LEVEL == "MEMCHECK":
    CTX.TEST_EXTRAFLAGS = """ -g3 -DDEBUG -DMEMCHECK"""
elif CTX.LEVEL == "MEMCHECK_NOFREELIST":
    CTX.TEST_EXTRAFLAGS = """ -g3 -DDEBUG -DMEMCHECK -DMEMCHECK_NOFREELIST"""
else:
    CTX.TEST_EXTRAFLAGS = """ -g3 -DDEBUG """

# don't worry about checking for changes in header files in the following
#  directories
CTX.IGNORE_SYS_PREFIXES = ['/usr/include', '/usr/lib', 'third_party']

# where to find the source
CTX.INPUT_PREFIX = "src/ee/"

# where to find the source
CTX.THIRD_PARTY_INPUT_PREFIX = "third_party/cpp/"

# where to find the tests
CTX.TEST_PREFIX = "tests/ee/"

###############################################################################
# SET RELEASE LEVEL CONTEXT
###############################################################################

if CTX.LEVEL == "MEMCHECK":
    CTX.EXTRAFLAGS += " -g3 -rdynamic -DDEBUG -DMEMCHECK -DVOLT_LOG_LEVEL=500"
    CTX.OUTPUT_PREFIX = "obj/memcheck"

if CTX.LEVEL == "MEMCHECK_NOFREELIST":
    CTX.EXTRAFLAGS += " -g3 -rdynamic -DDEBUG -DMEMCHECK -DMEMCHECK_NOFREELIST -DVOLT_LOG_LEVEL=500"
    CTX.OUTPUT_PREFIX = "obj/memcheck_nofreelist"

if CTX.LEVEL == "DEBUG":
<<<<<<< HEAD
    CTX.EXTRAFLAGS += " -g3 -rdynamic -DDEBUG -DVOLT_LOG_LEVEL=200"
    #CTX.OUTPUT_PREFIX = "obj/debug"
=======
    CTX.EXTRAFLAGS += " -g0 -rdynamic -DDEBUG -DVOLT_LOG_LEVEL=500"
    CTX.OUTPUT_PREFIX = "obj/debug"
>>>>>>> acfdd736
    CTX.OUTPUT_PREFIX = "obj/release"

if CTX.LEVEL == "RELEASE":
    CTX.EXTRAFLAGS += " -g3 -O3 -mmmx -msse -msse2 -msse3 -DNDEBUG -DVOLT_LOG_LEVEL=500"
    CTX.OUTPUT_PREFIX = "obj/release"

# build in parallel directory instead of subdir so that relative paths work
if CTX.COVERAGE:
    CTX.EXTRAFLAGS += " -ftest-coverage -fprofile-arcs"
    CTX.OUTPUT_PREFIX += "-coverage"

CTX.OUTPUT_PREFIX += "/"

###############################################################################
# HANDLE PLATFORM SPECIFIC STUFF
###############################################################################

# Defaults Section
CTX.JNIEXT = "so"
CTX.JNILIBFLAGS += " -shared"
CTX.SOFLAGS += " -shared"
CTX.SOEXT = "so"
out = Popen('java -cp tools/ SystemPropertyPrinter java.library.path'.split(),
            stdout = PIPE).communicate()[0]
libpaths = ' '.join( '-L' + path for path in out.strip().split(':') if path != '' and path != '/usr/lib' )
CTX.JNIBINFLAGS += " " + libpaths
CTX.JNIBINFLAGS += " -ljava -ljvm -lverify"

if CTX.PLATFORM == "Darwin":
    CTX.CPPFLAGS += " -DMACOSX -arch x86_64"
    CTX.JNIEXT = "jnilib"
    CTX.JNILIBFLAGS = " -bundle"
    CTX.JNIBINFLAGS = " -framework JavaVM,1.6"
    CTX.SOFLAGS += "-dynamiclib -undefined dynamic_lookup -single_module"
    CTX.SOEXT = "dylib"
    CTX.JNIFLAGS = "-framework JavaVM,1.6"

if CTX.PLATFORM == "Linux":
    CTX.CPPFLAGS += " -Wno-attributes -DLINUX -fPIC"
    CTX.NMFLAGS += " --demangle"

###############################################################################
# SPECIFY SOURCE FILE INPUT
###############################################################################

# the input is a map from directory name to a list of whitespace
# separated source files (cpp only for now).  Preferred ordering is
# one file per line, indented one space, in alphabetical order.

CTX.INPUT[''] = """
 voltdbjni.cpp
"""

CTX.INPUT['catalog'] = """
 authprogram.cpp
 catalog.cpp
 cataloginteger.cpp
 catalogtype.cpp
 cluster.cpp
 column.cpp
 columnref.cpp
 connector.cpp
 connectordestinationinfo.cpp
 connectortableinfo.cpp
 constraint.cpp
 constraintref.cpp
 database.cpp
 group.cpp
 groupref.cpp
 hardwarecore.cpp
 hardwarecpu.cpp
 hardwarethread.cpp
 host.cpp
 index.cpp
 materializedviewinfo.cpp
 partition.cpp
 planfragment.cpp
 procedure.cpp
 procparameter.cpp
 program.cpp
 site.cpp
 statement.cpp
 stmtparameter.cpp
 table.cpp
 user.cpp
 userref.cpp
 snapshotschedule.cpp
"""

CTX.INPUT['common'] = """
 SerializableEEException.cpp
 SQLException.cpp
 tabletuple.cpp
 TupleSchema.cpp
 types.cpp
 UndoLog.cpp
 NValue.cpp
"""

CTX.INPUT['execution'] = """
 JNITopend.cpp
 VoltDBEngine.cpp
"""

CTX.INPUT['executors'] = """
 abstractexecutor.cpp
 deleteexecutor.cpp
 distinctexecutor.cpp
 executorutil.cpp
 indexscanexecutor.cpp
 insertexecutor.cpp
 limitexecutor.cpp
 materializeexecutor.cpp
 nestloopexecutor.cpp
 nestloopindexexecutor.cpp
 orderbyexecutor.cpp
 projectionexecutor.cpp
 receiveexecutor.cpp
 sendexecutor.cpp
 seqscanexecutor.cpp
 unionexecutor.cpp
 updateexecutor.cpp
"""

CTX.INPUT['expressions'] = """
 abstractexpression.cpp
 expressionutil.cpp
 tupleaddressexpression.cpp
"""

CTX.INPUT['plannodes'] = """
 abstractjoinnode.cpp
 abstractoperationnode.cpp
 abstractplannode.cpp
 abstractscannode.cpp
 aggregatenode.cpp
 deletenode.cpp
 distinctnode.cpp
 indexscannode.cpp
 insertnode.cpp
 limitnode.cpp
 materializenode.cpp
 nestloopindexnode.cpp
 nestloopnode.cpp
 orderbynode.cpp
 PlanColumn.cpp
 plannodefragment.cpp
 plannodeutil.cpp
 projectionnode.cpp
 receivenode.cpp
 sendnode.cpp
 seqscannode.cpp
 unionnode.cpp
 updatenode.cpp
"""

CTX.INPUT['indexes'] = """
 arrayuniqueindex.cpp
 tableindex.cpp
 tableindexfactory.cpp
"""

CTX.INPUT['storage'] = """
 constraintutil.cpp
 CopyOnWriteContext.cpp
 CopyOnWriteIterator.cpp
 DefaultTupleSerializer.cpp
 ConstraintFailureException.cpp
 MaterializedViewMetadata.cpp
 persistenttable.cpp
 PersistentTableStats.cpp
 PersistentTableUndoDeleteAction.cpp
 PersistentTableUndoInsertAction.cpp
 PersistentTableUndoUpdateAction.cpp
 streamedtable.cpp
 table.cpp
 tablefactory.cpp
 TableStats.cpp
 tableutil.cpp
 temptable.cpp
 TupleStreamWrapper.cpp
"""

CTX.INPUT['stats'] = """
 StatsAgent.cpp
 StatsSource.cpp
"""

CTX.INPUT['logging'] = """
 JNILogProxy.cpp
 LogManager.cpp
"""

# specify the third party input

CTX.THIRD_PARTY_INPUT['json_spirit'] = """
 json_spirit_reader.cpp
 json_spirit_value.cpp
"""

###############################################################################
# SPECIFY THE TESTS
###############################################################################

# input format similar to source, but the executable name is listed
CTX.TESTS['.'] = """
 harness_test
"""

CTX.TESTS['catalog'] = """
 catalog_test
"""

CTX.TESTS['logging'] = """
 logging_test
"""

CTX.TESTS['common'] = """
 debuglog_test
 serializeio_test
 undolog_test
 valuearray_test
 nvalue_test
"""

CTX.TESTS['execution'] = """
 engine_test
 executors_test
"""

CTX.TESTS['expressions'] = """
 expression_test
"""

CTX.TESTS['indexes'] = """
 index_key_test
 index_scripted_test
 index_test
"""

CTX.TESTS['storage'] = """
 CopyOnWriteTest
 constraint_test
 filter_test
 persistent_table_log_test
 serialize_test
 StreamedTable_test
 table_and_indexes_test
 table_test
 tabletuple_elt_test
 TupleStreamWrapper_test
"""

# these are incomplete and out of date. need to be replaced
# CTX.TESTS['expressions'] = """expserialize_test expression_test"""


###############################################################################
# BUILD THE MAKEFILE
###############################################################################

# this function (in buildtools.py) generates the makefile
# it's currently a bit ugly but it'll get cleaned up soon
buildMakefile(CTX)

###############################################################################
# RUN THE MAKEFILE
###############################################################################
numHardwareThreads = 4
if CTX.PLATFORM == "Darwin":
    numHardwareThreads = 0
    output = commands.getstatusoutput("sysctl hw.ncpu")
    numHardwareThreads = int(string.strip(string.split(output[1])[1]))
elif CTX.PLATFORM == "Linux":
    numHardwareThreads = 0
    for line in open('/proc/cpuinfo').readlines():
        name_value = map(string.strip, string.split(line, ':', 1))
        if len(name_value) != 2:
            continue
        name,value = name_value
        if name == "processor":
            numHardwareThreads = numHardwareThreads + 1
print "Detected %d hardware threads to use during the build" % (numHardwareThreads)

retval = os.system("make --directory=%s -j%d nativelibs/libvoltdb.sym" % (CTX.OUTPUT_PREFIX, numHardwareThreads))
print "Make returned: ", retval
if retval != 0:
    sys.exit(-1)

###############################################################################
# RUN THE TESTS IF ASKED TO
###############################################################################

retval = 0
if CTX.TARGET == "TEST":
    retval = runTests(CTX)
elif CTX.TARGET == "VOLTDBIPC":
    retval = buildIPC(CTX)

if retval != 0:
    sys.exit(-1)<|MERGE_RESOLUTION|>--- conflicted
+++ resolved
@@ -98,13 +98,7 @@
     CTX.OUTPUT_PREFIX = "obj/memcheck_nofreelist"
 
 if CTX.LEVEL == "DEBUG":
-<<<<<<< HEAD
     CTX.EXTRAFLAGS += " -g3 -rdynamic -DDEBUG -DVOLT_LOG_LEVEL=200"
-    #CTX.OUTPUT_PREFIX = "obj/debug"
-=======
-    CTX.EXTRAFLAGS += " -g0 -rdynamic -DDEBUG -DVOLT_LOG_LEVEL=500"
-    CTX.OUTPUT_PREFIX = "obj/debug"
->>>>>>> acfdd736
     CTX.OUTPUT_PREFIX = "obj/release"
 
 if CTX.LEVEL == "RELEASE":
