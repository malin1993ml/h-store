--- conflicted
+++ resolved
@@ -929,14 +929,10 @@
                 <exclude name="**/TestPlansGroupBySuite.class" />
                 <exclude name="**/TestRollbackSuite.class" />
                 <exclude name="**/TestSaveRestoreSysprocSuite.class" />
-<<<<<<< HEAD
-                <exclude name="**/TestSqlUpdateSuite.class" />
                 <exclude name="**/TestPrefetchableSuite.class" />
                 
                 <!-- Tests that use too much memory -->
                 <exclude name='edu/brown/benchmark/seats/TestSEATSSuite.class'/>
-=======
->>>>>>> f23dceff
                 
                 <!-- Misc VoltDB stuff -->
                 <exclude name='org/voltdb/client/TestDistributer*'/>
@@ -1031,16 +1027,8 @@
                 <exclude name="**/TestPlansGroupBySuite.class" />
                 <exclude name="**/TestRollbackSuite.class" />
                 <exclude name="**/TestSaveRestoreSysprocSuite.class" />
-<<<<<<< HEAD
-                <exclude name="**/TestSqlUpdateSuite.class" />
                 <exclude name="**/TestPrefetchableSuite.class" />
-=======
-
-                <!-- Brown Tests -->
-                <include name='edu/brown/**/Test*.class'/>
-                <include name='edu/brown/**/*Test.class'/>
->>>>>>> f23dceff
-                
+
                 <!-- Tests that use too much memory -->
                 <exclude name='edu/brown/benchmark/seats/TestSEATSSuite.class'/>
                 <exclude name='edu/brown/benchmark/tpce/*'/>
