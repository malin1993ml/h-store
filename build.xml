--- conflicted
+++ resolved
@@ -1072,11 +1072,7 @@
                 <include name='org/voltdb/network/**/*Test.class'/>
                 <include name='org/voltdb/utils/**/*Test.class'/>
                 
-<<<<<<< HEAD
                 <exclude name='edu/brown/hstore/TestAntiCache*'/>
-=======
-                <exclude name='edu/brown/hstore/TestAntiCacheManager*'/>
->>>>>>> 040bcbe3
                 <exclude name='org/voltdb/TestAdHocQueries*'/>
                 <exclude name='org/voltdb/TestHSQLBackend*'/>
                 
