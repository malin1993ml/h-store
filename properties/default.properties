## ------------------------------------------------------------
## Global Parameters
## ------------------------------------------------------------

# Temporary Directory
global.temp_dir = /tmp/hstore

# Options used when logging into client/server hosts
# We assume that there will be no spaces in paths or options listed here
global.sshoptions = -x

global.defaulthost          = localhost

## ------------------------------------------------------------
## Client Parameters
## ------------------------------------------------------------

# The amount of memory to allocate for each client process (in MB)
client.memory                 = 512

# Default client host name
client.host                 = ${global.defaulthost}

# The number of txns that each client submits (per ms)
# Actual TXN rate sent to cluster will be:
#   TXNRATE * CLIENTCOUNT * PROCESSESPERCLIENT
<<<<<<< HEAD
client.txnrate              = 1000
=======
client.txnrate              = 10000
>>>>>>> 36bbf165

# Number of processes to use per client
client.processesperclient   = 1

# Number of clients
client.count                = 1

# How long should the client run (in ms)
client.duration             = 60000

# How long should the system be allowed to warmup?
# Any stats collected during this period are not counted.
client.warmup               = 00000

# Polling interval (ms)
client.interval             = 10000

# Whether to use the BlockingClient
client.blocking             = false

# Scale Factor
client.scalefactor          = 10

# Skew Factor
client.skewfactor           = 0.0

# Temporal Skew
# Define the number of partitions used in a skew block
client.temporalwindow       = 0
client.temporaltotal        = 100

# Client Log Directory
client.log_dir               = ${global.temp_dir}/logs/clients

# If this enabled, then each DBMS will dump their entire database contents into
# CSV files after executing a benchmark run
client.dump_database        = false
client.dump_database_dir    = ${global.temp_dir}/dumps

## ------------------------------------------------------------
## Coordinator Parameters
## ------------------------------------------------------------

# Coordinator Host:Port
coordinator.host            = ${global.defaulthost}
coordinator.port            = 12348

# How long should we wait before starting the dtxn coordinator (in milliseconds)
coordinator.delay           = 0

# Coordinator Log Directory
coordinator.log_dir               = ${global.temp_dir}/logs/coordinator

## ------------------------------------------------------------
## Node/Site Parameters
## ------------------------------------------------------------

# ???
site.useprofile                  = DISABLED

# The amount of memory to allocate for each site (in MB)
site.memory                 = 1024

# Pre-loading Scale Factor (for HStoreSite's object pools)
site.pool_scale_factor          = 10

# Ignore the Dtxn.Coordinator
site.exec_avoid_coordinator            = true

# Enable speculative execution
site.exec_speculative_execution = true

# Enable DB2 style redirects
site.exec_db2_redirects = false

# Always execute transactions as single-partitioned (excludes sysprocs)
<<<<<<< HEAD
node.force_singlepartition = true
=======
site.exec_force_singlepartitioned = true
>>>>>>> 36bbf165

# Always execute transactions on the partition that the client submitted them to
site.exec_force_localexecution   = false

# Enable VLDB paper hack where we inspect the arguments of the TPC-C neworder transaction and
# figure out what partitions it needs without having to use the TransactionEstimator
site.exec_neworder_cheat = false
site.exec_neworder_cheat_done_partitions = false

# Whether to enable profiling collection
site.txn_profiling       = false

# Whether to the HStoreSite on a mispredict
site.exec_mispredict_crash = false

# Node Log Directory
site.log_dir               = ${global.temp_dir}/logs/sites<|MERGE_RESOLUTION|>--- conflicted
+++ resolved
@@ -24,11 +24,7 @@
 # The number of txns that each client submits (per ms)
 # Actual TXN rate sent to cluster will be:
 #   TXNRATE * CLIENTCOUNT * PROCESSESPERCLIENT
-<<<<<<< HEAD
-client.txnrate              = 1000
-=======
 client.txnrate              = 10000
->>>>>>> 36bbf165
 
 # Number of processes to use per client
 client.processesperclient   = 1
@@ -86,9 +82,6 @@
 ## Node/Site Parameters
 ## ------------------------------------------------------------
 
-# ???
-site.useprofile                  = DISABLED
-
 # The amount of memory to allocate for each site (in MB)
 site.memory                 = 1024
 
@@ -105,11 +98,7 @@
 site.exec_db2_redirects = false
 
 # Always execute transactions as single-partitioned (excludes sysprocs)
-<<<<<<< HEAD
-node.force_singlepartition = true
-=======
 site.exec_force_singlepartitioned = true
->>>>>>> 36bbf165
 
 # Always execute transactions on the partition that the client submitted them to
 site.exec_force_localexecution   = false
