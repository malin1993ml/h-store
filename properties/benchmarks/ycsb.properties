## ------------------------------------------------------------
## H-Store Benchmark Configuration Parameters
## ------------------------------------------------------------

builder = edu.brown.benchmark.ycsb.YCSBProjectBuilder

# If 'fixed_size' is set to true, then then the YCSBLoader will
# only add the number of tuples defined in 'num_records'
<<<<<<< HEAD

fixed_size = true
num_records = 1000000
=======
fixed_size = false
num_records = 10000

# Zipfian skew factor for tuple access
skew_factor = 0.75
>>>>>>> 556a771e
<|MERGE_RESOLUTION|>--- conflicted
+++ resolved
@@ -6,14 +6,7 @@
 
 # If 'fixed_size' is set to true, then then the YCSBLoader will
 # only add the number of tuples defined in 'num_records'
-<<<<<<< HEAD
 
 fixed_size = true
 num_records = 1000000
-=======
-fixed_size = false
-num_records = 10000
-
-# Zipfian skew factor for tuple access
-skew_factor = 0.75
->>>>>>> 556a771e
+skew_factor = 0.75