--- conflicted
+++ resolved
@@ -70,11 +70,8 @@
             System.out.println("going into post limit order");
             tickerTape.PostLimitOrder( tradeReq );
             System.out.println("out of post limit order");
-<<<<<<< HEAD
           //  sendTradeResult(tradeReq); //added for debugging
-=======
-            //sendTradeResult(tradeReq);
->>>>>>> 34e7539c
+
             return( orderTimers.processExpiredTimers() );
         default:
             return( orderTimers.processExpiredTimers() );
