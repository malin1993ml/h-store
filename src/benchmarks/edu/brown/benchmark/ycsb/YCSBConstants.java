--- conflicted
+++ resolved
@@ -31,11 +31,7 @@
 
 public abstract class YCSBConstants {
 
-<<<<<<< HEAD
-    public static final int NUM_RECORDS = 20000000;  // Note: this should match value in YCSB.properties
-=======
     public static final int NUM_RECORDS = 100000;  // Note: this should match value in YCSB.properties    
->>>>>>> 57bdfa5e
     
     public static final double ZIPFIAN_CONSTANT = .5;
 
