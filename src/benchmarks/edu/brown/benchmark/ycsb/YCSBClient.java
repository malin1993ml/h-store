/***************************************************************************
 *  Copyright (C) 2012 by H-Store Project                                  *
 *  Brown University                                                       *
 *  Massachusetts Institute of Technology                                  *
 *  Yale University                                                        *
 *                                                                         *
 *  Coded By:  Justin A. DeBrabant (http://www.cs.brown.edu/~debrabant/)   *                                   
 *                                                                         *
 *                                                                         *
 *  Permission is hereby granted, free of charge, to any person obtaining  *
 *  a copy of this software and associated documentation files (the        *
 *  "Software"), to deal in the Software without restriction, including    *
 *  without limitation the rights to use, copy, modify, merge, publish,    *
 *  distribute, sublicense, and/or sell copies of the Software, and to     *
 *  permit persons to whom the Software is furnished to do so, subject to  *
 *  the following conditions:                                              *
 *                                                                         *
 *  The above copyright notice and this permission notice shall be         *
 *  included in all copies or substantial portions of the Software.        *
 *                                                                         *
 *  THE SOFTWARE IS PROVIDED "AS IS", WITHOUT WARRANTY OF ANY KIND,        *
 *  EXPRESS OR IMPLIED, INCLUDING BUT NOT LIMITED TO THE WARRANTIES OF     *
 *  MERCHANTABILITY, FITNESS FOR A PARTICULAR PURPOSE AND NONINFRINGEMENT. *
 *  IN NO EVENT SHALL THE AUTHORS BE LIABLE FOR ANY CLAIM, DAMAGES OR      *
 *  OTHER LIABILITY, WHETHER IN AN ACTION OF CONTRACT, TORT OR OTHERWISE,  *
 *  ARISING FROM, OUT OF OR IN CONNECTION WITH THE SOFTWARE OR THE USE OR  *
 *  OTHER DEALINGS IN THE SOFTWARE.                                        *
 ***************************************************************************/
package edu.brown.benchmark.ycsb;

import java.io.IOException;
import java.util.Random;

import org.apache.log4j.Logger;
import org.voltdb.CatalogContext;
import org.voltdb.client.Client;
import org.voltdb.client.ClientResponse;
import org.voltdb.client.ProcedureCallback;

import edu.brown.api.BenchmarkComponent;
import edu.brown.benchmark.ycsb.distributions.ZipfianGenerator;
import edu.brown.benchmark.ycsb.distributions.CustomSkewGenerator; 
import edu.brown.logging.LoggerUtil;
import edu.brown.logging.LoggerUtil.LoggerBoolean;
import edu.brown.rand.RandomDistribution.FlatHistogram;
import edu.brown.statistics.Histogram;
import edu.brown.statistics.ObjectHistogram;

/**
 * YCSB Client
 * @author jdebrabant
 * @author pavlo
 */
public class YCSBClient extends BenchmarkComponent {
    private static final Logger LOG = Logger.getLogger(YCSBClient.class);
    private static final LoggerBoolean debug = new LoggerBoolean();
    static {
        LoggerUtil.attachObserver(LOG, debug);
    }
    
    
    public static enum Transaction {
        INSERT_RECORD("Insert Record", YCSBConstants.FREQUENCY_INSERT_RECORD),
        DELETE_RECORD("Delete Record", YCSBConstants.FREQUENCY_DELETE_RECORD), 
        READ_RECORD("Read Record", YCSBConstants.FREQUENCY_READ_RECORD), 
        SCAN_RECORD("Scan Record", YCSBConstants.FREQUENCY_SCAN_RECORD), 
        UPDATE_RECORD("Update Record", YCSBConstants.FREQUENCY_UPDATE_RECORD);
        
        /**
         * Constructor
         */
        private Transaction(String displayName, int weight) {
            this.displayName = displayName;
            this.callName = displayName.replace(" ", "");
            this.weight = weight;
        }
        
        public final String displayName;
        public final String callName;
        public final int weight; // probability (in terms of percentage) the transaction gets executed
    
    } // TRANSCTION ENUM

    private final long init_record_count;
    //private final CustomSkewGenerator readRecord;
    private final ZipfianGenerator readRecord;
    @SuppressWarnings("unused")
    private final ZipfianGenerator insertRecord;
    //private final CustomSkewGenerator insertRecord;
    private final ZipfianGenerator randScan;
    private final FlatHistogram<Transaction> txnWeights;
    private final Random rand_gen;
    private double skewFactor = YCSBConstants.ZIPFIAN_CONSTANT;
    
    int run_count = 0; 
    
    // private ZipfianGenerator readRecord;
    
    public static void main(String args[]) {
        BenchmarkComponent.main(YCSBClient.class, args, false);
    }

    public YCSBClient(String args[]) {
        super(args);

        boolean useFixedSize = false;
        long fixedSize = -1;
        for (String key : m_extraParams.keySet()) {
            String value = m_extraParams.get(key);

            // Used Fixed-size Database
            // Parameter that points to where we can find the initial data files
            if (key.equalsIgnoreCase("fixed_size")) {
                useFixedSize = Boolean.valueOf(value);
            }
            // Fixed Database Size
            else if (key.equalsIgnoreCase("num_records")) {
                fixedSize = Long.valueOf(value);
            }
            // Zipfian Skew Factor
            else if (key.equalsIgnoreCase("skew_factor")) {
                this.skewFactor = Double.valueOf(value);
            }
        } // FOR
        
        // Figure out the # of records that we need
        if (useFixedSize && fixedSize > 0) {
            this.init_record_count = fixedSize;
        }
        else {
            this.init_record_count = (long)Math.round(YCSBConstants.NUM_RECORDS * this.getScaleFactor());
        }
        this.rand_gen = new Random(); 
        this.randScan = new ZipfianGenerator(YCSBConstants.MAX_SCAN);
<<<<<<< HEAD
	/*          
        // initialize distribution generators 
        // We must know where to start inserting
        this.insertRecord = new CustomSkewGenerator(this.rand_gen, this.init_record_count, 
                                            YCSBConstants.HOT_DATA_WORKLOAD_SKEW, YCSBConstants.HOT_DATA_SIZE, 
                                            YCSBConstants.WARM_DATA_WORKLOAD_SKEW, YCSBConstants.WARM_DATA_SIZE);

        this.readRecord = new CustomSkewGenerator(this.rand_gen, this.init_record_count, 
                                            YCSBConstants.HOT_DATA_WORKLOAD_SKEW, YCSBConstants.HOT_DATA_SIZE, 
                                            YCSBConstants.WARM_DATA_WORKLOAD_SKEW, YCSBConstants.WARM_DATA_SIZE);
	*/

	this.insertRecord = new ZipfianGenerator(YCSBConstants.NUM_RECORDS, YCSBConstants.ZIPFIAN_CONSTANT);
	this.readRecord = new ZipfianGenerator(YCSBConstants.NUM_RECORDS, YCSBConstants.ZIPFIAN_CONSTANT);
=======
                
//        // initialize distribution generators 
//        // We must know where to start inserting
//        this.insertRecord = new CustomSkewGenerator(this.rand_gen, this.init_record_count, 
//                                            YCSBConstants.HOT_DATA_WORKLOAD_SKEW, YCSBConstants.HOT_DATA_SIZE, 
//                                            YCSBConstants.WARM_DATA_WORKLOAD_SKEW, YCSBConstants.WARM_DATA_SIZE);
//
//        this.readRecord = new CustomSkewGenerator(this.rand_gen, this.init_record_count, 
//                                            YCSBConstants.HOT_DATA_WORKLOAD_SKEW, YCSBConstants.HOT_DATA_SIZE, 
//                                            YCSBConstants.WARM_DATA_WORKLOAD_SKEW, YCSBConstants.WARM_DATA_SIZE);
        
        this.insertRecord = new ZipfianGenerator(this.init_record_count, this.skewFactor);
        this.readRecord = new ZipfianGenerator(this.init_record_count, this.skewFactor);
>>>>>>> 556a771e
        
        // Initialize the sampling table
        Histogram<Transaction> txns = new ObjectHistogram<Transaction>(); 
        for (Transaction t : Transaction.values()) {
            Integer weight = this.getTransactionWeight(t.callName);
            if (weight == null) weight = t.weight;
            txns.put(t, weight);
        } // FOR
        assert(txns.getSampleCount() == 100) : txns;
        this.txnWeights = new FlatHistogram<Transaction>(this.rand_gen, txns);
    }

    @SuppressWarnings("unused")
    @Deprecated
    @Override
    public void runLoop() {
        try {
            Client client = this.getClientHandle();
            Random rand = new Random();
            int key = -1; 
            int scan_count; 
            while (true) {
                runOnce();
                this.run_count++; 
            } 
        } 
        catch (IOException e) {
            
        }
    }
    
    @Override
    protected boolean runOnce() throws IOException {
        // pick random transaction to call, weighted by txnWeights
        final Transaction target = this.txnWeights.nextValue();
        
        Object params[];
        switch (target) {
            case DELETE_RECORD:
            case READ_RECORD: {
                params = new Object[]{ this.readRecord.nextInt() };
                break;
            }
            case UPDATE_RECORD:
            case INSERT_RECORD: {
                int key = this.insertRecord.nextInt();
                String fields[] = new String[YCSBConstants.NUM_COLUMNS];
                for (int i = 0; i < fields.length; i++) {
                    fields[i] = YCSBUtil.astring(YCSBConstants.COLUMN_LENGTH, YCSBConstants.COLUMN_LENGTH);
                } // FOR
                params = new Object[]{ key, fields };
                break;
            }
            case SCAN_RECORD:
                params = new Object[]{ this.readRecord.nextInt(), this.randScan.nextInt() };
                break;
            default:
                throw new RuntimeException("Unexpected txn '" + target + "'");
        } // SWITCH
        assert(params != null);
        
        Callback callback = new Callback(target.ordinal());
        return this.getClientHandle().callProcedure(callback, target.callName, params);
    }
    
    private class Callback implements ProcedureCallback {
        private final int idx;

        public Callback(int idx) {
            this.idx = idx;
        }

        @Override
        public void clientCallback(ClientResponse clientResponse) {
            // Increment the BenchmarkComponent's internal counter on the
            // number of transactions that have been completed
            incrementTransactionCounter(clientResponse, this.idx);

        }
    } // END CLASS

    @Override
    public String[] getTransactionDisplayNames() {
        // Return an array of transaction names
        String procNames[] = new String[YCSBProjectBuilder.PROCEDURES.length];
        for (int i = 0; i < procNames.length; i++) {
            procNames[i] = YCSBProjectBuilder.PROCEDURES[i].getSimpleName();
        }
        return (procNames);
    }
}<|MERGE_RESOLUTION|>--- conflicted
+++ resolved
@@ -132,22 +132,6 @@
         }
         this.rand_gen = new Random(); 
         this.randScan = new ZipfianGenerator(YCSBConstants.MAX_SCAN);
-<<<<<<< HEAD
-	/*          
-        // initialize distribution generators 
-        // We must know where to start inserting
-        this.insertRecord = new CustomSkewGenerator(this.rand_gen, this.init_record_count, 
-                                            YCSBConstants.HOT_DATA_WORKLOAD_SKEW, YCSBConstants.HOT_DATA_SIZE, 
-                                            YCSBConstants.WARM_DATA_WORKLOAD_SKEW, YCSBConstants.WARM_DATA_SIZE);
-
-        this.readRecord = new CustomSkewGenerator(this.rand_gen, this.init_record_count, 
-                                            YCSBConstants.HOT_DATA_WORKLOAD_SKEW, YCSBConstants.HOT_DATA_SIZE, 
-                                            YCSBConstants.WARM_DATA_WORKLOAD_SKEW, YCSBConstants.WARM_DATA_SIZE);
-	*/
-
-	this.insertRecord = new ZipfianGenerator(YCSBConstants.NUM_RECORDS, YCSBConstants.ZIPFIAN_CONSTANT);
-	this.readRecord = new ZipfianGenerator(YCSBConstants.NUM_RECORDS, YCSBConstants.ZIPFIAN_CONSTANT);
-=======
                 
 //        // initialize distribution generators 
 //        // We must know where to start inserting
@@ -161,7 +145,6 @@
         
         this.insertRecord = new ZipfianGenerator(this.init_record_count, this.skewFactor);
         this.readRecord = new ZipfianGenerator(this.init_record_count, this.skewFactor);
->>>>>>> 556a771e
         
         // Initialize the sampling table
         Histogram<Transaction> txns = new ObjectHistogram<Transaction>(); 
