--- conflicted
+++ resolved
@@ -64,7 +64,8 @@
 	        " WHERE page_id = ? " +
 	        "   AND page_namespace = ?"
 	);
-<<<<<<< HEAD
+
+/*
 	public SQLStmt selectRevision = new SQLStmt(
             "SELECT * " +
             " FROM " + WikipediaConstants.TABLENAME_REVISION +
@@ -81,9 +82,8 @@
         "   AND page_id = ? " +
         "   AND rev_id = ? LIMIT 1"
     );
-	
-=======
->>>>>>> d4b5cd5c
+*/
+
 	public SQLStmt selectText = new SQLStmt(
         "SELECT old_text, old_flags FROM " + WikipediaConstants.TABLENAME_TEXT +
         " WHERE old_page = ? " +
@@ -107,15 +107,14 @@
 	    
         voltQueueSQL(selectPageRestriction, pageId);
         voltQueueSQL(selectIpBlocks, userIp);
-<<<<<<< HEAD
+/*
         //voltQueueSQL(selectPageRevision, pageId, pageId);
         VoltTable rs[] = voltExecuteSQL();
         //assert(rs.length == 3):"length expected is:3, but is:" + rs.length;
         assert(rs.length == 2):"length expected is:2, but is:" + rs.length;
-=======
+*/
         voltQueueSQL(selectPage, pageId, pageNamespace);
         rs = voltExecuteSQL();
->>>>>>> d4b5cd5c
         
         // Grab Page Restrictions
         while (rs[0].advanceRow()) {
@@ -129,8 +128,8 @@
             String ipb_expiry = rs[1].getString(10);
             assert(ipb_expiry != null);
         } // WHILE
-<<<<<<< HEAD
-        
+
+ /*      
         int revisionId, textId;
         if (flipCoin(WikipediaConstants.PAST_REV_CHECK_PROB)) {
             
@@ -202,8 +201,7 @@
             
             assert !rs[0].advanceRow();
         }
-=======
-
+*/
         // Check that we have a page
         if (rs[2].advanceRow() == false) {
             String msg = String.format("Invalid pageId %d", pageId);
@@ -226,7 +224,6 @@
         long textId = rs[0].getLong(2);
         String user_text = rs[0].getString(5);
         assert(rs[0].advanceRow() == false);
->>>>>>> d4b5cd5c
 
         // NOTE: the following is our variation of wikipedia... the original did
         // not contain old_page column!
