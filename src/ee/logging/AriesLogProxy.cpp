/* This file is part of VoltDB.
 * Copyright (C) 2008-2011 VoltDB Inc.
 *
 * VoltDB is free software: you can redistribute it and/or modify
 * it under the terms of the GNU General Public License as published by
 * the Free Software Foundation, either version 3 of the License, or
 * (at your option) any later version.
 *
 * VoltDB is distributed in the hope that it will be useful,
 * but WITHOUT ANY WARRANTY; without even the implied warranty of
 * MERCHANTABILITY or FITNESS FOR A PARTICULAR PURPOSE.  See the
 * GNU General Public License for more details.
 *
 * You should have received a copy of the GNU General Public License
 * along with VoltDB.  If not, see <http://www.gnu.org/licenses/>.
 */
#include "AriesLogProxy.h"
#include "execution/VoltDBEngine.h"
#include <string>

using std::ios;
using std::string;
using std::cout;
using std::endl;

using namespace voltdb;

string AriesLogProxy::defaultLogfileName = "aries.log";

AriesLogProxy::AriesLogProxy(VoltDBEngine *engine) {
	init(engine, defaultLogfileName);
}

AriesLogProxy::AriesLogProxy(VoltDBEngine *engine, string logfileName) {
	init(engine, logfileName);
}

void AriesLogProxy::init(VoltDBEngine *engine, string logfileName) {
	this->logfileName = logfileName;
	// CHANGE :: originally true
	jniLogging = false;

	if (!jniLogging) {
		logfile.open(logfileName.c_str(), ios::out | ios::binary | ios::app);
		long pos = logfile.tellp();
		VOLT_WARN("AriesLogProxy : opened logfile %s :: pos %ld", logfileName.c_str(), pos);
	} else {
		if (engine == NULL) {
			cout << "what in the god's name is this shit " << endl;
		}
		this->engine = engine;
	}
}

AriesLogProxy::~AriesLogProxy() {
	VOLT_WARN("AriesLogProxy : destructor : %s", logfileName.c_str());
	if (logfile.is_open()) {
		logfile.close();
		VOLT_WARN("AriesLogProxy : closed logfile %s", logfileName.c_str());
	}
}

AriesLogProxy* AriesLogProxy::getAriesLogProxy(VoltDBEngine *engine) {
	if(!engine || !engine->isARIESEnabled()) {
		VOLT_WARN("AriesLogProxy : NULL");
		return NULL;
	}

<<<<<<< HEAD
	if(!(engine->getARIESFile().empty())){
=======
	if (!(engine->getARIESFile().empty())) {
>>>>>>> b5c13a6a
		VOLT_WARN("AriesLogProxy : logfile %s", engine->getARIESFile().c_str());
		return new AriesLogProxy(engine, engine->getARIESFile());
	}

<<<<<<< HEAD
=======
	VOLT_WARN("AriesLogProxy : NULL");
>>>>>>> b5c13a6a
	return NULL;
}

string AriesLogProxy::getLogFileName() {
	return logfileName;
}

void AriesLogProxy::log(LoggerId loggerId, LogLevel level, const char *statement) const {
	string loggerName;

	switch (loggerId) {
	case voltdb::LOGGERID_HOST:
		loggerName = "HOST";
		break;
	case voltdb::LOGGERID_SQL:
		loggerName = "SQL";
		break;
//#ifdef ARIES
	case voltdb::LOGGERID_MM_ARIES:
		loggerName = "MM_ARIES";
		break;
//#endif
	default:
		loggerName = "UNKNOWN";
		break;
	}

	std::string logLevel;
	switch (level) {
	case LOGLEVEL_ALL:
		logLevel = "ALL";
		break;
	case LOGLEVEL_TRACE:
		logLevel = "TRACE";
		break;
	case LOGLEVEL_DEBUG:
		logLevel = "DEBUG";
		break;
	case LOGLEVEL_INFO:
		logLevel = "INFO";
		break;
	case LOGLEVEL_WARN:
		logLevel = "WARN";
		break;
	case LOGLEVEL_ERROR:
		logLevel = "ERROR";
		break;
	case LOGLEVEL_FATAL:
		logLevel = "FATAL";
		break;
	case LOGLEVEL_OFF:
		logLevel = "OFF";
		break;
	default:
		logLevel = "UNKNOWN";
		break;
	}

	// log this stuff to stdout, do not mix with aries log.
    cout << loggerName << " - " << logLevel << " - " << statement << endl;
}

void AriesLogProxy::logBinaryOutput(const char *data, size_t size) {
	if (jniLogging) {
		VOLT_WARN("AriesLogProxy : logToEngineBuffer : %lu", size);
		logToEngineBuffer(data, size);
	} else {
		VOLT_WARN("AriesLogProxy : logLocally : %lu", size);
		logLocally(data, size);
	}
}

void AriesLogProxy::logLocally(const char *data, size_t size) {
	logfile.write(data, size);

	if (logfile.fail()) {
		// XXX: couldn't write, wait what?
		if(logfile.bad()){
			VOLT_ERROR("logLocally failed : badbit set");
		}
		else{
			VOLT_ERROR("logLocally failed : failbit set");
		}
	}

	logfile.flush();
	long pos = logfile.tellp();
 	VOLT_WARN("logLocally : flushed : file pos %ld",pos);
}

void AriesLogProxy::logToEngineBuffer(const char *data, size_t size) {
#ifdef ARIES
	engine->writeToAriesLogBuffer(data, size);
#endif
}<|MERGE_RESOLUTION|>--- conflicted
+++ resolved
@@ -25,6 +25,7 @@
 
 using namespace voltdb;
 
+//XXX Must match with HStoreSite
 string AriesLogProxy::defaultLogfileName = "aries.log";
 
 AriesLogProxy::AriesLogProxy(VoltDBEngine *engine) {
@@ -66,19 +67,12 @@
 		return NULL;
 	}
 
-<<<<<<< HEAD
-	if(!(engine->getARIESFile().empty())){
-=======
 	if (!(engine->getARIESFile().empty())) {
->>>>>>> b5c13a6a
 		VOLT_WARN("AriesLogProxy : logfile %s", engine->getARIESFile().c_str());
 		return new AriesLogProxy(engine, engine->getARIESFile());
 	}
 
-<<<<<<< HEAD
-=======
 	VOLT_WARN("AriesLogProxy : NULL");
->>>>>>> b5c13a6a
 	return NULL;
 }
 
