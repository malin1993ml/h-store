/* This file is part of VoltDB.
 * Copyright (C) 2008-2010 VoltDB Inc.
 *
 * This file contains original code and/or modifications of original code.
 * Any modifications made by VoltDB Inc. are licensed under the following
 * terms and conditions:
 *
 * VoltDB is free software: you can redistribute it and/or modify
 * it under the terms of the GNU General Public License as published by
 * the Free Software Foundation, either version 3 of the License, or
 * (at your option) any later version.
 *
 * VoltDB is distributed in the hope that it will be useful,
 * but WITHOUT ANY WARRANTY; without even the implied warranty of
 * MERCHANTABILITY or FITNESS FOR A PARTICULAR PURPOSE.  See the
 * GNU General Public License for more details.
 *
 * You should have received a copy of the GNU General Public License
 * along with VoltDB.  If not, see <http://www.gnu.org/licenses/>.
 */
/* Copyright (C) 2008 by H-Store Project
 * Brown University
 * Massachusetts Institute of Technology
 * Yale University
 *
 * Permission is hereby granted, free of charge, to any person obtaining
 * a copy of this software and associated documentation files (the
 * "Software"), to deal in the Software without restriction, including
 * without limitation the rights to use, copy, modify, merge, publish,
 * distribute, sublicense, and/or sell copies of the Software, and to
 * permit persons to whom the Software is furnished to do so, subject to
 * the following conditions:
 *
 * The above copyright notice and this permission notice shall be
 * included in all copies or substantial portions of the Software.
 *
 * THE SOFTWARE IS PROVIDED "AS IS", WITHOUT WARRANTY OF ANY KIND,
 * EXPRESS OR IMPLIED, INCLUDING BUT NOT LIMITED TO THE WARRANTIES OF
 * MERCHANTABILITY, FITNESS FOR A PARTICULAR PURPOSE AND NONINFRINGEMENT
 * IN NO EVENT SHALL THE AUTHORS BE LIABLE FOR ANY CLAIM, DAMAGES OR
 * OTHER LIABILITY, WHETHER IN AN ACTION OF CONTRACT, TORT OR OTHERWISE,
 * ARISING FROM, OUT OF OR IN CONNECTION WITH THE SOFTWARE OR THE USE OR
 * OTHER DEALINGS IN THE SOFTWARE.
 */

#include <sstream>
#include <cassert>
#include <cstdio>

#include "boost/scoped_ptr.hpp"
#include "storage/persistenttable.h"

#include "common/debuglog.h"
#include "common/serializeio.h"
#include "common/FailureInjection.h"
#include "common/tabletuple.h"
#include "common/UndoQuantum.h"
#include "common/executorcontext.hpp"
#include "common/FatalException.hpp"
#include "common/types.h"
#include "common/RecoveryProtoMessage.h"
#include "common/ValueFactory.hpp"
#include "indexes/tableindex.h"
#include "indexes/tableindexfactory.h"
#include "storage/table.h"
#include "storage/tableiterator.h"
#include "storage/TupleStreamWrapper.h"
#include "storage/TableStats.h"
#include "storage/PersistentTableStats.h"
#include "storage/PersistentTableUndoInsertAction.h"
#include "storage/PersistentTableUndoDeleteAction.h"
#include "storage/PersistentTableUndoUpdateAction.h"
#include "storage/ConstraintFailureException.h"
#include "storage/MaterializedViewMetadata.h"
#include "storage/CopyOnWriteContext.h"

#ifdef ANTICACHE
#include "boost/timer.hpp"
#include "anticache/EvictedTable.h"
#include "anticache/AntiCacheDB.h"
#include "anticache/EvictionIterator.h"
#endif

#include <map>

namespace voltdb {

void* keyTupleStorage = NULL;
TableTuple keyTuple;

/**
 * This value has to match the value in CopyOnWriteContext.cpp
 */
#define TABLE_BLOCKSIZE 2097152

PersistentTable::PersistentTable(ExecutorContext *ctx, bool exportEnabled) :
    Table(TABLE_BLOCKSIZE), m_executorContext(ctx), m_uniqueIndexes(NULL), m_uniqueIndexCount(0), m_allowNulls(NULL),
    m_indexes(NULL), m_indexCount(0), m_pkeyIndex(NULL), m_wrapper(NULL),
    m_tsSeqNo(0), stats_(this), m_exportEnabled(exportEnabled),
    m_COWContext(NULL)
{

#ifdef ANTICACHE
    m_evictedTable = NULL;
    m_unevictedTuples = NULL; 
    m_numUnevictedTuples = 0; 
    m_newestTupleID = 0; 
    m_oldestTupleID = 0;
    m_numTuplesInEvictionChain = 0; 
#endif
    
    if (exportEnabled) {
        m_wrapper = new TupleStreamWrapper(m_executorContext->m_partitionId,
                                           m_executorContext->m_siteId,
                                           m_executorContext->m_lastTickTime);
    }
}

PersistentTable::~PersistentTable() {
    // delete all tuples to free strings
    voltdb::TableIterator ti(this);
    voltdb::TableTuple tuple(m_schema);

    while (ti.next(tuple)) {
        // indexes aren't released as they don't have ownership of strings
        tuple.freeObjectColumns();
        tuple.setDeletedTrue();
    }
    for (int i = 0; i < m_indexCount; ++i) {
        TableIndex *index = m_indexes[i];
        if (index != m_pkeyIndex) {
            delete index;
        }
    }
    if (m_pkeyIndex) delete m_pkeyIndex;
    if (m_uniqueIndexes) delete[] m_uniqueIndexes;
    if (m_allowNulls) delete[] m_allowNulls;
    if (m_indexes) delete[] m_indexes;
    
#ifdef ANTICACHE
    if (m_evictedTable) delete m_evictedTable;
#endif

    // note this class has ownership of the views, even if they
    // were allocated by VoltDBEngine
    for (int i = 0; i < m_views.size(); i++) {
        delete m_views[i];
    }

    delete m_wrapper;
}
    
// ------------------------------------------------------------------
// ANTI-CACHE
// ------------------------------------------------------------------ 

#ifdef ANTICACHE

void PersistentTable::setEvictedTable(voltdb::Table *evictedTable) {
    VOLT_INFO("Initialized EvictedTable for table '%s'", this->name().c_str());
    m_evictedTable = evictedTable;
}
    
voltdb::Table* PersistentTable::getEvictedTable()
{
    return m_evictedTable; 
}

bool PersistentTable::evictBlockToDisk(const long block_size, int num_blocks) {
    if (m_evictedTable == NULL) {
        throwFatalException("Trying to evict block from table '%s' before its "\
                            "EvictedTable has been initialized", this->name().c_str());
    }
    

    #ifdef VOLT_INFO_ENABLED
    VOLT_INFO("Evicting a block of size %ld bytes from table '%s'",
               block_size, this->name().c_str());
    VOLT_DEBUG("%s Table Schema:\n%s",
              m_evictedTable->name().c_str(), m_evictedTable->schema()->debug().c_str());
    #endif

    // get the AntiCacheDB instance from the executorContext
    AntiCacheDB* antiCacheDB = m_executorContext->getAntiCacheDB();
    

    
    std::vector<int> column_indices = m_pkeyIndex->getColumnIndices();
    int tuple_length = -1;
<<<<<<< HEAD

    // TODO: We may want to write a header in the block that tells us
    //       the original name of this table that these tuples came from,
    //       as well as the number of tuples that we evicted.
    char* serialized_data = new char[block_size]; 

    // buffer used for serializing a single tuple
    DefaultTupleSerializer serializer;
    ReferenceSerializeOutput out(serialized_data, block_size);
=======
>>>>>>> a13f4a88
    
    char serialized_data[block_size]; 
    
    for(int i = 0; i < num_blocks; i++)
    {
        // get a unique block id from the executorContext
        uint16_t block_id = antiCacheDB->nextBlockId();
        
        // create a new evicted table tuple based on the schema for the source tuple
        TableTuple evicted_tuple = m_evictedTable->tempTuple();
        VOLT_INFO("Setting %s tuple blockId at offset %d", m_evictedTable->name().c_str(), 0);
        evicted_tuple.setNValue(0, ValueFactory::getSmallIntValue(block_id)); // BROKEN!

        // buffer used for serializing a single tuple
        DefaultTupleSerializer serializer;
        ReferenceSerializeOutput out(serialized_data, block_size);
        
        // Iterate through the table and pluck out tuples to put in our block
        TableTuple tuple(m_schema);
        EvictionIterator evict_itr(this); 
        
        #ifdef VOLT_INFO_ENABLED
        boost::timer timer;
        int64_t origEvictedTableSize = m_evictedTable->activeTupleCount();
        #endif
        
<<<<<<< HEAD
        // remove the tuple from the eviction chain
        AntiCacheEvictionManager* eviction_manager = m_executorContext->getAntiCacheEvictionManager();
        eviction_manager->removeTuple(this, &tuple);

        VOLT_DEBUG("Evicting Tuple: %s", tuple.debug(name()).c_str());
                
        if(tuple.isEvicted())
        {
            VOLT_INFO("tuple %d is already evicted.", tuple.getTupleID()); 
            continue;
        } 
        
        tuple.setEvictedTrue();
                
        // Populate the evicted_tuple with the block id and tuple offset
        evicted_tuple.setNValue(0, ValueFactory::getSmallIntValue(block_id));
        evicted_tuple.setNValue(1, ValueFactory::getIntegerValue(num_tuples_evicted));

        VOLT_DEBUG("EvictedTuple: %s", evicted_tuple.debug(m_evictedTable->name()).c_str());
                
        // make sure this tuple is marked as evicted, so that we know it is an evicted tuple as we iterate through the index
        evicted_tuple.setEvictedTrue(); 

        // Then add it to this table's EvictedTable
        const void* evicted_tuple_address = static_cast<EvictedTable*>(m_evictedTable)->insertEvictedTuple(evicted_tuple);
=======
        int16_t current_tuple_size;
        size_t current_tuple_start_position;
            
        int32_t num_tuples_evicted = 0;
        out.writeInt(num_tuples_evicted); // reserve first 4 bytes in buffer for number of tuples in block
>>>>>>> a13f4a88
        
        VOLT_DEBUG("Starting evictable tuple iterator for %s", name().c_str());
        while (evict_itr.hasNext()) {
            evict_itr.next(tuple);
            
            // If this is the first tuple, then we need to allocate all of the memory and
            // what not that we're going to need
            if (tuple_length == -1) {
                tuple_length = tuple.tupleLength();
            }
            
            // Check whether we have more space for one more tuple
            if ((out.size()+tuple_length+4) > block_size)
                break;
            
            current_tuple_start_position = out.position();
            //out.writeShort(0); // placeholder for tuple length
            
            // remove the tuple from the eviction chain
            AntiCacheEvictionManager* eviction_manager = m_executorContext->getAntiCacheEvictionManager();
            eviction_manager->removeTuple(this, &tuple);

            VOLT_DEBUG("Evicting Tuple: %s", tuple.debug(name()).c_str());
                    
            if(tuple.isEvicted())
            {
                VOLT_INFO("tuple %d is already evicted.", tuple.getTupleID()); 
                continue;
            } 
            
            tuple.setEvictedTrue();
                    
            // Populate the evicted_tuple with the block id and tuple offset
            evicted_tuple.setNValue(0, ValueFactory::getSmallIntValue(block_id));
            evicted_tuple.setNValue(1, ValueFactory::getIntegerValue(num_tuples_evicted));

            VOLT_DEBUG("EvictedTuple: %s", evicted_tuple.debug(m_evictedTable->name()).c_str());
                    
            // make sure this tuple is marked as evicted, so that we know it is an evicted tuple as we iterate through the index
            evicted_tuple.setEvictedTrue(); 

            // Then add it to this table's EvictedTable
            const void* evicted_tuple_address = static_cast<EvictedTable*>(m_evictedTable)->insertEvictedTuple(evicted_tuple);
            
            // Change all of the indexes to point to our new evicted tuple
            setEntryToNewAddressForAllIndexes(&tuple, evicted_tuple_address);

<<<<<<< HEAD
        // Now copy the raw bytes for this tuple into the serialized buffer
        //tuple.serializeTo(out);
        
        tuple.serializeWithHeaderTo(out);
=======
            // Now copy the raw bytes for this tuple into the serialized buffer
            //tuple.serializeTo(out);
            
            tuple.serializeWithHeaderTo(out);
            
            // calculate current tuple length and write out tuple header
            current_tuple_size = (int16_t)(out.size() - current_tuple_start_position);
            //out.writeShortAt(current_tuple_start_position, current_tuple_size);
            
            //VOLT_INFO("Evicting a tuple of size %d.", current_tuple_size);
            
            // At this point it's safe for us to delete this mofo
            deleteTupleStorage(tuple);
            num_tuples_evicted++;
            VOLT_DEBUG("Added new evicted %s tuple to block #%d [numEvicted=%d]",
                       name().c_str(), block_id, num_tuples_evicted);
            
        } // WHILE
>>>>>>> a13f4a88
        
        // write out the block header (i.e. number of tuples in block)
        out.writeIntAt(0, num_tuples_evicted);
        
        VOLT_INFO("Evicted %d total bytes.", (int)out.size());
        
        
<<<<<<< HEAD
    } // WHILE
    
    // write out the block header (i.e. number of tuples in block)
    out.writeIntAt(0, num_tuples_evicted);
    
    VOLT_INFO("Evicted %d total bytes.", (int)out.size());
    
    #ifdef VOLT_INFO_ENABLED
    VOLT_INFO("EvictedTable Time: %.2f sec", timer.elapsed());
    timer.restart();
    #endif
    
    // Only write out a bock if there are tuples in it
    if (num_tuples_evicted > 0) {
        antiCacheDB->writeBlock(name(),
                                block_id,
                                num_tuples_evicted,
                                out.data(),
                                out.size());
                
        // Update Stats
        m_tuplesEvicted += num_tuples_evicted;
        m_blocksEvicted += 1;
        m_bytesEvicted += out.size();
        
        m_tuplesWritten += num_tuples_evicted;
        m_blocksWritten += 1;
        m_bytesWritten += out.size();
        
        // clean up memory                     
        delete [] serialized_data;
        //delete out;
    
=======
>>>>>>> a13f4a88
        #ifdef VOLT_INFO_ENABLED
        VOLT_INFO("EvictedTable Time: %.2f sec", timer.elapsed());
        timer.restart();
        #endif
        
        // Only write out a bock if there are tuples in it
        if (num_tuples_evicted > 0) {
            antiCacheDB->writeBlock(name(),
                                    block_id,
                                    num_tuples_evicted,
                                    out.data(),
                                    out.size());
                    
            // Update Stats
            m_tuplesEvicted += num_tuples_evicted;
            m_blocksEvicted += 1;
            m_bytesEvicted += out.size();
        
            #ifdef VOLT_INFO_ENABLED
            VOLT_INFO("AntiCacheDB Time: %.2f sec", timer.elapsed());
            VOLT_INFO("Evicted Block #%d for %s [tuples=%d / size=%ld / tupleLen=%d]",
                    block_id, name().c_str(),
                    num_tuples_evicted, m_bytesEvicted, tuple_length);
            VOLT_INFO("%s EvictedTable [origCount:%ld / newCount:%ld]",
                    name().c_str(), (long)origEvictedTableSize, (long)m_evictedTable->activeTupleCount());
            #endif
        } else {
            VOLT_WARN("No tuples were evicted from %s", name().c_str());
        }
        
    }  // FOR
    
    antiCacheDB->flushBlocks(); 
    
    return true;
}

bool PersistentTable::readEvictedBlock(uint16_t block_id) {
    AntiCacheDB* antiCacheDB = m_executorContext->getAntiCacheDB(); 
    AntiCacheBlock value = antiCacheDB->readBlock(this->name(), block_id);
    
    // allocate the memory for this block
    char* unevicted_tuples = new char[value.getSize()]; 
    memcpy(unevicted_tuples, value.getData(), value.getSize()); 
    m_unevictedBlocks.push_back(unevicted_tuples); 
    
    // Update eviction stats
    m_bytesEvicted -= value.getSize(); 
    m_bytesRead += value.getSize();
    
    return true; 
}
    
/*
 * Merges the unevicted block into the regular data table
 * NOTE: We are assuming there are m_tuplePerBlock tuples in each evicted block
 */
bool PersistentTable::mergeUnevictedTuples() 
{        
    int num_blocks = static_cast<int> (m_unevictedBlocks.size());
    int32_t num_tuples_in_block = -1;
    int tuplesRead = 0;
    
    DefaultTupleSerializer serializer;
    std::vector<int> column_indices = m_pkeyIndex->getColumnIndices();
    TableTuple unevictedTuple(m_schema);
    
    VOLT_INFO("Merging %d blocks for table %s.", num_blocks, name().c_str());
    for (int i = 0; i < num_blocks; i++)
    {        
        // XXX: have to put block size, which we don't know, so just put something large, like 10MB
        ReferenceSerializeInput in(m_unevictedBlocks[i], 10485760);
        num_tuples_in_block = in.readInt();
        
        VOLT_INFO("Merging %d tuples.", num_tuples_in_block);
        
        for (int j = 0; j < num_tuples_in_block; j++)
        {            
            // get a free tuple and increment the count of tuples current used
            nextFreeTuple(&m_tmpTarget1);
            m_tupleCount++;
                        
            m_tmpTarget1.deserializeWithHeaderFrom(in);
            m_tmpTarget1.setEvictedFalse();

            setEntryToNewAddressForAllIndexes(&m_tmpTarget1, m_tmpTarget1.address());
            
            // TODO: remove the evicted table entry
            //m_evictedTable->deleteTuple(evictedTuple, false);
            
            //VOLT_INFO("Successfully unevicted tuple.");
        }
        tuplesRead += num_tuples_in_block;
        delete [] m_unevictedBlocks[i];
    }
    
    // Update eviction stats
    m_tuplesEvicted -= tuplesRead;
    m_tuplesRead += tuplesRead;

    m_blocksEvicted -= num_blocks; 
    m_blocksRead += num_blocks;
    
    m_unevictedBlocks.clear(); 
    
    return true; 
}
    
void PersistentTable::setNumTuplesInEvictionChain(int num_tuples)
{
    m_numTuplesInEvictionChain = num_tuples; 
}
    
int PersistentTable::getNumTuplesInEvictionChain()
{
    return m_numTuplesInEvictionChain;  
}
    
void PersistentTable::setNewestTupleID(uint32_t id)
{
    m_newestTupleID = id; 
}

void PersistentTable::setOldestTupleID(uint32_t id)
{
    m_oldestTupleID = id; 
}

uint32_t PersistentTable::getNewestTupleID()
{
    return m_newestTupleID; 
}

uint32_t PersistentTable::getOldestTupleID()
{
    return m_oldestTupleID; 
}

#endif


// ------------------------------------------------------------------
// OPERATIONS
// ------------------------------------------------------------------
void PersistentTable::deleteAllTuples(bool freeAllocatedStrings) {
    // nothing interesting
    voltdb::TableIterator ti(this);
    voltdb::TableTuple tuple(m_schema);
    while (ti.next(tuple)) {
        deleteTuple(tuple, true);
    }
}

void setSearchKeyFromTuple(TableTuple &source) {
    keyTuple.setNValue(0, source.getNValue(1));
    keyTuple.setNValue(1, source.getNValue(2));
}

/*
 * Regular tuple insertion that does an allocation and copy for
 * uninlined strings and creates and registers an UndoAction.
 */
bool PersistentTable::insertTuple(TableTuple &source) {
    size_t elMark = 0;

    //VOLT_INFO("In insertTuple().");

    // not null checks at first
    FAIL_IF(!checkNulls(source)) {
        throw ConstraintFailureException(this, source, TableTuple(),
                                         voltdb::CONSTRAINT_TYPE_NOT_NULL);
    }

    //
    // First get the next free tuple
    // This will either give us one from the free slot list, or
    // grab a tuple at the end of our chunk of memory
    //
    nextFreeTuple(&m_tmpTarget1);
    m_tupleCount++;

    //
    // Then copy the source into the target
    //
    m_tmpTarget1.copyForPersistentInsert(source); // tuple in freelist must be already cleared
    m_tmpTarget1.setDeletedFalse();

    /**
     * Inserts never "dirty" a tuple since the tuple is new, but...  The
     * COWIterator may still be scanning and if the tuple came from the free
     * list then it may need to be marked as dirty so it will be skipped. If COW
     * is on have it decide. COW should always set the dirty to false unless the
     * tuple is in a to be scanned area.
     */
    if (m_COWContext.get() != NULL) {
        m_COWContext->markTupleDirty(m_tmpTarget1, true);
    } else {
        m_tmpTarget1.setDirtyFalse();
    }
    m_tmpTarget1.isDirty();

    if (!tryInsertOnAllIndexes(&m_tmpTarget1)) {
        // Careful to delete allocated objects
        m_tmpTarget1.freeObjectColumns();
        deleteTupleStorage(m_tmpTarget1);
        throw ConstraintFailureException(this, source, TableTuple(),
                                         voltdb::CONSTRAINT_TYPE_UNIQUE);
    }

    // if EL is enabled, append the tuple to the buffer
    // exportxxx: memoizing this more cache friendly?
    if (m_exportEnabled) {
        elMark =
          appendToELBuffer(m_tmpTarget1, m_tsSeqNo++, TupleStreamWrapper::INSERT);
    }

    if (m_schema->getUninlinedObjectColumnCount() != 0)
    {
        m_nonInlinedMemorySize += m_tmpTarget1.getNonInlinedMemorySize();
    }
    /*
     * Create and register an undo action.
     */
    voltdb::UndoQuantum *undoQuantum = m_executorContext->getCurrentUndoQuantum();
    assert(undoQuantum);
    voltdb::Pool *pool = undoQuantum->getDataPool();
    assert(pool);
    voltdb::PersistentTableUndoInsertAction *ptuia =
      new (pool->allocate(sizeof(voltdb::PersistentTableUndoInsertAction)))
      voltdb::PersistentTableUndoInsertAction(m_tmpTarget1, this, pool, elMark);
    undoQuantum->registerUndoAction(ptuia);
    VOLT_DEBUG("Registered UndoAction for new tuple in table '%s'", name().c_str());

    // handle any materialized views
    for (int i = 0; i < m_views.size(); i++) {
        VOLT_DEBUG("Inserting tuple from %s into materialized view %s [%d]",
                   m_name.c_str(), m_views[i]->name().c_str(), i);
        m_views[i]->processTupleInsert(source);
    }

#ifdef ANTICACHE
    AntiCacheEvictionManager* eviction_manager = m_executorContext->getAntiCacheEvictionManager();
    eviction_manager->updateTuple(this, &m_tmpTarget1, true); 
#endif

    return true;
}

/*
 * Insert a tuple but don't allocate a new copy of the uninlineable
 * strings or create an UndoAction or update a materialized view.
 */
void PersistentTable::insertTupleForUndo(TableTuple &source, size_t wrapperOffset) {

    //VOLT_INFO("In insertTupleForUndo()."); 

    // not null checks at first
    if (!checkNulls(source)) {
        throwFatalException("Failed to insert tuple into table %s for undo:"
                            " null constraint violation\n%s\n", m_name.c_str(),
                            source.debugNoHeader().c_str());
    }

    // rollback Export
    if (m_exportEnabled) {
        m_wrapper->rollbackTo(wrapperOffset);
    }


    // First get the next free tuple This will either give us one from
    // the free slot list, or grab a tuple at the end of our chunk of
    // memory
    nextFreeTuple(&m_tmpTarget1);
    m_tupleCount++;

    // Then copy the source into the target
    m_tmpTarget1.copy(source);
    m_tmpTarget1.setDeletedFalse();

    /**
     * See the comments in insertTuple for why this has to be done. The same situation applies here
     * in the undo case. When the tuple was deleted a copy was made for the COW. Even though it is being
     * reintroduced here it should be considered a new tuple and marked as dirty if the COWIterator will scan it
     * otherwise two copies will appear. The one reintroduced by the undo action and the copy made when the tuple
     * was originally deleted.
     */
    if (m_COWContext.get() != NULL) {
        m_COWContext->markTupleDirty(m_tmpTarget1, true);
    } else {
        m_tmpTarget1.setDirtyFalse();
    }
    m_tmpTarget1.isDirty();

    if (!tryInsertOnAllIndexes(&m_tmpTarget1)) {
        deleteTupleStorage(m_tmpTarget1);
        throwFatalException("Failed to insert tuple into table %s for undo:"
                            " unique constraint violation\n%s\n", m_name.c_str(),
                            m_tmpTarget1.debugNoHeader().c_str());
    }

    if (m_exportEnabled) {
        m_wrapper->rollbackTo(wrapperOffset);
    }

#ifdef ANTICACHE
    AntiCacheEvictionManager* eviction_manager = m_executorContext->getAntiCacheEvictionManager();
    eviction_manager->updateTuple(this, &source, false); 
#endif
}

/*
 * Regular tuple update function that does a copy and allocation for
 * updated strings and creates an UndoAction.
 */
bool PersistentTable::updateTuple(TableTuple &source, TableTuple &target, bool updatesIndexes) {
    size_t elMark = 0;
    
#ifdef ANTICACHE
    AntiCacheEvictionManager* eviction_manager = m_executorContext->getAntiCacheEvictionManager();
    eviction_manager->updateTuple(this, &source, false); 
#endif

    /*
     * Create and register an undo action and then use the copy of
     * the target (old value with no updates)
     */
     voltdb::UndoQuantum *undoQuantum = m_executorContext->getCurrentUndoQuantum();
     assert(undoQuantum);
     voltdb::Pool *pool = undoQuantum->getDataPool();
     assert(pool);
     voltdb::PersistentTableUndoUpdateAction *ptuua =
       new (pool->allocate(sizeof(voltdb::PersistentTableUndoUpdateAction)))
       voltdb::PersistentTableUndoUpdateAction(target, this, pool);

     if (m_COWContext.get() != NULL) {
         m_COWContext->markTupleDirty(target, false);
     }

    if (m_schema->getUninlinedObjectColumnCount() != 0)
    {
        m_nonInlinedMemorySize -= target.getNonInlinedMemorySize();
        m_nonInlinedMemorySize += source.getNonInlinedMemorySize();
    }

     source.setDeletedFalse();
     //Copy the dirty status that was set by markTupleDirty.
     if (target.isDirty()) {
         source.setDirtyTrue();
     } else {
         source.setDirtyFalse();
     }
     target.copyForPersistentUpdate(source);

     ptuua->setNewTuple(target, pool);

     if (!undoQuantum->isDummy()) {
         //DummyUndoQuantum calls destructor upon register.
         undoQuantum->registerUndoAction(ptuua);
     }

    // the planner should determine if this update can affect indexes.
    // if so, update the indexes here
    if (updatesIndexes) {
        if (!tryUpdateOnAllIndexes(ptuua->getOldTuple(), target)) {
            throw ConstraintFailureException(this, ptuua->getOldTuple(),
                                             target,
                                             voltdb::CONSTRAINT_TYPE_UNIQUE);
        }

        //If the CFE is thrown the Undo action should not attempt to revert the
        //indexes.
        ptuua->needToRevertIndexes();
        updateFromAllIndexes(ptuua->getOldTuple(), target);
    }

    // if EL is enabled, append the tuple to the buffer
    if (m_exportEnabled) {
        // only need the earliest mark
        elMark = appendToELBuffer(ptuua->getOldTuple(), m_tsSeqNo, TupleStreamWrapper::DELETE);
        appendToELBuffer(target, m_tsSeqNo++, TupleStreamWrapper::INSERT);
        ptuua->setELMark(elMark);
    }

    // handle any materialized views
    for (int i = 0; i < m_views.size(); i++) {
        m_views[i]->processTupleUpdate(ptuua->getOldTuple(), target);
    }

    /**
     * Check for nulls after the update has been performed because the source tuple may have garbage in
     * some columns
     */
    FAIL_IF(!checkNulls(target)) {
        throw ConstraintFailureException(this, ptuua->getOldTuple(),
                                         target,
                                         voltdb::CONSTRAINT_TYPE_NOT_NULL);
    }

    if (undoQuantum->isDummy()) {
        //DummyUndoQuantum calls destructor upon register so it can't be called
        //earlier
        undoQuantum->registerUndoAction(ptuua);
    }

    return true;
}

/*
 * Source contains the tuple before the update and target is a
 * reference to the updated tuple including the actual table
 * storage. First backup the target to a temp tuple so it will be
 * available for updating indexes. Then revert the tuple to the
 * original preupdate values by copying the source to the target. Then
 * update the indexes to use the new key value (if the key has
 * changed). The backup is necessary because the indexes expect the
 * data ptr that will be used as the value in the index.
 */
void PersistentTable::updateTupleForUndo(TableTuple &source, TableTuple &target,
                                         bool revertIndexes, size_t wrapperOffset) {
    if (m_schema->getUninlinedObjectColumnCount() != 0)
    {
        m_nonInlinedMemorySize -= target.getNonInlinedMemorySize();
        m_nonInlinedMemorySize += source.getNonInlinedMemorySize();
    }

    //Need to back up the updated version of the tuple to provide to
    //the indexes when updating The indexes expect source's data Ptr
    //to point into the table so it is necessary to copy source to
    //target. Without this backup the target would be lost and it
    //there would be nothing to provide to the index to lookup. In
    //regular updateTuple this storage is provided by the undo
    //quantum.
    TableTuple targetBackup = tempTuple();
    targetBackup.copy(target);

    bool dirty = target.isDirty();
    // this is the actual in-place revert to the old version
    target.copy(source);
    if (dirty) {
        target.setDirtyTrue();
    } else {
        target.setDirtyFalse();
    }
    target.isDirty();

    //If the indexes were never updated there is no need to revert them.
    if (revertIndexes) {
        if (!tryUpdateOnAllIndexes(targetBackup, target)) {
            // TODO: this might be too strict. see insertTuple()
            throwFatalException("Failed to update tuple in table %s for undo:"
                                " unique constraint violation\n%s\n%s\n", m_name.c_str(),
                                targetBackup.debugNoHeader().c_str(),
                                target.debugNoHeader().c_str());
        }
        updateFromAllIndexes(targetBackup, target);
    }

    if (m_exportEnabled) {
        m_wrapper->rollbackTo(wrapperOffset);
    }
}

bool PersistentTable::deleteTuple(TableTuple &target, bool deleteAllocatedStrings) {
    // May not delete an already deleted tuple.
    assert(target.isActive());

    // The tempTuple is forever!
    assert(&target != &m_tempTuple);
    
#ifdef ANTICACHE
    AntiCacheEvictionManager* eviction_manager = m_executorContext->getAntiCacheEvictionManager();
    eviction_manager->removeTuple(this, &target); 
#endif

    // Just like insert, we want to remove this tuple from all of our indexes
    deleteFromAllIndexes(&target);

    /**
     * A user initiated delete needs to have the tuple "marked dirty" so that the copy is made.
     */
    if (m_COWContext.get() != NULL) {
        m_COWContext->markTupleDirty(target, false);
    }

    /*
     * Create and register an undo action.
     */
    voltdb::UndoQuantum *undoQuantum = m_executorContext->getCurrentUndoQuantum();
    assert(undoQuantum);
    voltdb::Pool *pool = undoQuantum->getDataPool();
    assert(pool);
    voltdb::PersistentTableUndoDeleteAction *ptuda = new (pool->allocate(sizeof(voltdb::PersistentTableUndoDeleteAction))) voltdb::PersistentTableUndoDeleteAction( target, this, pool);

    // handle any materialized views
    for (int i = 0; i < m_views.size(); i++) {
        m_views[i]->processTupleDelete(target);
    }

    // if EL is enabled, append the tuple to the buffer
    if (m_exportEnabled) {
        size_t elMark = appendToELBuffer(target, m_tsSeqNo++, TupleStreamWrapper::DELETE);
        ptuda->setELMark(elMark);
    }

    undoQuantum->registerUndoAction(ptuda);
    deleteTupleStorage(target);
    return true;
}

/*
 * Delete a tuple by looking it up via table scan or a primary key
 * index lookup. An undo initiated delete like deleteTupleForUndo
 * is in response to the insertion of a new tuple by insertTuple
 * and that by definition is a tuple that is of no interest to
 * the COWContext. The COWContext set the tuple to have the
 * correct dirty setting when the tuple was originally inserted.
 * TODO remove duplication with regular delete. Also no view updates.
 */
void PersistentTable::deleteTupleForUndo(voltdb::TableTuple &tupleCopy, size_t wrapperOffset) {
    TableTuple target = lookupTuple(tupleCopy);
    if (target.isNullTuple()) {
        throwFatalException("Failed to delete tuple from table %s:"
                            " tuple does not exist\n%s\n", m_name.c_str(),
                            tupleCopy.debugNoHeader().c_str());
    }
    else {
        // Make sure that they are not trying to delete the same tuple twice
        assert(target.isActive());

        // Also make sure they are not trying to delete our m_tempTuple
        assert(&target != &m_tempTuple);

        // rollback Export
        if (m_exportEnabled) {
            m_wrapper->rollbackTo(wrapperOffset);
        }

        // Just like insert, we want to remove this tuple from all of our indexes
        deleteFromAllIndexes(&target);

        if (m_schema->getUninlinedObjectColumnCount() != 0)
        {
            m_nonInlinedMemorySize -= tupleCopy.getNonInlinedMemorySize();
        }

        // Delete the strings/objects
        target.freeObjectColumns();
        deleteTupleStorage(target);
    }
}

voltdb::TableTuple PersistentTable::lookupTuple(TableTuple tuple) {
    voltdb::TableTuple nullTuple(m_schema);//Null tuple

    voltdb::TableIndex *pkeyIndex = primaryKeyIndex();
    if (pkeyIndex == NULL) {
        /*
         * Do a table scan.
         */
        TableTuple tableTuple(m_schema);
        int tableIndex = 0;
        for (int tupleCount = 0; tupleCount < m_tupleCount; tupleCount++) {
            /*
             * Find the next active tuple
             */
            do {
                tableTuple.move(dataPtrForTuple(tableIndex++));
            } while (!tableTuple.isActive());

            if (tableTuple.equalsNoSchemaCheck(tuple)) {
                return tableTuple;
            }
        }
        return nullTuple;
    }

    bool foundTuple = pkeyIndex->moveToTuple(&tuple);
    if (!foundTuple) {
        return nullTuple;
    }

    return pkeyIndex->nextValueAtKey();
}

void PersistentTable::insertIntoAllIndexes(TableTuple *tuple) {
    for (int i = m_indexCount - 1; i >= 0;--i) {
        if (!m_indexes[i]->addEntry(tuple)) {
            throwFatalException("Failed to insert tuple into index");
        }
    }
}

void PersistentTable::deleteFromAllIndexes(TableTuple *tuple) {
    for (int i = m_indexCount - 1; i >= 0;--i) {
        if (!m_indexes[i]->deleteEntry(tuple)) {
            throwFatalException("Failed to delete tuple from index %s.%s [%s]",
                                name().c_str(), m_indexes[i]->getName().c_str(),
                                m_indexes[i]->getTypeName().c_str());
        }
    }
}

void PersistentTable::updateFromAllIndexes(TableTuple &targetTuple, const TableTuple &sourceTuple) {
    for (int i = m_indexCount - 1; i >= 0;--i) {
        if (!m_indexes[i]->replaceEntry(&targetTuple, &sourceTuple)) {
            throwFatalException("Failed to update tuple in index");
        }
    }
}
    
void PersistentTable::setEntryToNewAddressForAllIndexes(const TableTuple *tuple, const void* address) {
    for (int i = m_indexCount - 1; i >= 0; --i) {
        VOLT_DEBUG("Updating tuple address in index %s.%s [%s]",
                   name().c_str(), m_indexes[i]->getName().c_str(), m_indexes[i]->getTypeName().c_str());
        
        //if(!m_indexes[i]->exists(tuple))
        //    VOLT_INFO("ERROR: Cannot find tuple in index!");
        
        if (!m_indexes[i]->setEntryToNewAddress(tuple, address)) {
            throwFatalException("Failed to update tuple to new address in index %s.%s [%s]",
                                name().c_str(), m_indexes[i]->getName().c_str(),
                                m_indexes[i]->getTypeName().c_str());
        }
    }
}

bool PersistentTable::tryInsertOnAllIndexes(TableTuple *tuple) {
    for (int i = m_indexCount - 1; i >= 0; --i) {
        FAIL_IF(!m_indexes[i]->addEntry(tuple)) {
            VOLT_DEBUG("Failed to insert into index %s.%s [%s]",
                       name().c_str(), m_indexes[i]->getName().c_str(),
                       m_indexes[i]->getTypeName().c_str());
            for (int j = i + 1; j < m_indexCount; ++j) {
                m_indexes[j]->deleteEntry(tuple);
            }
            return false;
        }
    }
    return true;
}

bool PersistentTable::tryUpdateOnAllIndexes(TableTuple &targetTuple, const TableTuple &sourceTuple) {
    for (int i = m_uniqueIndexCount - 1; i >= 0;--i) {
        if (m_uniqueIndexes[i]->checkForIndexChange(&targetTuple, &sourceTuple) == false)
            continue; // no update is needed for this index

        // if there is a change, the new_key has to be checked
        FAIL_IF (m_uniqueIndexes[i]->exists(&sourceTuple)) {
            VOLT_WARN("Unique Index '%s' complained to the update",
                      m_uniqueIndexes[i]->debug().c_str());
            return false; // cannot insert the new value
        }
    }
    return true;
}

bool PersistentTable::checkNulls(TableTuple &tuple) const {
    assert (m_columnCount == tuple.sizeInValues());
    for (int i = m_columnCount - 1; i >= 0; --i) {
        if (tuple.isNull(i) && !m_allowNulls[i]) {
            VOLT_TRACE ("%d th attribute was NULL. It is non-nillable attribute.", i);
            return false;
        }
    }
    return true;
}

/*
 * claim ownership of a view. table is responsible for this view*
 */
void PersistentTable::addMaterializedView(MaterializedViewMetadata *view) {
    m_views.push_back(view);
}

// ------------------------------------------------------------------
// UTILITY
// ------------------------------------------------------------------
std::string PersistentTable::tableType() const {
    return "PersistentTable";
}

std::string PersistentTable::debug() {
    std::ostringstream buffer;
    buffer << Table::debug();
    buffer << "\tINDEXES: " << m_indexCount << "\n";

    // Indexes
    buffer << "===========================================================\n";
    for (int index_ctr = 0; index_ctr < m_indexCount; ++index_ctr) {
        if (m_indexes[index_ctr]) {
            buffer << "\t[" << index_ctr << "] " << m_indexes[index_ctr]->debug();
            //
            // Primary Key
            //
            if (m_pkeyIndex != NULL && m_pkeyIndex->getName().compare(m_indexes[index_ctr]->getName()) == 0) {
                buffer << " [PRIMARY KEY]";
            }
            buffer << "\n";
        }
    }

    return buffer.str();
}

// ------------------------------------------------------------------
// Accessors
// ------------------------------------------------------------------
// Index
TableIndex *PersistentTable::index(std::string name) {
    for (int i = 0; i < m_indexCount; ++i) {
        TableIndex *index = m_indexes[i];
        if (index->getName().compare(name) == 0) {
            return index;
        }
    }
    std::stringstream errorString;
    errorString << "Could not find Index with name " << name << std::endl;
    for (int i = 0; i < m_indexCount; ++i) {
        TableIndex *index = m_indexes[i];
        errorString << index->getName() << std::endl;
    }
    throwFatalException( "%s", errorString.str().c_str());
}

std::vector<TableIndex*> PersistentTable::allIndexes() const {
    std::vector<TableIndex*> retval;
    for (int i = 0; i < m_indexCount; i++)
        retval.push_back(m_indexes[i]);

    return retval;
}

void PersistentTable::onSetColumns() {
    if (m_allowNulls != NULL) delete[] m_allowNulls;
    m_allowNulls = new bool[m_columnCount];
    for (int i = m_columnCount - 1; i >= 0; --i) {
        m_allowNulls[i] = m_schema->columnAllowNull(i);
    }
}

/*
 * Implemented by persistent table and called by Table::loadTuplesFrom
 * to do additional processing for views and Export
 */
void PersistentTable::processLoadedTuple(bool allowExport, TableTuple &tuple) {
    
    //VOLT_INFO("in processLoadedTuple()."); 
    
#ifdef ANTICACHE
    AntiCacheEvictionManager* eviction_manager = m_executorContext->getAntiCacheEvictionManager();
    eviction_manager->updateTuple(this, &m_tmpTarget1, true); 
#endif
    
    // handle any materialized views
    for (int i = 0; i < m_views.size(); i++) {
        m_views[i]->processTupleInsert(m_tmpTarget1);
    }

    // if EL is enabled, append the tuple to the buffer
    if (allowExport && m_exportEnabled) {
        appendToELBuffer(m_tmpTarget1, m_tsSeqNo++,
                         TupleStreamWrapper::INSERT);
    }
    
    // Account for non-inlined memory allocated via bulk load or recovery
    if (m_schema->getUninlinedObjectColumnCount() != 0)
    {
        m_nonInlinedMemorySize += tuple.getNonInlinedMemorySize();
    }
}

/*
 * Implemented by persistent table and called by Table::loadTuplesFrom
 * to do add tuples to indexes
 */
void PersistentTable::populateIndexes(int tupleCount) 
{
    // populate indexes. walk the contiguous memory in the inner loop.
    for (int i = m_indexCount - 1; i >= 0;--i) {
        TableIndex *index = m_indexes[i];
        for (int j = 0; j < tupleCount; ++j) {
            m_tmpTarget1.move(dataPtrForTuple((int) m_usedTuples + j));
            index->addEntry(&m_tmpTarget1);
        }
    }
}

size_t PersistentTable::appendToELBuffer(TableTuple &tuple, int64_t seqNo,
                                         TupleStreamWrapper::Type type) {

    return m_wrapper->appendTuple(m_executorContext->m_lastCommittedTxnId,
                                  m_executorContext->currentTxnId(),
                                  seqNo,
                                  m_executorContext->currentTxnTimestamp(),
                                  tuple, type);
}

/**
 * Flush tuple stream wrappers. A negative time instructs an
 * immediate flush.
 */
void PersistentTable::flushOldTuples(int64_t timeInMillis)
{
    if (m_exportEnabled && m_wrapper) {
        m_wrapper->periodicFlush(timeInMillis,
                                 m_executorContext->m_lastTickTime,
                                 m_executorContext->m_lastCommittedTxnId,
                                 m_executorContext->currentTxnId());
    }
}

StreamBlock*
PersistentTable::getCommittedExportBytes()
{
    if (m_exportEnabled && m_wrapper)
    {
        return m_wrapper->getCommittedExportBytes();
    }
    return NULL;
}

bool
PersistentTable::releaseExportBytes(int64_t releaseOffset)
{
    if (m_exportEnabled && m_wrapper)
    {
        return m_wrapper->releaseExportBytes(releaseOffset);
    }
    return false;
}

void
PersistentTable::resetPollMarker()
{
    if (m_exportEnabled && m_wrapper)
    {
        m_wrapper->resetPollMarker();
    }
}

voltdb::TableStats* PersistentTable::getTableStats() {
    return &stats_;
}

/**
 * Switch the table to copy on write mode. Returns true if the table was already in copy on write mode.
 */
bool PersistentTable::activateCopyOnWrite(TupleSerializer *serializer, int32_t partitionId) {
    if (m_COWContext != NULL) {
        return true;
    }
    if (m_tupleCount == 0) {
        return false;
    }
    m_COWContext.reset(new CopyOnWriteContext( this, serializer, partitionId));
    return false;
}

/**
 * Attempt to serialize more tuples from the table to the provided output stream.
 * Returns true if there are more tuples and false if there are no more tuples waiting to be
 * serialized.
 */
bool PersistentTable::serializeMore(ReferenceSerializeOutput *out) {
    if (m_COWContext == NULL) {
        return false;
    }

    const bool hasMore = m_COWContext->serializeMore(out);
    if (!hasMore) {
        m_COWContext.reset(NULL);
    }

    return hasMore;
}

/**
 * Create a recovery stream for this table. Returns true if the table already has an active recovery stream
 */
bool PersistentTable::activateRecoveryStream(int32_t tableId) {
    if (m_recoveryContext != NULL) {
        return true;
    }
    m_recoveryContext.reset(new RecoveryContext( this, tableId ));
    return false;
}

/**
 * Serialize the next message in the stream of recovery messages. Returns true if there are
 * more messages and false otherwise.
 */
void PersistentTable::nextRecoveryMessage(ReferenceSerializeOutput *out) {
    if (m_recoveryContext == NULL) {
        return;
    }

    const bool hasMore = m_recoveryContext->nextMessage(out);
    if (!hasMore) {
        m_recoveryContext.reset(NULL);
    }
}

/**
 * Process the updates from a recovery message
 */
void PersistentTable::processRecoveryMessage(RecoveryProtoMsg* message, Pool *pool, bool allowExport) {
    switch (message->msgType()) {
    case voltdb::RECOVERY_MSG_TYPE_SCAN_TUPLES: {
        if (activeTupleCount() == 0) {
            uint32_t tupleCount = message->totalTupleCount();
            for (int i = 0; i < m_indexCount; i++) {
                m_indexes[i]->ensureCapacity(tupleCount);
            }
        }
        loadTuplesFromNoHeader( allowExport, *message->stream(), pool);
        break;
    }
    default:
        throwFatalException("Attempted to process a recovery message of unknown type %d", message->msgType());
    }
}

/**
 * Create a tree index on the primary key and then iterate it and hash
 * the tuple data.
 */
size_t PersistentTable::hashCode() {
    TableIndexScheme sourceScheme = m_pkeyIndex->getScheme();
    sourceScheme.setTree();
    boost::scoped_ptr<TableIndex> pkeyIndex(TableIndexFactory::getInstance(sourceScheme));
    TableIterator iter(this);
    TableTuple tuple(schema());
    while (iter.next(tuple)) {
        pkeyIndex->addEntry(&tuple);
    }

    pkeyIndex->moveToEnd(true);

    size_t hashCode = 0;
    while (true) {
         tuple = pkeyIndex->nextValue();
         if (tuple.isNullTuple()) {
             break;
         }
         tuple.hashCode(hashCode);
    }
    return hashCode;
}

}<|MERGE_RESOLUTION|>--- conflicted
+++ resolved
@@ -182,24 +182,8 @@
 
     // get the AntiCacheDB instance from the executorContext
     AntiCacheDB* antiCacheDB = m_executorContext->getAntiCacheDB();
-    
-
-    
     std::vector<int> column_indices = m_pkeyIndex->getColumnIndices();
     int tuple_length = -1;
-<<<<<<< HEAD
-
-    // TODO: We may want to write a header in the block that tells us
-    //       the original name of this table that these tuples came from,
-    //       as well as the number of tuples that we evicted.
-    char* serialized_data = new char[block_size]; 
-
-    // buffer used for serializing a single tuple
-    DefaultTupleSerializer serializer;
-    ReferenceSerializeOutput out(serialized_data, block_size);
-=======
->>>>>>> a13f4a88
-    
     char serialized_data[block_size]; 
     
     for(int i = 0; i < num_blocks; i++)
@@ -224,40 +208,12 @@
         boost::timer timer;
         int64_t origEvictedTableSize = m_evictedTable->activeTupleCount();
         #endif
-        
-<<<<<<< HEAD
-        // remove the tuple from the eviction chain
-        AntiCacheEvictionManager* eviction_manager = m_executorContext->getAntiCacheEvictionManager();
-        eviction_manager->removeTuple(this, &tuple);
-
-        VOLT_DEBUG("Evicting Tuple: %s", tuple.debug(name()).c_str());
-                
-        if(tuple.isEvicted())
-        {
-            VOLT_INFO("tuple %d is already evicted.", tuple.getTupleID()); 
-            continue;
-        } 
-        
-        tuple.setEvictedTrue();
-                
-        // Populate the evicted_tuple with the block id and tuple offset
-        evicted_tuple.setNValue(0, ValueFactory::getSmallIntValue(block_id));
-        evicted_tuple.setNValue(1, ValueFactory::getIntegerValue(num_tuples_evicted));
-
-        VOLT_DEBUG("EvictedTuple: %s", evicted_tuple.debug(m_evictedTable->name()).c_str());
-                
-        // make sure this tuple is marked as evicted, so that we know it is an evicted tuple as we iterate through the index
-        evicted_tuple.setEvictedTrue(); 
-
-        // Then add it to this table's EvictedTable
-        const void* evicted_tuple_address = static_cast<EvictedTable*>(m_evictedTable)->insertEvictedTuple(evicted_tuple);
-=======
+
         int16_t current_tuple_size;
         size_t current_tuple_start_position;
             
         int32_t num_tuples_evicted = 0;
         out.writeInt(num_tuples_evicted); // reserve first 4 bytes in buffer for number of tuples in block
->>>>>>> a13f4a88
         
         VOLT_DEBUG("Starting evictable tuple iterator for %s", name().c_str());
         while (evict_itr.hasNext()) {
@@ -305,12 +261,6 @@
             // Change all of the indexes to point to our new evicted tuple
             setEntryToNewAddressForAllIndexes(&tuple, evicted_tuple_address);
 
-<<<<<<< HEAD
-        // Now copy the raw bytes for this tuple into the serialized buffer
-        //tuple.serializeTo(out);
-        
-        tuple.serializeWithHeaderTo(out);
-=======
             // Now copy the raw bytes for this tuple into the serialized buffer
             //tuple.serializeTo(out);
             
@@ -329,51 +279,12 @@
                        name().c_str(), block_id, num_tuples_evicted);
             
         } // WHILE
->>>>>>> a13f4a88
         
         // write out the block header (i.e. number of tuples in block)
         out.writeIntAt(0, num_tuples_evicted);
         
+        #ifdef VOLT_INFO_ENABLED
         VOLT_INFO("Evicted %d total bytes.", (int)out.size());
-        
-        
-<<<<<<< HEAD
-    } // WHILE
-    
-    // write out the block header (i.e. number of tuples in block)
-    out.writeIntAt(0, num_tuples_evicted);
-    
-    VOLT_INFO("Evicted %d total bytes.", (int)out.size());
-    
-    #ifdef VOLT_INFO_ENABLED
-    VOLT_INFO("EvictedTable Time: %.2f sec", timer.elapsed());
-    timer.restart();
-    #endif
-    
-    // Only write out a bock if there are tuples in it
-    if (num_tuples_evicted > 0) {
-        antiCacheDB->writeBlock(name(),
-                                block_id,
-                                num_tuples_evicted,
-                                out.data(),
-                                out.size());
-                
-        // Update Stats
-        m_tuplesEvicted += num_tuples_evicted;
-        m_blocksEvicted += 1;
-        m_bytesEvicted += out.size();
-        
-        m_tuplesWritten += num_tuples_evicted;
-        m_blocksWritten += 1;
-        m_bytesWritten += out.size();
-        
-        // clean up memory                     
-        delete [] serialized_data;
-        //delete out;
-    
-=======
->>>>>>> a13f4a88
-        #ifdef VOLT_INFO_ENABLED
         VOLT_INFO("EvictedTable Time: %.2f sec", timer.elapsed());
         timer.restart();
         #endif
@@ -390,6 +301,10 @@
             m_tuplesEvicted += num_tuples_evicted;
             m_blocksEvicted += 1;
             m_bytesEvicted += out.size();
+            
+            m_tuplesWritten += num_tuples_evicted;
+            m_blocksWritten += 1;
+            m_bytesWritten += out.size();
         
             #ifdef VOLT_INFO_ENABLED
             VOLT_INFO("AntiCacheDB Time: %.2f sec", timer.elapsed());
