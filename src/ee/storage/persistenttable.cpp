/* This file is part of VoltDB.
* Copyright (C) 2008-2010 VoltDB Inc.
*
* This file contains original code and/or modifications of original code.
* Any modifications made by VoltDB Inc. are licensed under the following
* terms and conditions:
*
* VoltDB is free software: you can redistribute it and/or modify
* it under the terms of the GNU General Public License as published by
* the Free Software Foundation, either version 3 of the License, or
* (at your option) any later version.
*
* VoltDB is distributed in the hope that it will be useful,
* but WITHOUT ANY WARRANTY; without even the implied warranty of
* MERCHANTABILITY or FITNESS FOR A PARTICULAR PURPOSE.  See the
* GNU General Public License for more details.
*
* You should have received a copy of the GNU General Public License
* along with VoltDB.  If not, see <http://www.gnu.org/licenses/>.
*/
/* Copyright (C) 2008 by H-Store Project
* Brown University
* Massachusetts Institute of Technology
* Yale University
*
* Permission is hereby granted, free of charge, to any person obtaining
* a copy of this software and associated documentation files (the
* "Software"), to deal in the Software without restriction, including
* without limitation the rights to use, copy, modify, merge, publish,
* distribute, sublicense, and/or sell copies of the Software, and to
* permit persons to whom the Software is furnished to do so, subject to
* the following conditions:
*
* The above copyright notice and this permission notice shall be
* included in all copies or substantial portions of the Software.
*
* THE SOFTWARE IS PROVIDED "AS IS", WITHOUT WARRANTY OF ANY KIND,
* EXPRESS OR IMPLIED, INCLUDING BUT NOT LIMITED TO THE WARRANTIES OF
* MERCHANTABILITY, FITNESS FOR A PARTICULAR PURPOSE AND NONINFRINGEMENT
* IN NO EVENT SHALL THE AUTHORS BE LIABLE FOR ANY CLAIM, DAMAGES OR
* OTHER LIABILITY, WHETHER IN AN ACTION OF CONTRACT, TORT OR OTHERWISE,
* ARISING FROM, OUT OF OR IN CONNECTION WITH THE SOFTWARE OR THE USE OR
* OTHER DEALINGS IN THE SOFTWARE.
*/

#include <sstream>
#include <cassert>
#include <cstdio>

#include "boost/scoped_ptr.hpp"
#include "storage/persistenttable.h"

#include "common/debuglog.h"
#include "common/serializeio.h"
#include "common/FailureInjection.h"
#include "common/tabletuple.h"
#include "common/UndoQuantum.h"
#include "common/executorcontext.hpp"
#include "common/FatalException.hpp"
#include "common/types.h"
#include "common/Pool.hpp"
#include "common/RecoveryProtoMessage.h"
#include "common/ValueFactory.hpp"
#include "indexes/tableindex.h"
#include "indexes/tableindexfactory.h"
#include "storage/table.h"
#include "storage/tableiterator.h"
#include "storage/TupleStreamWrapper.h"
#include "storage/TableStats.h"
#include "storage/PersistentTableStats.h"
#include "triggers/StreamStats.h"
#include "storage/PersistentTableUndoInsertAction.h"
#include "storage/PersistentTableUndoDeleteAction.h"
#include "storage/PersistentTableUndoUpdateAction.h"
#include "storage/ConstraintFailureException.h"
#include "storage/MaterializedViewMetadata.h"
#include "storage/CopyOnWriteContext.h"

#ifdef ANTICACHE
#include "boost/timer.hpp"
#include "anticache/EvictedTable.h"
#include "anticache/AntiCacheDB.h"
#include "anticache/EvictionIterator.h"
#include "anticache/UnknownBlockAccessException.h"
#endif

#include <map>

namespace voltdb {

	void* keyTupleStorage = NULL;
	TableTuple keyTuple;

	/**
	* This value has to match the value in CopyOnWriteContext.cpp
	*/
#define TABLE_BLOCKSIZE 2097152
#define MAX_EVICTED_TUPLE_SIZE 2500

<<<<<<< HEAD
	PersistentTable::PersistentTable(ExecutorContext *ctx, bool exportEnabled) :
	Table(TABLE_BLOCKSIZE), m_executorContext(ctx), m_uniqueIndexes(NULL), m_uniqueIndexCount(0), m_allowNulls(NULL),
		m_indexes(NULL), m_indexCount(0), m_pkeyIndex(NULL), m_wrapper(NULL),
		m_tsSeqNo(0), stats_(this), stream_stats_(this), m_exportEnabled(exportEnabled),
		m_COWContext(NULL)
	{
=======
PersistentTable::PersistentTable(ExecutorContext *ctx, bool exportEnabled) :
    Table(TABLE_BLOCKSIZE,ctx->isMMAPEnabled()), m_executorContext(ctx), m_uniqueIndexes(NULL), m_uniqueIndexCount(0), m_allowNulls(NULL),
    m_indexes(NULL), m_indexCount(0), m_pkeyIndex(NULL), m_wrapper(NULL),
    m_tsSeqNo(0), stats_(this), m_exportEnabled(exportEnabled),
    m_COWContext(NULL)
{

    #ifdef ANTICACHE
    m_evictedTable = NULL;
    m_unevictedTuples = NULL; 
    m_numUnevictedTuples = 0;
    m_newestTupleID = 0;
    m_oldestTupleID = 0;
    m_numTuplesInEvictionChain = 0;
    m_blockMerge = true;
    #endif

    if (exportEnabled) {
        m_wrapper = new TupleStreamWrapper(m_executorContext->m_partitionId,
                                           m_executorContext->m_siteId,
                                           m_executorContext->m_lastTickTime);
    }

    m_pool = new Pool();
}

PersistentTable::PersistentTable(ExecutorContext *ctx, const std::string name, bool exportEnabled) :
    Table(TABLE_BLOCKSIZE,ctx->isMMAPEnabled()), m_executorContext(ctx), m_uniqueIndexes(NULL), m_uniqueIndexCount(0), m_allowNulls(NULL),
    m_indexes(NULL), m_indexCount(0), m_pkeyIndex(NULL), m_wrapper(NULL),
    m_tsSeqNo(0), stats_(this), m_exportEnabled(exportEnabled),
    m_COWContext(NULL)
{

    #ifdef ANTICACHE
    m_evictedTable = NULL;
    m_unevictedTuples = NULL;
    m_numUnevictedTuples = 0;
    m_newestTupleID = 0;
    m_oldestTupleID = 0;
    m_numTuplesInEvictionChain = 0;
    m_blockMerge = true;
    #endif

    if (exportEnabled) {
        m_wrapper = new TupleStreamWrapper(m_executorContext->m_partitionId,
                                           m_executorContext->m_siteId,
                                           m_executorContext->m_lastTickTime);
    }

     /**
      *  Choosing whether to use malloc Pool or MMAP Pool
      */
    const size_t DEFAULT_MMAP_SIZE = 256 * 1024 * 1024;

    if(m_executorContext->isMMAPEnabled() == false)
      m_pool = new Pool();
    else
      m_pool = new Pool(DEFAULT_MMAP_SIZE, 1024, m_executorContext->getDBDir()+"/"+name, true); // Need a name - backed by a file
}

PersistentTable::~PersistentTable() {
    // delete all tuples to free strings
    voltdb::TableIterator ti(this);
    voltdb::TableTuple tuple(m_schema);

	while (ti.next(tuple)) {
		// indexes aren't released as they don't have ownership of strings
		tuple.freeObjectColumns();
		tuple.setDeletedTrue();
	}
    
    for (int i = 0; i < m_indexCount; ++i) {
        TableIndex *index = m_indexes[i];
        if (index != m_pkeyIndex) {
            delete index;
        }
    }
    if (m_pkeyIndex) delete m_pkeyIndex;
    if (m_uniqueIndexes) delete[] m_uniqueIndexes;
    if (m_allowNulls) delete[] m_allowNulls;
    if (m_indexes) delete[] m_indexes;
    
    #ifdef ANTICACHE
    if (m_evictedTable) delete m_evictedTable;
    #endif

    // note this class has ownership of the views, even if they
    // were allocated by VoltDBEngine
    for (int i = 0; i < m_views.size(); i++) {
        delete m_views[i];
    }

    delete m_wrapper;
}
    
// ------------------------------------------------------------------
// ANTI-CACHE
// ------------------------------------------------------------------ 
>>>>>>> 61f230d0

#ifdef ANTICACHE
		m_evictedTable = NULL;
		m_unevictedTuples = NULL; 
		m_numUnevictedTuples = 0;
		m_newestTupleID = 0;
		m_oldestTupleID = 0;
		m_numTuplesInEvictionChain = 0;
		m_blockMerge = true;
#endif

		if (exportEnabled) {
			m_wrapper = new TupleStreamWrapper(m_executorContext->m_partitionId,
				m_executorContext->m_siteId,
				m_executorContext->m_lastTickTime);
		}

		//hawk: for StreamStats
		m_latency = 0;
		m_delete_latency = 0;
	}

	PersistentTable::~PersistentTable() {
		// delete all tuples to free strings
		voltdb::TableIterator ti(this);
		voltdb::TableTuple tuple(m_schema);

		while (ti.next(tuple)) {
			// indexes aren't released as they don't have ownership of strings
			tuple.freeObjectColumns();
			tuple.setDeletedTrue();
		}
		for (int i = 0; i < m_indexCount; ++i) {
			TableIndex *index = m_indexes[i];
			if (index != m_pkeyIndex) {
				delete index;
			}
		}
		if (m_pkeyIndex) delete m_pkeyIndex;
		if (m_uniqueIndexes) delete[] m_uniqueIndexes;
		if (m_allowNulls) delete[] m_allowNulls;
		if (m_indexes) delete[] m_indexes;


		#ifdef ANTICACHE
				if (m_evictedTable) delete m_evictedTable;
		#endif


		// note this class has ownership of the views, even if they
		// were allocated by VoltDBEngine
		for (int i = 0; i < m_views.size(); i++) {
			delete m_views[i];
		}

		delete m_wrapper;
	}

	// ------------------------------------------------------------------
	// ANTI-CACHE
	// ------------------------------------------------------------------ 

<<<<<<< HEAD
#ifdef ANTICACHE
=======
void PersistentTable::setEvictedTable(voltdb::Table *evictedTable) {
    VOLT_INFO("Initialized EvictedTable for table '%s'", this->name().c_str());
    m_evictedTable = evictedTable;
}
    
voltdb::Table* PersistentTable::getEvictedTable() {
    return m_evictedTable; 
}

bool PersistentTable::evictBlockToDisk(const long block_size, int num_blocks) {
    if (m_evictedTable == NULL) {
        throwFatalException("Trying to evict block from table '%s' before its "\
                            "EvictedTable has been initialized", this->name().c_str());
    }
    VOLT_DEBUG("Evicting a block of size %ld bytes from table '%s' with %d tuples",
               block_size, this->name().c_str(), (int)this->allocatedTupleCount());
    VOLT_DEBUG("%s Table Schema:\n%s",
              m_evictedTable->name().c_str(), m_evictedTable->schema()->debug().c_str());

    // get the AntiCacheDB instance from the executorContext
    AntiCacheDB* antiCacheDB = m_executorContext->getAntiCacheDB();
    int tuple_length = -1;
    bool needs_flush = false;
    
    // get the eviction manager for this tuple
    AntiCacheEvictionManager* eviction_manager = m_executorContext->getAntiCacheEvictionManager();
    if (eviction_manager == NULL) {
        throwFatalException("Trying to evict block from table '%s' before its "\
                            "EvictionManager has been initialized", this->name().c_str());
    }
    
    #ifdef VOLT_INFO_ENABLED
    int active_tuple_count = (int)activeTupleCount();
    #endif
    
    for(int i = 0; i < num_blocks; i++)
    {
        
        // get a unique block id from the executorContext
        int16_t block_id = antiCacheDB->nextBlockId();
        
        // create a new evicted table tuple based on the schema for the source tuple
        TableTuple evicted_tuple = m_evictedTable->tempTuple();
        VOLT_DEBUG("Setting %s tuple blockId at offset %d", m_evictedTable->name().c_str(), 0);
        evicted_tuple.setNValue(0, ValueFactory::getSmallIntValue(block_id));   // Set the ID for this block
        evicted_tuple.setNValue(1, ValueFactory::getIntegerValue(0));          // set the tuple offset of this block

        // buffer used for serializing a single tuple
        DefaultTupleSerializer serializer;
        char* serialized_data = new char[block_size];
        ReferenceSerializeOutput out(serialized_data, block_size);
        
        // Iterate through the table and pluck out tuples to put in our block
        TableTuple tuple(m_schema);
        EvictionIterator evict_itr(this);         
        
        #ifdef VOLT_INFO_ENABLED
        boost::timer timer;
//        int64_t origEvictedTableSize = m_evictedTable->activeTupleCount();
        #endif

        //size_t current_tuple_start_position;
            
        int32_t num_tuples_evicted = 0;
        out.writeInt(num_tuples_evicted); // reserve first 4 bytes in buffer for number of tuples in block
        
        VOLT_DEBUG("Starting evictable tuple iterator for %s", name().c_str());
        while (evict_itr.hasNext() && (out.size() + MAX_EVICTED_TUPLE_SIZE < block_size)) {
            if(!evict_itr.next(tuple))
                break;
            
            // If this is the first tuple, then we need to allocate all of the memory and
            // what not that we're going to need
            if (tuple_length == -1) {
                tuple_length = tuple.tupleLength();
            }
            
            //current_tuple_start_position = out.position();

	    //VOLT_INFO("tuple size: %d, non-inlined memory size: %d", tuple.tupleLength(), tuple.getNonInlinedMemorySize()); 
            
            if (tuple.isEvicted())
            {
                VOLT_INFO("Tuple %d is already evicted. Skipping", tuple.getTupleID()); 
		VOLT_INFO("Active Tuple Count: %d", (int)activeTupleCount());
		VOLT_INFO("Tuples in Eviction Chaing: %d", getNumTuplesInEvictionChain()); 
                continue;
            } 

            // remove the tuple from the eviction chain
            eviction_manager->removeTuple(this, &tuple);

	    tuple.setEvictedTrue();
            //VOLT_INFO("Evicting Tuple: %s", tuple.debug(name()).c_str());
            
            // Populate the evicted_tuple with the block id and tuple offset
            // Make sure this tuple is marked as evicted, so that we know it is an evicted 
            // tuple as we iterate through the index
            evicted_tuple.setNValue(0, ValueFactory::getSmallIntValue(block_id));
            evicted_tuple.setNValue(1, ValueFactory::getIntegerValue(num_tuples_evicted));
            evicted_tuple.setEvictedTrue(); 
            //VOLT_INFO("EvictedTuple: %s", evicted_tuple.debug(m_evictedTable->name()).c_str());

            // Then add it to this table's EvictedTable
            const void* evicted_tuple_address = static_cast<EvictedTable*>(m_evictedTable)->insertEvictedTuple(evicted_tuple);
            
            // Change all of the indexes to point to our new evicted tuple
            setEntryToNewAddressForAllIndexes(&tuple, evicted_tuple_address);

            // Now copy the raw bytes for this tuple into the serialized buffer
            tuple.serializeWithHeaderTo(out);

	    // ReferenceSerializeInput in(out.data(), out.size());
	    //nextFreeTuple(&m_tmpTarget2); 
	    //m_tmpTarget2.deserializeWithHeaderFrom(in);
	    //if(m_tmpTarget2.equals(tuple))
	    //    VOLT_INFO("Tuples match!"); 


            // At this point it's safe for us to delete this mofo
            tuple.freeObjectColumns(); // will return memory for uninlined strings to the heap
            deleteTupleStorage(tuple);
            
            num_tuples_evicted++;
            VOLT_DEBUG("Added new evicted %s tuple to block #%d [tuplesEvicted=%d]",
                       name().c_str(), block_id, num_tuples_evicted);
            
        } // WHILE
        VOLT_DEBUG("Finished evictable tuple iterator for %s [tuplesEvicted=%d]",
                   name().c_str(), num_tuples_evicted);
        
		VOLT_DEBUG("Number of tuples evicted: %d", num_tuples_evicted); 
        // write out the block header (i.e. number of tuples in block)
        out.writeIntAt(0, num_tuples_evicted);
        
        #ifdef VOLT_INFO_ENABLED
        VOLT_DEBUG("Evicted %d tuples / %d bytes.", num_tuples_evicted, (int)out.size());
        VOLT_DEBUG("Eviction Time: %.2f sec", timer.elapsed());
        timer.restart();
        #endif
        
        // Only write out a bock if there are tuples in it
        if (num_tuples_evicted >= 0) {
            antiCacheDB->writeBlock(name(),
                                    block_id,
                                    num_tuples_evicted,
                                    out.data(),
                                    out.size());
            needs_flush = true;
                    
            // Update Stats
            m_tuplesEvicted += num_tuples_evicted;
            m_blocksEvicted += 1;
            m_bytesEvicted += out.size();
            
            m_tuplesWritten += num_tuples_evicted;
            m_blocksWritten += 1;
            m_bytesWritten += out.size();
        
            #ifdef VOLT_INFO_ENABLED
            VOLT_INFO("AntiCacheDB Time: %.2f sec", timer.elapsed());
            VOLT_INFO("Evicted Block #%d for %s [tuples=%d / size=%ld / tupleLen=%d]",
                      block_id, name().c_str(),
                      num_tuples_evicted, m_bytesEvicted, tuple_length);
//            VOLT_INFO("%s EvictedTable [origCount:%ld / newCount:%ld]",
//                      name().c_str(), (long)origEvictedTableSize, (long)m_evictedTable->activeTupleCount());
            #endif
        } else {
            VOLT_WARN("No tuples were evicted from %s", name().c_str());
        }
        delete [] serialized_data;
    }  // FOR
 
    if (needs_flush) {
        #ifdef VOLT_INFO_ENABLED
        boost::timer timer;
        #endif
        
        // Tell the AntiCacheDB to flush our new blocks out to disk
        // This will block until the blocks are safely written
        antiCacheDB->flushBlocks();
        
        #ifdef VOLT_INFO_ENABLED
        VOLT_INFO("Flush Time: %.2f sec", timer.elapsed());
        #endif
    }
    
    VOLT_INFO("Evicted block to disk...active tuple count difference: %d", (active_tuple_count - (int)activeTupleCount()));
    return true;
}

bool PersistentTable::readEvictedBlock(int16_t block_id, int32_t tuple_offset) {
    
    std::map<int16_t,int16_t>::iterator it;
    it = m_unevictedBlockIDs.find(block_id); 
    if(it != m_unevictedBlockIDs.end()) // this block has already been read
    {
        #ifdef VOLT_INFO_ENABLED
        VOLT_DEBUG("Block %d has already been read.", block_id); 
	#endif
        return true; 
    }  
    
    AntiCacheDB* antiCacheDB = m_executorContext->getAntiCacheDB(); 
    
    try
    {
        AntiCacheBlock value = antiCacheDB->readBlock(this->name(), block_id);
        
        // allocate the memory for this block
        char* unevicted_tuples = new char[value.getSize()]; 
        memcpy(unevicted_tuples, value.getData(), value.getSize()); 
        m_unevictedBlocks.push_back(unevicted_tuples);
        m_mergeTupleOffset.push_back(tuple_offset); 
        
	/*
        // Update eviction stats
        m_bytesEvicted -= value.getSize(); 
        m_bytesRead += value.getSize();
        
        // update block eviction stats
        m_blocksEvicted -= 1;
        m_blocksRead += 1;
	*/
        m_unevictedBlockIDs.insert(std::pair<int16_t,int16_t>(block_id, 0)); 
    }
    catch(UnknownBlockAccessException e)
    {
        throw e; 
        
        VOLT_INFO("UnknownBlockAccessException caught.");   
        return false;
    }
    
    VOLT_INFO("blocks read: %d", m_blocksRead);
    return true;
}
    
/*
 * Merges the unevicted block into the regular data table
 */
bool PersistentTable::mergeUnevictedTuples() 
{        
    int num_blocks = static_cast<int> (m_unevictedBlocks.size());
    int32_t num_tuples_in_block = -1;
    int tuplesRead = 0;
    
    if(num_blocks == 0)
        return false;
    
    int32_t merge_tuple_offset = 0; // this is the offset of tuple that caused this block to be unevicted
    
    DefaultTupleSerializer serializer;
    TableTuple unevictedTuple(m_schema);
    
    TableTuple evicted_tuple = m_evictedTable->tempTuple();
    
    AntiCacheEvictionManager* eviction_manager = m_executorContext->getAntiCacheEvictionManager();
    
    #ifdef VOLT_INFO_ENABLED
    int active_tuple_count = (int)activeTupleCount();
    int tuples_in_eviction_chain = (int)getNumTuplesInEvictionChain();
    #endif
    
    #ifdef VOLT_INFO_ENABLED
    VOLT_INFO("Merging %d blocks for table %s.", num_blocks, name().c_str());
    #endif
    for (int i = 0; i < num_blocks; i++)
    {        
        // XXX: have to put block size, which we don't know, so just put something large, like 10MB
        ReferenceSerializeInput in(m_unevictedBlocks[i], 10485760);
        num_tuples_in_block = in.readInt();
        
        merge_tuple_offset = m_mergeTupleOffset[i]; 
        
        VOLT_INFO("Merging %d tuples.", num_tuples_in_block);
        
        for (int j = 0; j < num_tuples_in_block; j++)
        {
            // if we're using the tuple-merge strategy, only merge in a single tuple
            if(!m_blockMerge)  
            {
                if(j != merge_tuple_offset)  // don't merge this tuple
                    continue; 
            }
            
            // get a free tuple and increment the count of tuples current used
            nextFreeTuple(&m_tmpTarget1);
            m_tupleCount++;
            
            // deserialize tuple from unevicted block
            m_tmpTarget1.deserializeWithHeaderFrom(in);
            m_tmpTarget1.setEvictedFalse();
            m_tmpTarget1.setDeletedFalse(); 
            
     
            // Note, this goal of the section below is to get a tuple that points to the tuple in the EvictedTable and has the
            // schema of the evicted tuple. However, the lookup has to be done using the schema of the original (unevicted) version
            m_tmpTarget2 = lookupTuple(m_tmpTarget1);       // lookup the tuple in the table
            evicted_tuple.move(m_tmpTarget2.address());
            static_cast<EvictedTable*>(m_evictedTable)->deleteEvictedTuple(evicted_tuple);             // delete the EvictedTable tuple
            
            // update the indexes to point to this newly unevicted tuple
            setEntryToNewAddressForAllIndexes(&m_tmpTarget1, m_tmpTarget1.address());
	    
	    //deleteFromAllIndexes(&m_tmpTarget1); 
	    //insertTuple(m_tmpTarget1); 

	    m_tmpTarget1.setEvictedFalse(); 

	    //VOLT_INFO("Merged Tuple: %s", m_tmpTarget1.debug(name()).c_str()); 
	    //VOLT_INFO("tuple size: %d, non-inlined memory size: %d", m_tmpTarget1.tupleLength(), m_tmpTarget1.getNonInlinedMemorySize()); 

            // re-insert the tuple back into the eviction chain
            if(j == merge_tuple_offset)  // put it at the back of the chain
                eviction_manager->updateTuple(this, &m_tmpTarget1, true);
            else
                eviction_manager->updateUnevictedTuple(this, &m_tmpTarget1);
        }

        // Update eviction stats
        //m_bytesEvicted -= value.getSize(); 
        //m_bytesRead += value.getSize();
        
        // update block eviction stats
        m_blocksEvicted -= 1;
        m_blocksRead += 1;
        
        if(m_blockMerge)
            tuplesRead += num_tuples_in_block;
        else
            tuplesRead++;
        
        delete [] m_unevictedBlocks[i];
    }
    
    // udpate tuple eviction stats
    m_tuplesEvicted -= tuplesRead;
    m_tuplesRead += tuplesRead;
    
    m_unevictedBlocks.clear();
    m_mergeTupleOffset.clear(); 
    //m_unevictedBlockIDs.clear();  // if we uncomment this the benchmark won't end
    
    #ifdef VOLT_INFO_ENABLED
    VOLT_INFO("Active Tuple Count: %d -- %d", (int)active_tuple_count, (int)activeTupleCount());
    VOLT_INFO("Tuples in Eviction Chain: %d -- %d", (int)tuples_in_eviction_chain, (int)getNumTuplesInEvictionChain());
    #endif
    
    return true; 
}
    
void PersistentTable::setNumTuplesInEvictionChain(int num_tuples)
{
    m_numTuplesInEvictionChain = num_tuples; 
}
    
int PersistentTable::getNumTuplesInEvictionChain()
{
    return m_numTuplesInEvictionChain;  
}
    
void PersistentTable::setNewestTupleID(uint32_t id)
{
    m_newestTupleID = id; 
}

void PersistentTable::setOldestTupleID(uint32_t id)
{
    m_oldestTupleID = id; 
}

uint32_t PersistentTable::getNewestTupleID()
{
    return m_newestTupleID; 
}

uint32_t PersistentTable::getOldestTupleID()
{
    return m_oldestTupleID; 
}
>>>>>>> 61f230d0

	void PersistentTable::setEvictedTable(voltdb::Table *evictedTable) {
		VOLT_INFO("Initialized EvictedTable for table '%s'", this->name().c_str());
		m_evictedTable = evictedTable;
	}

	voltdb::Table* PersistentTable::getEvictedTable() {
		return m_evictedTable; 
	}

	bool PersistentTable::evictBlockToDisk(const long block_size, int num_blocks) {
		if (m_evictedTable == NULL) {
			throwFatalException("Trying to evict block from table '%s' before its "\
				"EvictedTable has been initialized", this->name().c_str());
		}
		VOLT_DEBUG("Evicting a block of size %ld bytes from table '%s' with %d tuples",
			block_size, this->name().c_str(), (int)this->allocatedTupleCount());
		VOLT_DEBUG("%s Table Schema:\n%s",
			m_evictedTable->name().c_str(), m_evictedTable->schema()->debug().c_str());

		// get the AntiCacheDB instance from the executorContext
		AntiCacheDB* antiCacheDB = m_executorContext->getAntiCacheDB();
		int tuple_length = -1;
		bool needs_flush = false;

		// get the eviction manager for this tuple
		AntiCacheEvictionManager* eviction_manager = m_executorContext->getAntiCacheEvictionManager();
		if (eviction_manager == NULL) {
			throwFatalException("Trying to evict block from table '%s' before its "\
				"EvictionManager has been initialized", this->name().c_str());
		}

#ifdef VOLT_INFO_ENABLED
		int active_tuple_count = (int)activeTupleCount();
#endif

		for(int i = 0; i < num_blocks; i++)
		{

<<<<<<< HEAD
			// get a unique block id from the executorContext
			int16_t block_id = antiCacheDB->nextBlockId();
=======
// ------------------------------------------------------------------
// OPERATIONS
// ------------------------------------------------------------------
void PersistentTable::deleteAllTuples(bool freeAllocatedStrings) {
    // nothing interesting
    voltdb::TableIterator ti(this);
    voltdb::TableTuple tuple(m_schema);
    while (ti.next(tuple)) {
        deleteTuple(tuple, true);
    }
}

void setSearchKeyFromTuple(TableTuple &source) {
    keyTuple.setNValue(0, source.getNValue(1));
    keyTuple.setNValue(1, source.getNValue(2));
}

/*
 * Regular tuple insertion that does an allocation and copy for
 * uninlined strings and creates and registers an UndoAction.
 */
bool PersistentTable::insertTuple(TableTuple &source) {
    size_t elMark = 0;

    //VOLT_INFO("In insertTuple().");

    // not null checks at first
    FAIL_IF(!checkNulls(source)) {
        throw ConstraintFailureException(this, source, TableTuple(),
                                         voltdb::CONSTRAINT_TYPE_NOT_NULL);
    }

    //
    // First get the next free tuple
    // This will either give us one from the free slot list, or
    // grab a tuple at the end of our chunk of memory
    //
    nextFreeTuple(&m_tmpTarget1);
    m_tupleCount++;

    //
    // Then copy the source into the target
    //
    /** Don't use MMAP pool **/
    m_tmpTarget1.copyForPersistentInsert(source, NULL); // tuple in freelist must be already cleared
    m_tmpTarget1.setDeletedFalse();

    /**
     * Inserts never "dirty" a tuple since the tuple is new, but...  The
     * COWIterator may still be scanning and if the tuple came from the free
     * list then it may need to be marked as dirty so it will be skipped. If COW
     * is on have it decide. COW should always set the dirty to false unless the
     * tuple is in a to be scanned area.
     */
    if (m_COWContext.get() != NULL) {
        m_COWContext->markTupleDirty(m_tmpTarget1, true);
    } else {
        m_tmpTarget1.setDirtyFalse();
    }
    m_tmpTarget1.isDirty();

    if (!tryInsertOnAllIndexes(&m_tmpTarget1)) {
        // Careful to delete allocated objects
        m_tmpTarget1.freeObjectColumns();
        deleteTupleStorage(m_tmpTarget1);
        throw ConstraintFailureException(this, source, TableTuple(),
                                         voltdb::CONSTRAINT_TYPE_UNIQUE);
    }

    // if EL is enabled, append the tuple to the buffer
    // exportxxx: memoizing this more cache friendly?
    if (m_exportEnabled) {
        elMark =
          appendToELBuffer(m_tmpTarget1, m_tsSeqNo++, TupleStreamWrapper::INSERT);
    }

    if (m_schema->getUninlinedObjectColumnCount() != 0)
    {
        m_nonInlinedMemorySize += m_tmpTarget1.getNonInlinedMemorySize();
    }
    /*
     * Create and register an undo action.
     */
    voltdb::UndoQuantum *undoQuantum = m_executorContext->getCurrentUndoQuantum();
    assert(undoQuantum);
    voltdb::Pool *pool = undoQuantum->getDataPool();
    assert(pool);
    voltdb::PersistentTableUndoInsertAction *ptuia =
      new (pool->allocate(sizeof(voltdb::PersistentTableUndoInsertAction)))
      voltdb::PersistentTableUndoInsertAction(m_tmpTarget1, this, pool, elMark);
    undoQuantum->registerUndoAction(ptuia);
    VOLT_DEBUG("Registered UndoAction for new tuple in table '%s'", name().c_str());

    // handle any materialized views
    for (int i = 0; i < m_views.size(); i++) {
        VOLT_DEBUG("Inserting tuple from %s into materialized view %s [%d]",
                   m_name.c_str(), m_views[i]->name().c_str(), i);
        m_views[i]->processTupleInsert(source);
    }
>>>>>>> 61f230d0

			// create a new evicted table tuple based on the schema for the source tuple
			TableTuple evicted_tuple = m_evictedTable->tempTuple();
			VOLT_DEBUG("Setting %s tuple blockId at offset %d", m_evictedTable->name().c_str(), 0);
			evicted_tuple.setNValue(0, ValueFactory::getSmallIntValue(block_id));   // Set the ID for this block
			evicted_tuple.setNValue(1, ValueFactory::getIntegerValue(0));          // set the tuple offset of this block

			// buffer used for serializing a single tuple
			DefaultTupleSerializer serializer;
			char* serialized_data = new char[block_size];
			ReferenceSerializeOutput out(serialized_data, block_size);

			// Iterate through the table and pluck out tuples to put in our block
			TableTuple tuple(m_schema);
			EvictionIterator evict_itr(this);         

#ifdef VOLT_INFO_ENABLED
			boost::timer timer;
			//        int64_t origEvictedTableSize = m_evictedTable->activeTupleCount();
#endif

			size_t current_tuple_start_position;

			int32_t num_tuples_evicted = 0;
			out.writeInt(num_tuples_evicted); // reserve first 4 bytes in buffer for number of tuples in block

			VOLT_DEBUG("Starting evictable tuple iterator for %s", name().c_str());
			while (evict_itr.hasNext() && (out.size() + MAX_EVICTED_TUPLE_SIZE < block_size)) {
				if(!evict_itr.next(tuple))
					break;

				// If this is the first tuple, then we need to allocate all of the memory and
				// what not that we're going to need
				if (tuple_length == -1) {
					tuple_length = tuple.tupleLength();
				}

				current_tuple_start_position = out.position();

				// remove the tuple from the eviction chain
				eviction_manager->removeTuple(this, &tuple);
				if (tuple.isEvicted())
				{
					VOLT_INFO("Tuple %d is already evicted. Skipping", tuple.getTupleID()); 
					continue;
				} 
				VOLT_DEBUG("Evicting Tuple: %s", tuple.debug(name()).c_str());
				tuple.setEvictedTrue();

				// Populate the evicted_tuple with the block id and tuple offset
				// Make sure this tuple is marked as evicted, so that we know it is an evicted 
				// tuple as we iterate through the index
				evicted_tuple.setNValue(0, ValueFactory::getSmallIntValue(block_id));
				evicted_tuple.setNValue(1, ValueFactory::getIntegerValue(num_tuples_evicted));
				evicted_tuple.setEvictedTrue(); 
				VOLT_DEBUG("EvictedTuple: %s", evicted_tuple.debug(m_evictedTable->name()).c_str());

				// Then add it to this table's EvictedTable
				const void* evicted_tuple_address = static_cast<EvictedTable*>(m_evictedTable)->insertEvictedTuple(evicted_tuple);

				// Change all of the indexes to point to our new evicted tuple
				setEntryToNewAddressForAllIndexes(&tuple, evicted_tuple_address);

				// Now copy the raw bytes for this tuple into the serialized buffer
				tuple.serializeWithHeaderTo(out);

				// At this point it's safe for us to delete this mofo
				tuple.freeObjectColumns(); // will return memory for uninlined strings to the heap
				deleteTupleStorage(tuple);

				num_tuples_evicted++;
				VOLT_DEBUG("Added new evicted %s tuple to block #%d [tuplesEvicted=%d]",
					name().c_str(), block_id, num_tuples_evicted);

			} // WHILE
			VOLT_DEBUG("Finished evictable tuple iterator for %s [tuplesEvicted=%d]",
				name().c_str(), num_tuples_evicted);

			// write out the block header (i.e. number of tuples in block)
			out.writeIntAt(0, num_tuples_evicted);

#ifdef VOLT_INFO_ENABLED
			VOLT_DEBUG("Evicted %d tuples / %d bytes.", num_tuples_evicted, (int)out.size());
			VOLT_DEBUG("Eviction Time: %.2f sec", timer.elapsed());
			timer.restart();
#endif

			// Only write out a bock if there are tuples in it
			if (num_tuples_evicted >= 0) {
				antiCacheDB->writeBlock(name(),
					block_id,
					num_tuples_evicted,
					out.data(),
					out.size());
				needs_flush = true;

				// Update Stats
				m_tuplesEvicted += num_tuples_evicted;
				m_blocksEvicted += 1;
				m_bytesEvicted += out.size();

				m_tuplesWritten += num_tuples_evicted;
				m_blocksWritten += 1;
				m_bytesWritten += out.size();

#ifdef VOLT_INFO_ENABLED
				VOLT_INFO("AntiCacheDB Time: %.2f sec", timer.elapsed());
				VOLT_INFO("Evicted Block #%d for %s [tuples=%d / size=%ld / tupleLen=%d]",
					block_id, name().c_str(),
					num_tuples_evicted, m_bytesEvicted, tuple_length);
				//            VOLT_INFO("%s EvictedTable [origCount:%ld / newCount:%ld]",
				//                      name().c_str(), (long)origEvictedTableSize, (long)m_evictedTable->activeTupleCount());
#endif
			} else {
				VOLT_WARN("No tuples were evicted from %s", name().c_str());
			}
			delete [] serialized_data;
		}  // FOR

		if (needs_flush) {
#ifdef VOLT_INFO_ENABLED
			boost::timer timer;
#endif

			// Tell the AntiCacheDB to flush our new blocks out to disk
			// This will block until the blocks are safely written
			antiCacheDB->flushBlocks();

#ifdef VOLT_INFO_ENABLED
			VOLT_INFO("Flush Time: %.2f sec", timer.elapsed());
#endif
		}

		VOLT_INFO("Evicted block to disk...active tuple count difference: %d", (active_tuple_count - (int)activeTupleCount()));
		return true;
	}

	bool PersistentTable::readEvictedBlock(int16_t block_id, int32_t tuple_offset) {

		std::map<int16_t,int16_t>::iterator it;
		it = m_unevictedBlockIDs.find(block_id); 
		if(it != m_unevictedBlockIDs.end()) // this block has already been read
			return true; 

		AntiCacheDB* antiCacheDB = m_executorContext->getAntiCacheDB(); 

		try
		{
			AntiCacheBlock value = antiCacheDB->readBlock(this->name(), block_id);

			// allocate the memory for this block
			char* unevicted_tuples = new char[value.getSize()]; 
			memcpy(unevicted_tuples, value.getData(), value.getSize()); 
			m_unevictedBlocks.push_back(unevicted_tuples);
			m_mergeTupleOffset.push_back(tuple_offset); 

			// Update eviction stats
			m_bytesEvicted -= value.getSize(); 
			m_bytesRead += value.getSize();

			// update block eviction stats
			m_blocksEvicted -= 1;
			m_blocksRead += 1;
			m_unevictedBlockIDs.insert(std::pair<int16_t,int16_t>(block_id, 0)); 
		}
		catch(UnknownBlockAccessException exception)
		{
			throw exception; 

			VOLT_INFO("UnknownBlockAccessException caught.");

			return false;
		}

		VOLT_INFO("blocks read: %d", m_blocksRead);
		return true;
	}

	/*
	* Merges the unevicted block into the regular data table
	*/
	bool PersistentTable::mergeUnevictedTuples() 
	{        
		int num_blocks = static_cast<int> (m_unevictedBlocks.size());
		int32_t num_tuples_in_block = -1;
		int tuplesRead = 0;

		if(num_blocks == 0)
			return false;

		int32_t merge_tuple_offset = 0; // this is the offset of tuple that caused this block to be unevicted

		DefaultTupleSerializer serializer;
		TableTuple unevictedTuple(m_schema);

		TableTuple evicted_tuple = m_evictedTable->tempTuple();

		AntiCacheEvictionManager* eviction_manager = m_executorContext->getAntiCacheEvictionManager();

#ifdef VOLT_INFO_ENABLED
		int active_tuple_count = (int)activeTupleCount();
		int tuples_in_eviction_chain = (int)getNumTuplesInEvictionChain();
#endif

#ifdef VOLT_INFO_ENABLED
		VOLT_INFO("Merging %d blocks for table %s.", num_blocks, name().c_str());
#endif
		for (int i = 0; i < num_blocks; i++)
		{        
			// XXX: have to put block size, which we don't know, so just put something large, like 10MB
			ReferenceSerializeInput in(m_unevictedBlocks[i], 10485760);
			num_tuples_in_block = in.readInt();

			merge_tuple_offset = m_mergeTupleOffset[i]; 

			VOLT_INFO("Merging %d tuples.", num_tuples_in_block);

			for (int j = 0; j < num_tuples_in_block; j++)
			{
				// if we're using the tuple-merge strategy, only merge in a single tuple
				if(!m_blockMerge)  
				{
					if(j != merge_tuple_offset)  // don't merge this tuple
						continue; 
				}

				// get a free tuple and increment the count of tuples current used
				nextFreeTuple(&m_tmpTarget1);
				m_tupleCount++;

				// deserialize tuple from unevicted block
				m_tmpTarget1.deserializeWithHeaderFrom(in);
				m_tmpTarget1.setEvictedFalse();
				m_tmpTarget1.setDeletedFalse(); 

				// Note, this goal of the section below is to get a tuple that points to the tuple in the EvictedTable and has the
				// schema of the evicted tuple. However, the lookup has to be done using the schema of the original (unevicted) version
				m_tmpTarget2 = lookupTuple(m_tmpTarget1);       // lookup the tuple in the table
				evicted_tuple.move(m_tmpTarget2.address());
				static_cast<EvictedTable*>(m_evictedTable)->deleteEvictedTuple(evicted_tuple);             // delete the EvictedTable tuple

				// update the indexes to point to this newly unevicted tuple
				setEntryToNewAddressForAllIndexes(&m_tmpTarget1, m_tmpTarget1.address());

				// re-insert the tuple back into the eviction chain
				if(j == merge_tuple_offset)  // put it at the back of the chain
					eviction_manager->updateTuple(this, &m_tmpTarget1, true);
				else
					eviction_manager->updateUnevictedTuple(this, &m_tmpTarget1);
			}

			if(m_blockMerge)
				tuplesRead += num_tuples_in_block;
			else
				tuplesRead++;

			delete [] m_unevictedBlocks[i];
		}

		// udpate tuple eviction stats
		m_tuplesEvicted -= tuplesRead;
		m_tuplesRead += tuplesRead;

		m_unevictedBlocks.clear();
		m_mergeTupleOffset.clear(); 
		m_unevictedBlockIDs.clear();  // if we uncomment this the benchmark won't end

#ifdef VOLT_INFO_ENABLED
		VOLT_INFO("Active Tuple Count: %d -- %d", (int)active_tuple_count, (int)activeTupleCount());
		VOLT_INFO("Tuples in Eviction Chain: %d -- %d", (int)tuples_in_eviction_chain, (int)getNumTuplesInEvictionChain());
#endif

		return true; 
	}

	void PersistentTable::setNumTuplesInEvictionChain(int num_tuples)
	{
		m_numTuplesInEvictionChain = num_tuples; 
	}

	int PersistentTable::getNumTuplesInEvictionChain()
	{
		return m_numTuplesInEvictionChain;  
	}

	void PersistentTable::setNewestTupleID(uint32_t id)
	{
		m_newestTupleID = id; 
	}

	void PersistentTable::setOldestTupleID(uint32_t id)
	{
		m_oldestTupleID = id; 
	}

	uint32_t PersistentTable::getNewestTupleID()
	{
		return m_newestTupleID; 
	}

	uint32_t PersistentTable::getOldestTupleID()
	{
		return m_oldestTupleID; 
	}

#endif


	// ------------------------------------------------------------------
	// OPERATIONS
	// ------------------------------------------------------------------
	void PersistentTable::deleteAllTuples(bool freeAllocatedStrings) {
		// nothing interesting
		voltdb::TableIterator ti(this);
		voltdb::TableTuple tuple(m_schema);
		while (ti.next(tuple)) {
			deleteTuple(tuple, true);
		}
	}

	void setSearchKeyFromTuple(TableTuple &source) {
		keyTuple.setNValue(0, source.getNValue(1));
		keyTuple.setNValue(1, source.getNValue(2));
	}

	/*
	* Regular tuple insertion that does an allocation and copy for
	* uninlined strings and creates and registers an UndoAction.
	*/
	bool PersistentTable::insertTuple(TableTuple &source) {
		size_t elMark = 0;

		//VOLT_INFO("In insertTuple().");

		// not null checks at first
		FAIL_IF(!checkNulls(source)) {
			throw ConstraintFailureException(this, source, TableTuple(),
				voltdb::CONSTRAINT_TYPE_NOT_NULL);
		}

		//
		// First get the next free tuple
		// This will either give us one from the free slot list, or
		// grab a tuple at the end of our chunk of memory
		//
		nextFreeTuple(&m_tmpTarget1);
		m_tupleCount++;
		//VOLT_DEBUG("m_tmpTarget1: %s", m_tmpTarget1.debug("m_tmpTarget1").c_str());

		//
		// Then copy the source into the target
		//
		m_tmpTarget1.copyForPersistentInsert(source); // tuple in freelist must be already cleared
		m_tmpTarget1.setDeletedFalse();

		/**
		* Inserts never "dirty" a tuple since the tuple is new, but...  The
		* COWIterator may still be scanning and if the tuple came from the free
		* list then it may need to be marked as dirty so it will be skipped. If COW
		* is on have it decide. COW should always set the dirty to false unless the
		* tuple is in a to be scanned area.
		*/
		if (m_COWContext.get() != NULL) {
			m_COWContext->markTupleDirty(m_tmpTarget1, true);
		} else {
			m_tmpTarget1.setDirtyFalse();
		}
		m_tmpTarget1.isDirty();

		if (!tryInsertOnAllIndexes(&m_tmpTarget1)) {
			// Careful to delete allocated objects
			m_tmpTarget1.freeObjectColumns();
			deleteTupleStorage(m_tmpTarget1);
			throw ConstraintFailureException(this, source, TableTuple(),
				voltdb::CONSTRAINT_TYPE_UNIQUE);
		}

		// if EL is enabled, append the tuple to the buffer
		// exportxxx: memoizing this more cache friendly?
		if (m_exportEnabled) {
			elMark =
				appendToELBuffer(m_tmpTarget1, m_tsSeqNo++, TupleStreamWrapper::INSERT);
		}

		if (m_schema->getUninlinedObjectColumnCount() != 0)
		{
			m_nonInlinedMemorySize += m_tmpTarget1.getNonInlinedMemorySize();
		}
		/*
		* Create and register an undo action.
		*/
		voltdb::UndoQuantum *undoQuantum = m_executorContext->getCurrentUndoQuantum();
		assert(undoQuantum);
		voltdb::Pool *pool = undoQuantum->getDataPool();
		assert(pool);
		voltdb::PersistentTableUndoInsertAction *ptuia =
			new (pool->allocate(sizeof(voltdb::PersistentTableUndoInsertAction)))
			voltdb::PersistentTableUndoInsertAction(m_tmpTarget1, this, pool, elMark);
		undoQuantum->registerUndoAction(ptuia);
		//VOLT_DEBUG("Registered UndoAction for new tuple in table '%s'", name().c_str());

		// handle any materialized views
		for (int i = 0; i < m_views.size(); i++) {
			VOLT_DEBUG("Inserting tuple from %s into materialized view %s [%d]",
				m_name.c_str(), m_views[i]->name().c_str(), i);
			m_views[i]->processTupleInsert(source);
		}

#ifdef ANTICACHE
		AntiCacheEvictionManager* eviction_manager = m_executorContext->getAntiCacheEvictionManager();
		eviction_manager->updateTuple(this, &m_tmpTarget1, true); 
#endif
<<<<<<< HEAD
		return true;
	}

	/*
	* Insert a tuple but don't allocate a new copy of the uninlineable
	* strings or create an UndoAction or update a materialized view.
	*/
	void PersistentTable::insertTupleForUndo(TableTuple &source, size_t wrapperOffset) {

		//VOLT_INFO("In insertTupleForUndo()."); 

		// not null checks at first
		if (!checkNulls(source)) {
			throwFatalException("Failed to insert tuple into table %s for undo:"
				" null constraint violation\n%s\n", m_name.c_str(),
				source.debugNoHeader().c_str());
		}

		// rollback Export
		if (m_exportEnabled) {
			m_wrapper->rollbackTo(wrapperOffset);
		}


		// First get the next free tuple This will either give us one from
		// the free slot list, or grab a tuple at the end of our chunk of
		// memory
		nextFreeTuple(&m_tmpTarget1);
		m_tupleCount++;

		// Then copy the source into the target
		m_tmpTarget1.copy(source);
		m_tmpTarget1.setDeletedFalse();

		/**
		* See the comments in insertTuple for why this has to be done. The same situation applies here
		* in the undo case. When the tuple was deleted a copy was made for the COW. Even though it is being
		* reintroduced here it should be considered a new tuple and marked as dirty if the COWIterator will scan it
		* otherwise two copies will appear. The one reintroduced by the undo action and the copy made when the tuple
		* was originally deleted.
		*/
		if (m_COWContext.get() != NULL) {
			m_COWContext->markTupleDirty(m_tmpTarget1, true);
		} else {
			m_tmpTarget1.setDirtyFalse();
		}
		m_tmpTarget1.isDirty();

		if (!tryInsertOnAllIndexes(&m_tmpTarget1)) {
			deleteTupleStorage(m_tmpTarget1);
			throwFatalException("Failed to insert tuple into table %s for undo:"
				" unique constraint violation\n%s\n", m_name.c_str(),
				m_tmpTarget1.debugNoHeader().c_str());
		}

		if (m_exportEnabled) {
			m_wrapper->rollbackTo(wrapperOffset);
		}

=======
}

/*
 * Regular tuple update function that does a copy and allocation for
 * updated strings and creates an UndoAction.
 */
bool PersistentTable::updateTuple(TableTuple &source, TableTuple &target, bool updatesIndexes) {
    size_t elMark = 0;

    /*
     * Create and register an undo action and then use the copy of
     * the target (old value with no updates)
     */
     voltdb::UndoQuantum *undoQuantum = m_executorContext->getCurrentUndoQuantum();
     assert(undoQuantum);
     voltdb::Pool *pool = undoQuantum->getDataPool();
     assert(pool);
     voltdb::PersistentTableUndoUpdateAction *ptuua =
       new (pool->allocate(sizeof(voltdb::PersistentTableUndoUpdateAction)))
       voltdb::PersistentTableUndoUpdateAction(target, this, pool);

     if (m_COWContext.get() != NULL) {
         m_COWContext->markTupleDirty(target, false);
     }

    if (m_schema->getUninlinedObjectColumnCount() != 0)
    {
        m_nonInlinedMemorySize -= target.getNonInlinedMemorySize();
        m_nonInlinedMemorySize += source.getNonInlinedMemorySize();
    }

     source.setDeletedFalse();
     //Copy the dirty status that was set by markTupleDirty.
     if (target.isDirty()) {
         source.setDirtyTrue();
     } else {
         source.setDirtyFalse();
     }

     /** TODO : Not Using MMAP pool **/
     target.copyForPersistentUpdate(source, NULL);

     ptuua->setNewTuple(target, pool);

     if (!undoQuantum->isDummy()) {
         //DummyUndoQuantum calls destructor upon register.
         undoQuantum->registerUndoAction(ptuua);
     }

    // the planner should determine if this update can affect indexes.
    // if so, update the indexes here
    if (updatesIndexes) {
        if (!tryUpdateOnAllIndexes(ptuua->getOldTuple(), target)) {
            throw ConstraintFailureException(this, ptuua->getOldTuple(),
                                             target,
                                             voltdb::CONSTRAINT_TYPE_UNIQUE);
        }

        //If the CFE is thrown the Undo action should not attempt to revert the
        //indexes.
        ptuua->needToRevertIndexes();
        updateFromAllIndexes(ptuua->getOldTuple(), target);
    }

    // if EL is enabled, append the tuple to the buffer
    if (m_exportEnabled) {
        // only need the earliest mark
        elMark = appendToELBuffer(ptuua->getOldTuple(), m_tsSeqNo, TupleStreamWrapper::DELETE);
        appendToELBuffer(target, m_tsSeqNo++, TupleStreamWrapper::INSERT);
        ptuua->setELMark(elMark);
    }

    // handle any materialized views
    for (int i = 0; i < m_views.size(); i++) {
        m_views[i]->processTupleUpdate(ptuua->getOldTuple(), target);
    }

    /**
     * Check for nulls after the update has been performed because the source tuple may have garbage in
     * some columns
     */
    FAIL_IF(!checkNulls(target)) {
        throw ConstraintFailureException(this, ptuua->getOldTuple(),
                                         target,
                                         voltdb::CONSTRAINT_TYPE_NOT_NULL);
    }

    if (undoQuantum->isDummy()) {
        //DummyUndoQuantum calls destructor upon register so it can't be called
        //earlier
        undoQuantum->registerUndoAction(ptuua);
    }
    
>>>>>>> 61f230d0
#ifdef ANTICACHE
		AntiCacheEvictionManager* eviction_manager = m_executorContext->getAntiCacheEvictionManager();
		eviction_manager->updateTuple(this, &source, true);
#endif
	}

	/*
	* Regular tuple update function that does a copy and allocation for
	* updated strings and creates an UndoAction.
	*/
	bool PersistentTable::updateTuple(TableTuple &source, TableTuple &target, bool updatesIndexes) {
		size_t elMark = 0;

		/*
		* Create and register an undo action and then use the copy of
		* the target (old value with no updates)
		*/
		voltdb::UndoQuantum *undoQuantum = m_executorContext->getCurrentUndoQuantum();
		assert(undoQuantum);
		voltdb::Pool *pool = undoQuantum->getDataPool();
		assert(pool);
		voltdb::PersistentTableUndoUpdateAction *ptuua =
			new (pool->allocate(sizeof(voltdb::PersistentTableUndoUpdateAction)))
			voltdb::PersistentTableUndoUpdateAction(target, this, pool);

		if (m_COWContext.get() != NULL) {
			m_COWContext->markTupleDirty(target, false);
		}

		if (m_schema->getUninlinedObjectColumnCount() != 0)
		{
			m_nonInlinedMemorySize -= target.getNonInlinedMemorySize();
			m_nonInlinedMemorySize += source.getNonInlinedMemorySize();
		}

		source.setDeletedFalse();
		//Copy the dirty status that was set by markTupleDirty.
		if (target.isDirty()) {
			source.setDirtyTrue();
		} else {
			source.setDirtyFalse();
		}
		target.copyForPersistentUpdate(source);

		ptuua->setNewTuple(target, pool);

		if (!undoQuantum->isDummy()) {
			//DummyUndoQuantum calls destructor upon register.
			undoQuantum->registerUndoAction(ptuua);
		}

		// the planner should determine if this update can affect indexes.
		// if so, update the indexes here
		if (updatesIndexes) {
			if (!tryUpdateOnAllIndexes(ptuua->getOldTuple(), target)) {
				throw ConstraintFailureException(this, ptuua->getOldTuple(),
					target,
					voltdb::CONSTRAINT_TYPE_UNIQUE);
			}

			//If the CFE is thrown the Undo action should not attempt to revert the
			//indexes.
			ptuua->needToRevertIndexes();
			updateFromAllIndexes(ptuua->getOldTuple(), target);
		}

		// if EL is enabled, append the tuple to the buffer
		if (m_exportEnabled) {
			// only need the earliest mark
			elMark = appendToELBuffer(ptuua->getOldTuple(), m_tsSeqNo, TupleStreamWrapper::DELETE);
			appendToELBuffer(target, m_tsSeqNo++, TupleStreamWrapper::INSERT);
			ptuua->setELMark(elMark);
		}

		// handle any materialized views
		for (int i = 0; i < m_views.size(); i++) {
			m_views[i]->processTupleUpdate(ptuua->getOldTuple(), target);
		}

		/**
		* Check for nulls after the update has been performed because the source tuple may have garbage in
		* some columns
		*/
		FAIL_IF(!checkNulls(target)) {
			throw ConstraintFailureException(this, ptuua->getOldTuple(),
				target,
				voltdb::CONSTRAINT_TYPE_NOT_NULL);
		}

		if (undoQuantum->isDummy()) {
			//DummyUndoQuantum calls destructor upon register so it can't be called
			//earlier
			undoQuantum->registerUndoAction(ptuua);
		}

#ifdef ANTICACHE
		if(m_evictedTable != NULL)
		{
			AntiCacheEvictionManager* eviction_manager = m_executorContext->getAntiCacheEvictionManager();
			eviction_manager->updateTuple(this, &target, false);
		}
#endif

		return true;
	}

	/*
	* Source contains the tuple before the update and target is a
	* reference to the updated tuple including the actual table
	* storage. First backup the target to a temp tuple so it will be
	* available for updating indexes. Then revert the tuple to the
	* original preupdate values by copying the source to the target. Then
	* update the indexes to use the new key value (if the key has
	* changed). The backup is necessary because the indexes expect the
	* data ptr that will be used as the value in the index.
	*/
	void PersistentTable::updateTupleForUndo(TableTuple &source, TableTuple &target,
		bool revertIndexes, size_t wrapperOffset) {
			if (m_schema->getUninlinedObjectColumnCount() != 0)
			{
				m_nonInlinedMemorySize -= target.getNonInlinedMemorySize();
				m_nonInlinedMemorySize += source.getNonInlinedMemorySize();
			}

			//Need to back up the updated version of the tuple to provide to
			//the indexes when updating The indexes expect source's data Ptr
			//to point into the table so it is necessary to copy source to
			//target. Without this backup the target would be lost and it
			//there would be nothing to provide to the index to lookup. In
			//regular updateTuple this storage is provided by the undo
			//quantum.
			TableTuple targetBackup = tempTuple();
			targetBackup.copy(target);

			bool dirty = target.isDirty();
			// this is the actual in-place revert to the old version
			target.copy(source);
			if (dirty) {
				target.setDirtyTrue();
			} else {
				target.setDirtyFalse();
			}
			target.isDirty();

			//If the indexes were never updated there is no need to revert them.
			if (revertIndexes) {
				if (!tryUpdateOnAllIndexes(targetBackup, target)) {
					// TODO: this might be too strict. see insertTuple()
					throwFatalException("Failed to update tuple in table %s for undo:"
						" unique constraint violation\n%s\n%s\n", m_name.c_str(),
						targetBackup.debugNoHeader().c_str(),
						target.debugNoHeader().c_str());
				}
				updateFromAllIndexes(targetBackup, target);
			}

			if (m_exportEnabled) {
				m_wrapper->rollbackTo(wrapperOffset);
			}
	}

	bool PersistentTable::deleteTuple(TableTuple &target, bool deleteAllocatedStrings) {
		// May not delete an already deleted tuple.
		assert(target.isActive());

		// The tempTuple is forever!
		assert(&target != &m_tempTuple);

#ifdef ANTICACHE
		AntiCacheEvictionManager* eviction_manager = m_executorContext->getAntiCacheEvictionManager();
		eviction_manager->removeTuple(this, &target); 
#endif

		// Just like insert, we want to remove this tuple from all of our indexes
		deleteFromAllIndexes(&target);

		/**
		* A user initiated delete needs to have the tuple "marked dirty" so that the copy is made.
		*/
		if (m_COWContext.get() != NULL) {
			m_COWContext->markTupleDirty(target, false);
		}

		/*
		* Create and register an undo action.
		*/
		voltdb::UndoQuantum *undoQuantum = m_executorContext->getCurrentUndoQuantum();
		assert(undoQuantum);
		voltdb::Pool *pool = undoQuantum->getDataPool();
		assert(pool);
		voltdb::PersistentTableUndoDeleteAction *ptuda = new (pool->allocate(sizeof(voltdb::PersistentTableUndoDeleteAction))) voltdb::PersistentTableUndoDeleteAction( target, this, pool);

		// handle any materialized views
		for (int i = 0; i < m_views.size(); i++) {
			m_views[i]->processTupleDelete(target);
		}

		// if EL is enabled, append the tuple to the buffer
		if (m_exportEnabled) {
			size_t elMark = appendToELBuffer(target, m_tsSeqNo++, TupleStreamWrapper::DELETE);
			ptuda->setELMark(elMark);
		}

		undoQuantum->registerUndoAction(ptuda);
		deleteTupleStorage(target);
		return true;
	}

	/*
	* Delete a tuple by looking it up via table scan or a primary key
	* index lookup. An undo initiated delete like deleteTupleForUndo
	* is in response to the insertion of a new tuple by insertTuple
	* and that by definition is a tuple that is of no interest to
	* the COWContext. The COWContext set the tuple to have the
	* correct dirty setting when the tuple was originally inserted.
	* TODO remove duplication with regular delete. Also no view updates.
	*/
	void PersistentTable::deleteTupleForUndo(voltdb::TableTuple &tupleCopy, size_t wrapperOffset) {
		TableTuple target = lookupTuple(tupleCopy);
		if (target.isNullTuple()) {
			throwFatalException("Failed to delete tuple from table %s:"
				" tuple does not exist\n%s\n", m_name.c_str(),
				tupleCopy.debugNoHeader().c_str());
		}
		else {
			// Make sure that they are not trying to delete the same tuple twice
			assert(target.isActive());

			// Also make sure they are not trying to delete our m_tempTuple
			assert(&target != &m_tempTuple);

			// rollback Export
			if (m_exportEnabled) {
				m_wrapper->rollbackTo(wrapperOffset);
			}

			// Just like insert, we want to remove this tuple from all of our indexes
			deleteFromAllIndexes(&target);

			if (m_schema->getUninlinedObjectColumnCount() != 0)
			{
				m_nonInlinedMemorySize -= tupleCopy.getNonInlinedMemorySize();
			}

			// Delete the strings/objects
			target.freeObjectColumns();
			deleteTupleStorage(target);
		}
	}

	voltdb::TableTuple PersistentTable::lookupTuple(TableTuple tuple) {
		voltdb::TableTuple nullTuple(m_schema);//Null tuple

		voltdb::TableIndex *pkeyIndex = primaryKeyIndex();
		if (pkeyIndex == NULL) {

			// try secondary indexes
			for (int i = m_indexCount - 1; i >= 0;--i) {
				if (m_indexes[i]->moveToTuple(&tuple)) {
					return m_indexes[i]->nextValueAtKey();
				}
			}

			/*
			* Do a table scan.
			*/
			TableTuple tableTuple(m_schema);
			int tableIndex = 0;
			for (int tupleCount = 0; tupleCount < m_tupleCount; tupleCount++) {
				/*
				* Find the next active tuple
				*/
				do {
					tableTuple.move(dataPtrForTuple(tableIndex++));
				} while (!tableTuple.isActive());

				if (tableTuple.equalsNoSchemaCheck(tuple)) {
					return tableTuple;
				}
			}
			return nullTuple;
		}

		bool foundTuple = pkeyIndex->moveToTuple(&tuple);
		if (!foundTuple) {
			return nullTuple;
		}

		return pkeyIndex->nextValueAtKey();
	}

	void PersistentTable::insertIntoAllIndexes(TableTuple *tuple) {
		for (int i = m_indexCount - 1; i >= 0;--i) {
			if (!m_indexes[i]->addEntry(tuple)) {
				throwFatalException("Failed to insert tuple into index");
			}
		}
	}

	void PersistentTable::deleteFromAllIndexes(TableTuple *tuple) {
		for (int i = m_indexCount - 1; i >= 0;--i) {
			if (!m_indexes[i]->deleteEntry(tuple)) {
				throwFatalException("Failed to delete tuple from index %s.%s [%s]",
					name().c_str(), m_indexes[i]->getName().c_str(),
					m_indexes[i]->getTypeName().c_str());
			}
		}
	}

	void PersistentTable::updateFromAllIndexes(TableTuple &targetTuple, const TableTuple &sourceTuple) {
		for (int i = m_indexCount - 1; i >= 0;--i) {
			if (!m_indexes[i]->replaceEntry(&targetTuple, &sourceTuple)) {
				VOLT_INFO("Failed to update indexes"); 
				throwFatalException("Failed to update tuple in index");
			}
		}
	}

	void PersistentTable::setEntryToNewAddressForAllIndexes(const TableTuple *tuple, const void* address) {
		for (int i = m_indexCount - 1; i >= 0; --i) {
			VOLT_DEBUG("Updating tuple address in index %s.%s [%s]",
				name().c_str(), m_indexes[i]->getName().c_str(), m_indexes[i]->getTypeName().c_str());

			if (!m_indexes[i]->setEntryToNewAddress(tuple, address)) {
				VOLT_INFO("ERROR: Failed to update tuple to new address!");
				throwFatalException("Failed to update tuple to new address in index %s.%s [%s]",
					name().c_str(), m_indexes[i]->getName().c_str(),
					m_indexes[i]->getTypeName().c_str());
			}
		}
	}

	bool PersistentTable::tryInsertOnAllIndexes(TableTuple *tuple) {
		for (int i = m_indexCount - 1; i >= 0; --i) {
			FAIL_IF(!m_indexes[i]->addEntry(tuple)) {
				VOLT_DEBUG("Failed to insert into index %s.%s [%s]",
					name().c_str(), m_indexes[i]->getName().c_str(),
					m_indexes[i]->getTypeName().c_str());
				for (int j = i + 1; j < m_indexCount; ++j) {
					m_indexes[j]->deleteEntry(tuple);
				}
				return false;
			}
		}
		return true;
	}

	bool PersistentTable::tryUpdateOnAllIndexes(TableTuple &targetTuple, const TableTuple &sourceTuple) {
		for (int i = m_uniqueIndexCount - 1; i >= 0;--i) {
			if (m_uniqueIndexes[i]->checkForIndexChange(&targetTuple, &sourceTuple) == false)
				continue; // no update is needed for this index

			// if there is a change, the new_key has to be checked
			FAIL_IF (m_uniqueIndexes[i]->exists(&sourceTuple)) {
				VOLT_WARN("Unique Index '%s' complained to the update",
					m_uniqueIndexes[i]->debug().c_str());
				return false; // cannot insert the new value
			}
		}
		return true;
	}

	bool PersistentTable::checkNulls(TableTuple &tuple) const {
		assert (m_columnCount == tuple.sizeInValues());
		for (int i = m_columnCount - 1; i >= 0; --i) {
			if (tuple.isNull(i) && !m_allowNulls[i]) {
				VOLT_TRACE ("%d th attribute was NULL. It is non-nillable attribute.", i);
				return false;
			}
		}
		return true;
	}

	/*
	* claim ownership of a view. table is responsible for this view*
	*/
	void PersistentTable::addMaterializedView(MaterializedViewMetadata *view) {
		m_views.push_back(view);
	}

	// ------------------------------------------------------------------
	// UTILITY
	// ------------------------------------------------------------------
	std::string PersistentTable::tableType() const {
		return "PersistentTable";
	}

	std::string PersistentTable::debug() {
		std::ostringstream buffer;
		buffer << Table::debug();
		buffer << "\tINDEXES: " << m_indexCount << "\n";

		// Indexes
		buffer << "===========================================================\n";
		for (int index_ctr = 0; index_ctr < m_indexCount; ++index_ctr) {
			if (m_indexes[index_ctr]) {
				buffer << "\t[" << index_ctr << "] " << m_indexes[index_ctr]->debug();
				//
				// Primary Key
				//
				if (m_pkeyIndex != NULL && m_pkeyIndex->getName().compare(m_indexes[index_ctr]->getName()) == 0) {
					buffer << " [PRIMARY KEY]";
				}
				buffer << "\n";
			}
		}

		return buffer.str();
	}

	// ------------------------------------------------------------------
	// Accessors
	// ------------------------------------------------------------------
	// Index
	TableIndex *PersistentTable::index(std::string name) {
		for (int i = 0; i < m_indexCount; ++i) {
			TableIndex *index = m_indexes[i];
			if (index->getName().compare(name) == 0) {
				return index;
			}
		}
		std::stringstream errorString;
		errorString << "Could not find Index with name " << name << std::endl;
		for (int i = 0; i < m_indexCount; ++i) {
			TableIndex *index = m_indexes[i];
			errorString << index->getName() << std::endl;
		}
		throwFatalException( "%s", errorString.str().c_str());
	}

	std::vector<TableIndex*> PersistentTable::allIndexes() const {
		std::vector<TableIndex*> retval;
		for (int i = 0; i < m_indexCount; i++)
			retval.push_back(m_indexes[i]);

		return retval;
	}

	void PersistentTable::onSetColumns() {
		if (m_allowNulls != NULL) delete[] m_allowNulls;
		m_allowNulls = new bool[m_columnCount];
		for (int i = m_columnCount - 1; i >= 0; --i) {
			m_allowNulls[i] = m_schema->columnAllowNull(i);
		}
	}

	//triggers
	std::vector<voltdb::Trigger*>* PersistentTable::getTriggers() {
		return m_triggers;
	}

	void PersistentTable::addAllTriggers(std::vector<voltdb::Trigger*> *trigs){
		m_triggers = trigs;
	}

	bool PersistentTable::hasTriggers(){
		if(!m_triggers)
			return false;

		if(m_triggers->size()==0)
			return false;

		return true;
		//return m_hasTriggers;
	}

	bool PersistentTable::fireTriggers()
	{
		return m_fireTriggers;
	}

	/*
	* Implemented by persistent table and called by Table::loadTuplesFrom
	* to do additional processing for views and Export
	*/
	void PersistentTable::processLoadedTuple(bool allowExport, TableTuple &tuple) {

		//VOLT_INFO("in processLoadedTuple()."); 

#ifdef ANTICACHE
		AntiCacheEvictionManager* eviction_manager = m_executorContext->getAntiCacheEvictionManager();
		eviction_manager->updateTuple(this, &m_tmpTarget1, true); 
#endif

		// handle any materialized views
		for (int i = 0; i < m_views.size(); i++) {
			m_views[i]->processTupleInsert(m_tmpTarget1);
		}

		// if EL is enabled, append the tuple to the buffer
		if (allowExport && m_exportEnabled) {
			appendToELBuffer(m_tmpTarget1, m_tsSeqNo++,
				TupleStreamWrapper::INSERT);
		}

		// Account for non-inlined memory allocated via bulk load or recovery
		if (m_schema->getUninlinedObjectColumnCount() != 0)
		{
			m_nonInlinedMemorySize += tuple.getNonInlinedMemorySize();
		}
	}

	/*
	* Implemented by persistent table and called by Table::loadTuplesFrom
	* to do add tuples to indexes
	*/
	void PersistentTable::populateIndexes(int tupleCount) 
	{
		// populate indexes. walk the contiguous memory in the inner loop.
		for (int i = m_indexCount - 1; i >= 0;--i) {
			TableIndex *index = m_indexes[i];
			for (int j = 0; j < tupleCount; ++j) {
				m_tmpTarget1.move(dataPtrForTuple((int) m_usedTuples + j));
				index->addEntry(&m_tmpTarget1);
			}
		}
	}

	size_t PersistentTable::appendToELBuffer(TableTuple &tuple, int64_t seqNo,
		TupleStreamWrapper::Type type) {

			return m_wrapper->appendTuple(m_executorContext->m_lastCommittedTxnId,
				m_executorContext->currentTxnId(),
				seqNo,
				m_executorContext->currentTxnTimestamp(),
				tuple, type);
	}

	/**
	* Flush tuple stream wrappers. A negative time instructs an
	* immediate flush.
	*/
	void PersistentTable::flushOldTuples(int64_t timeInMillis)
	{
		if (m_exportEnabled && m_wrapper) {
			m_wrapper->periodicFlush(timeInMillis,
				m_executorContext->m_lastTickTime,
				m_executorContext->m_lastCommittedTxnId,
				m_executorContext->currentTxnId());
		}
	}

	StreamBlock*
		PersistentTable::getCommittedExportBytes()
	{
		if (m_exportEnabled && m_wrapper)
		{
			return m_wrapper->getCommittedExportBytes();
		}
		return NULL;
	}

	bool
		PersistentTable::releaseExportBytes(int64_t releaseOffset)
	{
		if (m_exportEnabled && m_wrapper)
		{
			return m_wrapper->releaseExportBytes(releaseOffset);
		}
		return false;
	}

	void
		PersistentTable::resetPollMarker()
	{
		if (m_exportEnabled && m_wrapper)
		{
			m_wrapper->resetPollMarker();
		}
	}

	voltdb::TableStats* PersistentTable::getTableStats() {
		return &stats_;
	}

	voltdb::StreamStats* PersistentTable::getStreamStats() {
		return &stream_stats_;
	}

	/**
	* Switch the table to copy on write mode. Returns true if the table was already in copy on write mode.
	*/
	bool PersistentTable::activateCopyOnWrite(TupleSerializer *serializer, int32_t partitionId) {
		if (m_COWContext != NULL) {
			return true;
		}
		if (m_tupleCount == 0) {
			return false;
		}
		m_COWContext.reset(new CopyOnWriteContext( this, serializer, partitionId));
		return false;
	}

	/**
	* Attempt to serialize more tuples from the table to the provided output stream.
	* Returns true if there are more tuples and false if there are no more tuples waiting to be
	* serialized.
	*/
	bool PersistentTable::serializeMore(ReferenceSerializeOutput *out) {
		if (m_COWContext == NULL) {
			return false;
		}

		const bool hasMore = m_COWContext->serializeMore(out);
		if (!hasMore) {
			m_COWContext.reset(NULL);
		}

		return hasMore;
	}

	/**
	* Create a recovery stream for this table. Returns true if the table already has an active recovery stream
	*/
	bool PersistentTable::activateRecoveryStream(int32_t tableId) {
		if (m_recoveryContext != NULL) {
			return true;
		}
		m_recoveryContext.reset(new RecoveryContext( this, tableId ));
		return false;
	}

	/**
	* Serialize the next message in the stream of recovery messages. Returns true if there are
	* more messages and false otherwise.
	*/
	void PersistentTable::nextRecoveryMessage(ReferenceSerializeOutput *out) {
		if (m_recoveryContext == NULL) {
			return;
		}

		const bool hasMore = m_recoveryContext->nextMessage(out);
		if (!hasMore) {
			m_recoveryContext.reset(NULL);
		}
	}

	/**
	* Process the updates from a recovery message
	*/
	void PersistentTable::processRecoveryMessage(RecoveryProtoMsg* message, Pool *pool, bool allowExport) {
		switch (message->msgType()) {
	case voltdb::RECOVERY_MSG_TYPE_SCAN_TUPLES: {
		if (activeTupleCount() == 0) {
			uint32_t tupleCount = message->totalTupleCount();
			for (int i = 0; i < m_indexCount; i++) {
				m_indexes[i]->ensureCapacity(tupleCount);
			}
		}
		loadTuplesFromNoHeader( allowExport, *message->stream(), pool);
		break;
												}
	default:
		throwFatalException("Attempted to process a recovery message of unknown type %d", message->msgType());
		}
	}

	/**
	* Create a tree index on the primary key and then iterate it and hash
	* the tuple data.
	*/
	size_t PersistentTable::hashCode() {
		TableIndexScheme sourceScheme = m_pkeyIndex->getScheme();
		sourceScheme.setTree();
		boost::scoped_ptr<TableIndex> pkeyIndex(TableIndexFactory::getInstance(sourceScheme));
		TableIterator iter(this);
		TableTuple tuple(schema());
		while (iter.next(tuple)) {
			pkeyIndex->addEntry(&tuple);
		}

		pkeyIndex->moveToEnd(true);

		size_t hashCode = 0;
		while (true) {
			tuple = pkeyIndex->nextValue();
			if (tuple.isNullTuple()) {
				break;
			}
			tuple.hashCode(hashCode);
		}
		return hashCode;
	}

}<|MERGE_RESOLUTION|>--- conflicted
+++ resolved
@@ -1,47 +1,47 @@
 /* This file is part of VoltDB.
-* Copyright (C) 2008-2010 VoltDB Inc.
-*
-* This file contains original code and/or modifications of original code.
-* Any modifications made by VoltDB Inc. are licensed under the following
-* terms and conditions:
-*
-* VoltDB is free software: you can redistribute it and/or modify
-* it under the terms of the GNU General Public License as published by
-* the Free Software Foundation, either version 3 of the License, or
-* (at your option) any later version.
-*
-* VoltDB is distributed in the hope that it will be useful,
-* but WITHOUT ANY WARRANTY; without even the implied warranty of
-* MERCHANTABILITY or FITNESS FOR A PARTICULAR PURPOSE.  See the
-* GNU General Public License for more details.
-*
-* You should have received a copy of the GNU General Public License
-* along with VoltDB.  If not, see <http://www.gnu.org/licenses/>.
-*/
+ * Copyright (C) 2008-2010 VoltDB Inc.
+ *
+ * This file contains original code and/or modifications of original code.
+ * Any modifications made by VoltDB Inc. are licensed under the following
+ * terms and conditions:
+ *
+ * VoltDB is free software: you can redistribute it and/or modify
+ * it under the terms of the GNU General Public License as published by
+ * the Free Software Foundation, either version 3 of the License, or
+ * (at your option) any later version.
+ *
+ * VoltDB is distributed in the hope that it will be useful,
+ * but WITHOUT ANY WARRANTY; without even the implied warranty of
+ * MERCHANTABILITY or FITNESS FOR A PARTICULAR PURPOSE.  See the
+ * GNU General Public License for more details.
+ *
+ * You should have received a copy of the GNU General Public License
+ * along with VoltDB.  If not, see <http://www.gnu.org/licenses/>.
+ */
 /* Copyright (C) 2008 by H-Store Project
-* Brown University
-* Massachusetts Institute of Technology
-* Yale University
-*
-* Permission is hereby granted, free of charge, to any person obtaining
-* a copy of this software and associated documentation files (the
-* "Software"), to deal in the Software without restriction, including
-* without limitation the rights to use, copy, modify, merge, publish,
-* distribute, sublicense, and/or sell copies of the Software, and to
-* permit persons to whom the Software is furnished to do so, subject to
-* the following conditions:
-*
-* The above copyright notice and this permission notice shall be
-* included in all copies or substantial portions of the Software.
-*
-* THE SOFTWARE IS PROVIDED "AS IS", WITHOUT WARRANTY OF ANY KIND,
-* EXPRESS OR IMPLIED, INCLUDING BUT NOT LIMITED TO THE WARRANTIES OF
-* MERCHANTABILITY, FITNESS FOR A PARTICULAR PURPOSE AND NONINFRINGEMENT
-* IN NO EVENT SHALL THE AUTHORS BE LIABLE FOR ANY CLAIM, DAMAGES OR
-* OTHER LIABILITY, WHETHER IN AN ACTION OF CONTRACT, TORT OR OTHERWISE,
-* ARISING FROM, OUT OF OR IN CONNECTION WITH THE SOFTWARE OR THE USE OR
-* OTHER DEALINGS IN THE SOFTWARE.
-*/
+ * Brown University
+ * Massachusetts Institute of Technology
+ * Yale University
+ *
+ * Permission is hereby granted, free of charge, to any person obtaining
+ * a copy of this software and associated documentation files (the
+ * "Software"), to deal in the Software without restriction, including
+ * without limitation the rights to use, copy, modify, merge, publish,
+ * distribute, sublicense, and/or sell copies of the Software, and to
+ * permit persons to whom the Software is furnished to do so, subject to
+ * the following conditions:
+ *
+ * The above copyright notice and this permission notice shall be
+ * included in all copies or substantial portions of the Software.
+ *
+ * THE SOFTWARE IS PROVIDED "AS IS", WITHOUT WARRANTY OF ANY KIND,
+ * EXPRESS OR IMPLIED, INCLUDING BUT NOT LIMITED TO THE WARRANTIES OF
+ * MERCHANTABILITY, FITNESS FOR A PARTICULAR PURPOSE AND NONINFRINGEMENT
+ * IN NO EVENT SHALL THE AUTHORS BE LIABLE FOR ANY CLAIM, DAMAGES OR
+ * OTHER LIABILITY, WHETHER IN AN ACTION OF CONTRACT, TORT OR OTHERWISE,
+ * ARISING FROM, OUT OF OR IN CONNECTION WITH THE SOFTWARE OR THE USE OR
+ * OTHER DEALINGS IN THE SOFTWARE.
+ */
 
 #include <sstream>
 #include <cassert>
@@ -68,7 +68,6 @@
 #include "storage/TupleStreamWrapper.h"
 #include "storage/TableStats.h"
 #include "storage/PersistentTableStats.h"
-#include "triggers/StreamStats.h"
 #include "storage/PersistentTableUndoInsertAction.h"
 #include "storage/PersistentTableUndoDeleteAction.h"
 #include "storage/PersistentTableUndoUpdateAction.h"
@@ -88,27 +87,19 @@
 
 namespace voltdb {
 
-	void* keyTupleStorage = NULL;
-	TableTuple keyTuple;
-
-	/**
-	* This value has to match the value in CopyOnWriteContext.cpp
-	*/
+void* keyTupleStorage = NULL;
+TableTuple keyTuple;
+
+/**
+ * This value has to match the value in CopyOnWriteContext.cpp
+ */
 #define TABLE_BLOCKSIZE 2097152
 #define MAX_EVICTED_TUPLE_SIZE 2500
 
-<<<<<<< HEAD
-	PersistentTable::PersistentTable(ExecutorContext *ctx, bool exportEnabled) :
-	Table(TABLE_BLOCKSIZE), m_executorContext(ctx), m_uniqueIndexes(NULL), m_uniqueIndexCount(0), m_allowNulls(NULL),
-		m_indexes(NULL), m_indexCount(0), m_pkeyIndex(NULL), m_wrapper(NULL),
-		m_tsSeqNo(0), stats_(this), stream_stats_(this), m_exportEnabled(exportEnabled),
-		m_COWContext(NULL)
-	{
-=======
 PersistentTable::PersistentTable(ExecutorContext *ctx, bool exportEnabled) :
     Table(TABLE_BLOCKSIZE,ctx->isMMAPEnabled()), m_executorContext(ctx), m_uniqueIndexes(NULL), m_uniqueIndexCount(0), m_allowNulls(NULL),
     m_indexes(NULL), m_indexCount(0), m_pkeyIndex(NULL), m_wrapper(NULL),
-    m_tsSeqNo(0), stats_(this), m_exportEnabled(exportEnabled),
+    m_tsSeqNo(0), stats_(this), stream_stats_(this), m_exportEnabled(exportEnabled),
     m_COWContext(NULL)
 {
 
@@ -129,12 +120,16 @@
     }
 
     m_pool = new Pool();
+
+    //hawk: for StreamStats
+	m_latency = 0;
+	m_delete_latency = 0;
 }
 
 PersistentTable::PersistentTable(ExecutorContext *ctx, const std::string name, bool exportEnabled) :
     Table(TABLE_BLOCKSIZE,ctx->isMMAPEnabled()), m_executorContext(ctx), m_uniqueIndexes(NULL), m_uniqueIndexCount(0), m_allowNulls(NULL),
     m_indexes(NULL), m_indexCount(0), m_pkeyIndex(NULL), m_wrapper(NULL),
-    m_tsSeqNo(0), stats_(this), m_exportEnabled(exportEnabled),
+    m_tsSeqNo(0), stats_(this), stream_stats_(this), m_exportEnabled(exportEnabled),
     m_COWContext(NULL)
 {
 
@@ -163,6 +158,10 @@
       m_pool = new Pool();
     else
       m_pool = new Pool(DEFAULT_MMAP_SIZE, 1024, m_executorContext->getDBDir()+"/"+name, true); // Need a name - backed by a file
+
+    //hawk: for StreamStats
+	m_latency = 0;
+	m_delete_latency = 0;
 }
 
 PersistentTable::~PersistentTable() {
@@ -203,72 +202,9 @@
 // ------------------------------------------------------------------
 // ANTI-CACHE
 // ------------------------------------------------------------------ 
->>>>>>> 61f230d0
 
 #ifdef ANTICACHE
-		m_evictedTable = NULL;
-		m_unevictedTuples = NULL; 
-		m_numUnevictedTuples = 0;
-		m_newestTupleID = 0;
-		m_oldestTupleID = 0;
-		m_numTuplesInEvictionChain = 0;
-		m_blockMerge = true;
-#endif
-
-		if (exportEnabled) {
-			m_wrapper = new TupleStreamWrapper(m_executorContext->m_partitionId,
-				m_executorContext->m_siteId,
-				m_executorContext->m_lastTickTime);
-		}
-
-		//hawk: for StreamStats
-		m_latency = 0;
-		m_delete_latency = 0;
-	}
-
-	PersistentTable::~PersistentTable() {
-		// delete all tuples to free strings
-		voltdb::TableIterator ti(this);
-		voltdb::TableTuple tuple(m_schema);
-
-		while (ti.next(tuple)) {
-			// indexes aren't released as they don't have ownership of strings
-			tuple.freeObjectColumns();
-			tuple.setDeletedTrue();
-		}
-		for (int i = 0; i < m_indexCount; ++i) {
-			TableIndex *index = m_indexes[i];
-			if (index != m_pkeyIndex) {
-				delete index;
-			}
-		}
-		if (m_pkeyIndex) delete m_pkeyIndex;
-		if (m_uniqueIndexes) delete[] m_uniqueIndexes;
-		if (m_allowNulls) delete[] m_allowNulls;
-		if (m_indexes) delete[] m_indexes;
-
-
-		#ifdef ANTICACHE
-				if (m_evictedTable) delete m_evictedTable;
-		#endif
-
-
-		// note this class has ownership of the views, even if they
-		// were allocated by VoltDBEngine
-		for (int i = 0; i < m_views.size(); i++) {
-			delete m_views[i];
-		}
-
-		delete m_wrapper;
-	}
-
-	// ------------------------------------------------------------------
-	// ANTI-CACHE
-	// ------------------------------------------------------------------ 
-
-<<<<<<< HEAD
-#ifdef ANTICACHE
-=======
+
 void PersistentTable::setEvictedTable(voltdb::Table *evictedTable) {
     VOLT_INFO("Initialized EvictedTable for table '%s'", this->name().c_str());
     m_evictedTable = evictedTable;
@@ -573,7 +509,7 @@
             
             // update the indexes to point to this newly unevicted tuple
             setEntryToNewAddressForAllIndexes(&m_tmpTarget1, m_tmpTarget1.address());
-	    
+
 	    //deleteFromAllIndexes(&m_tmpTarget1); 
 	    //insertTuple(m_tmpTarget1); 
 
@@ -638,62 +574,22 @@
 
 void PersistentTable::setOldestTupleID(uint32_t id)
 {
-    m_oldestTupleID = id; 
+    m_oldestTupleID = id;
 }
 
 uint32_t PersistentTable::getNewestTupleID()
 {
-    return m_newestTupleID; 
+    return m_newestTupleID;
 }
 
 uint32_t PersistentTable::getOldestTupleID()
 {
-    return m_oldestTupleID; 
-}
->>>>>>> 61f230d0
-
-	void PersistentTable::setEvictedTable(voltdb::Table *evictedTable) {
-		VOLT_INFO("Initialized EvictedTable for table '%s'", this->name().c_str());
-		m_evictedTable = evictedTable;
-	}
-
-	voltdb::Table* PersistentTable::getEvictedTable() {
-		return m_evictedTable; 
-	}
-
-	bool PersistentTable::evictBlockToDisk(const long block_size, int num_blocks) {
-		if (m_evictedTable == NULL) {
-			throwFatalException("Trying to evict block from table '%s' before its "\
-				"EvictedTable has been initialized", this->name().c_str());
-		}
-		VOLT_DEBUG("Evicting a block of size %ld bytes from table '%s' with %d tuples",
-			block_size, this->name().c_str(), (int)this->allocatedTupleCount());
-		VOLT_DEBUG("%s Table Schema:\n%s",
-			m_evictedTable->name().c_str(), m_evictedTable->schema()->debug().c_str());
-
-		// get the AntiCacheDB instance from the executorContext
-		AntiCacheDB* antiCacheDB = m_executorContext->getAntiCacheDB();
-		int tuple_length = -1;
-		bool needs_flush = false;
-
-		// get the eviction manager for this tuple
-		AntiCacheEvictionManager* eviction_manager = m_executorContext->getAntiCacheEvictionManager();
-		if (eviction_manager == NULL) {
-			throwFatalException("Trying to evict block from table '%s' before its "\
-				"EvictionManager has been initialized", this->name().c_str());
-		}
-
-#ifdef VOLT_INFO_ENABLED
-		int active_tuple_count = (int)activeTupleCount();
+    return m_oldestTupleID;
+}
+
 #endif
 
-		for(int i = 0; i < num_blocks; i++)
-		{
-
-<<<<<<< HEAD
-			// get a unique block id from the executorContext
-			int16_t block_id = antiCacheDB->nextBlockId();
-=======
+
 // ------------------------------------------------------------------
 // OPERATIONS
 // ------------------------------------------------------------------
@@ -793,480 +689,75 @@
                    m_name.c_str(), m_views[i]->name().c_str(), i);
         m_views[i]->processTupleInsert(source);
     }
->>>>>>> 61f230d0
-
-			// create a new evicted table tuple based on the schema for the source tuple
-			TableTuple evicted_tuple = m_evictedTable->tempTuple();
-			VOLT_DEBUG("Setting %s tuple blockId at offset %d", m_evictedTable->name().c_str(), 0);
-			evicted_tuple.setNValue(0, ValueFactory::getSmallIntValue(block_id));   // Set the ID for this block
-			evicted_tuple.setNValue(1, ValueFactory::getIntegerValue(0));          // set the tuple offset of this block
-
-			// buffer used for serializing a single tuple
-			DefaultTupleSerializer serializer;
-			char* serialized_data = new char[block_size];
-			ReferenceSerializeOutput out(serialized_data, block_size);
-
-			// Iterate through the table and pluck out tuples to put in our block
-			TableTuple tuple(m_schema);
-			EvictionIterator evict_itr(this);         
-
-#ifdef VOLT_INFO_ENABLED
-			boost::timer timer;
-			//        int64_t origEvictedTableSize = m_evictedTable->activeTupleCount();
+
+#ifdef ANTICACHE
+    AntiCacheEvictionManager* eviction_manager = m_executorContext->getAntiCacheEvictionManager();
+    eviction_manager->updateTuple(this, &m_tmpTarget1, true);
 #endif
 
-			size_t current_tuple_start_position;
-
-			int32_t num_tuples_evicted = 0;
-			out.writeInt(num_tuples_evicted); // reserve first 4 bytes in buffer for number of tuples in block
-
-			VOLT_DEBUG("Starting evictable tuple iterator for %s", name().c_str());
-			while (evict_itr.hasNext() && (out.size() + MAX_EVICTED_TUPLE_SIZE < block_size)) {
-				if(!evict_itr.next(tuple))
-					break;
-
-				// If this is the first tuple, then we need to allocate all of the memory and
-				// what not that we're going to need
-				if (tuple_length == -1) {
-					tuple_length = tuple.tupleLength();
-				}
-
-				current_tuple_start_position = out.position();
-
-				// remove the tuple from the eviction chain
-				eviction_manager->removeTuple(this, &tuple);
-				if (tuple.isEvicted())
-				{
-					VOLT_INFO("Tuple %d is already evicted. Skipping", tuple.getTupleID()); 
-					continue;
-				} 
-				VOLT_DEBUG("Evicting Tuple: %s", tuple.debug(name()).c_str());
-				tuple.setEvictedTrue();
-
-				// Populate the evicted_tuple with the block id and tuple offset
-				// Make sure this tuple is marked as evicted, so that we know it is an evicted 
-				// tuple as we iterate through the index
-				evicted_tuple.setNValue(0, ValueFactory::getSmallIntValue(block_id));
-				evicted_tuple.setNValue(1, ValueFactory::getIntegerValue(num_tuples_evicted));
-				evicted_tuple.setEvictedTrue(); 
-				VOLT_DEBUG("EvictedTuple: %s", evicted_tuple.debug(m_evictedTable->name()).c_str());
-
-				// Then add it to this table's EvictedTable
-				const void* evicted_tuple_address = static_cast<EvictedTable*>(m_evictedTable)->insertEvictedTuple(evicted_tuple);
-
-				// Change all of the indexes to point to our new evicted tuple
-				setEntryToNewAddressForAllIndexes(&tuple, evicted_tuple_address);
-
-				// Now copy the raw bytes for this tuple into the serialized buffer
-				tuple.serializeWithHeaderTo(out);
-
-				// At this point it's safe for us to delete this mofo
-				tuple.freeObjectColumns(); // will return memory for uninlined strings to the heap
-				deleteTupleStorage(tuple);
-
-				num_tuples_evicted++;
-				VOLT_DEBUG("Added new evicted %s tuple to block #%d [tuplesEvicted=%d]",
-					name().c_str(), block_id, num_tuples_evicted);
-
-			} // WHILE
-			VOLT_DEBUG("Finished evictable tuple iterator for %s [tuplesEvicted=%d]",
-				name().c_str(), num_tuples_evicted);
-
-			// write out the block header (i.e. number of tuples in block)
-			out.writeIntAt(0, num_tuples_evicted);
-
-#ifdef VOLT_INFO_ENABLED
-			VOLT_DEBUG("Evicted %d tuples / %d bytes.", num_tuples_evicted, (int)out.size());
-			VOLT_DEBUG("Eviction Time: %.2f sec", timer.elapsed());
-			timer.restart();
+    return true;
+}
+
+/*
+ * Insert a tuple but don't allocate a new copy of the uninlineable
+ * strings or create an UndoAction or update a materialized view.
+ */
+void PersistentTable::insertTupleForUndo(TableTuple &source, size_t wrapperOffset) {
+
+    //VOLT_INFO("In insertTupleForUndo().");
+
+    // not null checks at first
+    if (!checkNulls(source)) {
+        throwFatalException("Failed to insert tuple into table %s for undo:"
+                            " null constraint violation\n%s\n", m_name.c_str(),
+                            source.debugNoHeader().c_str());
+    }
+
+    // rollback Export
+    if (m_exportEnabled) {
+        m_wrapper->rollbackTo(wrapperOffset);
+    }
+
+
+    // First get the next free tuple This will either give us one from
+    // the free slot list, or grab a tuple at the end of our chunk of
+    // memory
+    nextFreeTuple(&m_tmpTarget1);
+    m_tupleCount++;
+
+    // Then copy the source into the target
+    m_tmpTarget1.copy(source);
+    m_tmpTarget1.setDeletedFalse();
+
+    /**
+     * See the comments in insertTuple for why this has to be done. The same situation applies here
+     * in the undo case. When the tuple was deleted a copy was made for the COW. Even though it is being
+     * reintroduced here it should be considered a new tuple and marked as dirty if the COWIterator will scan it
+     * otherwise two copies will appear. The one reintroduced by the undo action and the copy made when the tuple
+     * was originally deleted.
+     */
+    if (m_COWContext.get() != NULL) {
+        m_COWContext->markTupleDirty(m_tmpTarget1, true);
+    } else {
+        m_tmpTarget1.setDirtyFalse();
+    }
+    m_tmpTarget1.isDirty();
+
+    if (!tryInsertOnAllIndexes(&m_tmpTarget1)) {
+        deleteTupleStorage(m_tmpTarget1);
+        throwFatalException("Failed to insert tuple into table %s for undo:"
+                            " unique constraint violation\n%s\n", m_name.c_str(),
+                            m_tmpTarget1.debugNoHeader().c_str());
+    }
+
+    if (m_exportEnabled) {
+        m_wrapper->rollbackTo(wrapperOffset);
+    }
+
+#ifdef ANTICACHE
+    AntiCacheEvictionManager* eviction_manager = m_executorContext->getAntiCacheEvictionManager();
+    eviction_manager->updateTuple(this, &source, true);
 #endif
-
-			// Only write out a bock if there are tuples in it
-			if (num_tuples_evicted >= 0) {
-				antiCacheDB->writeBlock(name(),
-					block_id,
-					num_tuples_evicted,
-					out.data(),
-					out.size());
-				needs_flush = true;
-
-				// Update Stats
-				m_tuplesEvicted += num_tuples_evicted;
-				m_blocksEvicted += 1;
-				m_bytesEvicted += out.size();
-
-				m_tuplesWritten += num_tuples_evicted;
-				m_blocksWritten += 1;
-				m_bytesWritten += out.size();
-
-#ifdef VOLT_INFO_ENABLED
-				VOLT_INFO("AntiCacheDB Time: %.2f sec", timer.elapsed());
-				VOLT_INFO("Evicted Block #%d for %s [tuples=%d / size=%ld / tupleLen=%d]",
-					block_id, name().c_str(),
-					num_tuples_evicted, m_bytesEvicted, tuple_length);
-				//            VOLT_INFO("%s EvictedTable [origCount:%ld / newCount:%ld]",
-				//                      name().c_str(), (long)origEvictedTableSize, (long)m_evictedTable->activeTupleCount());
-#endif
-			} else {
-				VOLT_WARN("No tuples were evicted from %s", name().c_str());
-			}
-			delete [] serialized_data;
-		}  // FOR
-
-		if (needs_flush) {
-#ifdef VOLT_INFO_ENABLED
-			boost::timer timer;
-#endif
-
-			// Tell the AntiCacheDB to flush our new blocks out to disk
-			// This will block until the blocks are safely written
-			antiCacheDB->flushBlocks();
-
-#ifdef VOLT_INFO_ENABLED
-			VOLT_INFO("Flush Time: %.2f sec", timer.elapsed());
-#endif
-		}
-
-		VOLT_INFO("Evicted block to disk...active tuple count difference: %d", (active_tuple_count - (int)activeTupleCount()));
-		return true;
-	}
-
-	bool PersistentTable::readEvictedBlock(int16_t block_id, int32_t tuple_offset) {
-
-		std::map<int16_t,int16_t>::iterator it;
-		it = m_unevictedBlockIDs.find(block_id); 
-		if(it != m_unevictedBlockIDs.end()) // this block has already been read
-			return true; 
-
-		AntiCacheDB* antiCacheDB = m_executorContext->getAntiCacheDB(); 
-
-		try
-		{
-			AntiCacheBlock value = antiCacheDB->readBlock(this->name(), block_id);
-
-			// allocate the memory for this block
-			char* unevicted_tuples = new char[value.getSize()]; 
-			memcpy(unevicted_tuples, value.getData(), value.getSize()); 
-			m_unevictedBlocks.push_back(unevicted_tuples);
-			m_mergeTupleOffset.push_back(tuple_offset); 
-
-			// Update eviction stats
-			m_bytesEvicted -= value.getSize(); 
-			m_bytesRead += value.getSize();
-
-			// update block eviction stats
-			m_blocksEvicted -= 1;
-			m_blocksRead += 1;
-			m_unevictedBlockIDs.insert(std::pair<int16_t,int16_t>(block_id, 0)); 
-		}
-		catch(UnknownBlockAccessException exception)
-		{
-			throw exception; 
-
-			VOLT_INFO("UnknownBlockAccessException caught.");
-
-			return false;
-		}
-
-		VOLT_INFO("blocks read: %d", m_blocksRead);
-		return true;
-	}
-
-	/*
-	* Merges the unevicted block into the regular data table
-	*/
-	bool PersistentTable::mergeUnevictedTuples() 
-	{        
-		int num_blocks = static_cast<int> (m_unevictedBlocks.size());
-		int32_t num_tuples_in_block = -1;
-		int tuplesRead = 0;
-
-		if(num_blocks == 0)
-			return false;
-
-		int32_t merge_tuple_offset = 0; // this is the offset of tuple that caused this block to be unevicted
-
-		DefaultTupleSerializer serializer;
-		TableTuple unevictedTuple(m_schema);
-
-		TableTuple evicted_tuple = m_evictedTable->tempTuple();
-
-		AntiCacheEvictionManager* eviction_manager = m_executorContext->getAntiCacheEvictionManager();
-
-#ifdef VOLT_INFO_ENABLED
-		int active_tuple_count = (int)activeTupleCount();
-		int tuples_in_eviction_chain = (int)getNumTuplesInEvictionChain();
-#endif
-
-#ifdef VOLT_INFO_ENABLED
-		VOLT_INFO("Merging %d blocks for table %s.", num_blocks, name().c_str());
-#endif
-		for (int i = 0; i < num_blocks; i++)
-		{        
-			// XXX: have to put block size, which we don't know, so just put something large, like 10MB
-			ReferenceSerializeInput in(m_unevictedBlocks[i], 10485760);
-			num_tuples_in_block = in.readInt();
-
-			merge_tuple_offset = m_mergeTupleOffset[i]; 
-
-			VOLT_INFO("Merging %d tuples.", num_tuples_in_block);
-
-			for (int j = 0; j < num_tuples_in_block; j++)
-			{
-				// if we're using the tuple-merge strategy, only merge in a single tuple
-				if(!m_blockMerge)  
-				{
-					if(j != merge_tuple_offset)  // don't merge this tuple
-						continue; 
-				}
-
-				// get a free tuple and increment the count of tuples current used
-				nextFreeTuple(&m_tmpTarget1);
-				m_tupleCount++;
-
-				// deserialize tuple from unevicted block
-				m_tmpTarget1.deserializeWithHeaderFrom(in);
-				m_tmpTarget1.setEvictedFalse();
-				m_tmpTarget1.setDeletedFalse(); 
-
-				// Note, this goal of the section below is to get a tuple that points to the tuple in the EvictedTable and has the
-				// schema of the evicted tuple. However, the lookup has to be done using the schema of the original (unevicted) version
-				m_tmpTarget2 = lookupTuple(m_tmpTarget1);       // lookup the tuple in the table
-				evicted_tuple.move(m_tmpTarget2.address());
-				static_cast<EvictedTable*>(m_evictedTable)->deleteEvictedTuple(evicted_tuple);             // delete the EvictedTable tuple
-
-				// update the indexes to point to this newly unevicted tuple
-				setEntryToNewAddressForAllIndexes(&m_tmpTarget1, m_tmpTarget1.address());
-
-				// re-insert the tuple back into the eviction chain
-				if(j == merge_tuple_offset)  // put it at the back of the chain
-					eviction_manager->updateTuple(this, &m_tmpTarget1, true);
-				else
-					eviction_manager->updateUnevictedTuple(this, &m_tmpTarget1);
-			}
-
-			if(m_blockMerge)
-				tuplesRead += num_tuples_in_block;
-			else
-				tuplesRead++;
-
-			delete [] m_unevictedBlocks[i];
-		}
-
-		// udpate tuple eviction stats
-		m_tuplesEvicted -= tuplesRead;
-		m_tuplesRead += tuplesRead;
-
-		m_unevictedBlocks.clear();
-		m_mergeTupleOffset.clear(); 
-		m_unevictedBlockIDs.clear();  // if we uncomment this the benchmark won't end
-
-#ifdef VOLT_INFO_ENABLED
-		VOLT_INFO("Active Tuple Count: %d -- %d", (int)active_tuple_count, (int)activeTupleCount());
-		VOLT_INFO("Tuples in Eviction Chain: %d -- %d", (int)tuples_in_eviction_chain, (int)getNumTuplesInEvictionChain());
-#endif
-
-		return true; 
-	}
-
-	void PersistentTable::setNumTuplesInEvictionChain(int num_tuples)
-	{
-		m_numTuplesInEvictionChain = num_tuples; 
-	}
-
-	int PersistentTable::getNumTuplesInEvictionChain()
-	{
-		return m_numTuplesInEvictionChain;  
-	}
-
-	void PersistentTable::setNewestTupleID(uint32_t id)
-	{
-		m_newestTupleID = id; 
-	}
-
-	void PersistentTable::setOldestTupleID(uint32_t id)
-	{
-		m_oldestTupleID = id; 
-	}
-
-	uint32_t PersistentTable::getNewestTupleID()
-	{
-		return m_newestTupleID; 
-	}
-
-	uint32_t PersistentTable::getOldestTupleID()
-	{
-		return m_oldestTupleID; 
-	}
-
-#endif
-
-
-	// ------------------------------------------------------------------
-	// OPERATIONS
-	// ------------------------------------------------------------------
-	void PersistentTable::deleteAllTuples(bool freeAllocatedStrings) {
-		// nothing interesting
-		voltdb::TableIterator ti(this);
-		voltdb::TableTuple tuple(m_schema);
-		while (ti.next(tuple)) {
-			deleteTuple(tuple, true);
-		}
-	}
-
-	void setSearchKeyFromTuple(TableTuple &source) {
-		keyTuple.setNValue(0, source.getNValue(1));
-		keyTuple.setNValue(1, source.getNValue(2));
-	}
-
-	/*
-	* Regular tuple insertion that does an allocation and copy for
-	* uninlined strings and creates and registers an UndoAction.
-	*/
-	bool PersistentTable::insertTuple(TableTuple &source) {
-		size_t elMark = 0;
-
-		//VOLT_INFO("In insertTuple().");
-
-		// not null checks at first
-		FAIL_IF(!checkNulls(source)) {
-			throw ConstraintFailureException(this, source, TableTuple(),
-				voltdb::CONSTRAINT_TYPE_NOT_NULL);
-		}
-
-		//
-		// First get the next free tuple
-		// This will either give us one from the free slot list, or
-		// grab a tuple at the end of our chunk of memory
-		//
-		nextFreeTuple(&m_tmpTarget1);
-		m_tupleCount++;
-		//VOLT_DEBUG("m_tmpTarget1: %s", m_tmpTarget1.debug("m_tmpTarget1").c_str());
-
-		//
-		// Then copy the source into the target
-		//
-		m_tmpTarget1.copyForPersistentInsert(source); // tuple in freelist must be already cleared
-		m_tmpTarget1.setDeletedFalse();
-
-		/**
-		* Inserts never "dirty" a tuple since the tuple is new, but...  The
-		* COWIterator may still be scanning and if the tuple came from the free
-		* list then it may need to be marked as dirty so it will be skipped. If COW
-		* is on have it decide. COW should always set the dirty to false unless the
-		* tuple is in a to be scanned area.
-		*/
-		if (m_COWContext.get() != NULL) {
-			m_COWContext->markTupleDirty(m_tmpTarget1, true);
-		} else {
-			m_tmpTarget1.setDirtyFalse();
-		}
-		m_tmpTarget1.isDirty();
-
-		if (!tryInsertOnAllIndexes(&m_tmpTarget1)) {
-			// Careful to delete allocated objects
-			m_tmpTarget1.freeObjectColumns();
-			deleteTupleStorage(m_tmpTarget1);
-			throw ConstraintFailureException(this, source, TableTuple(),
-				voltdb::CONSTRAINT_TYPE_UNIQUE);
-		}
-
-		// if EL is enabled, append the tuple to the buffer
-		// exportxxx: memoizing this more cache friendly?
-		if (m_exportEnabled) {
-			elMark =
-				appendToELBuffer(m_tmpTarget1, m_tsSeqNo++, TupleStreamWrapper::INSERT);
-		}
-
-		if (m_schema->getUninlinedObjectColumnCount() != 0)
-		{
-			m_nonInlinedMemorySize += m_tmpTarget1.getNonInlinedMemorySize();
-		}
-		/*
-		* Create and register an undo action.
-		*/
-		voltdb::UndoQuantum *undoQuantum = m_executorContext->getCurrentUndoQuantum();
-		assert(undoQuantum);
-		voltdb::Pool *pool = undoQuantum->getDataPool();
-		assert(pool);
-		voltdb::PersistentTableUndoInsertAction *ptuia =
-			new (pool->allocate(sizeof(voltdb::PersistentTableUndoInsertAction)))
-			voltdb::PersistentTableUndoInsertAction(m_tmpTarget1, this, pool, elMark);
-		undoQuantum->registerUndoAction(ptuia);
-		//VOLT_DEBUG("Registered UndoAction for new tuple in table '%s'", name().c_str());
-
-		// handle any materialized views
-		for (int i = 0; i < m_views.size(); i++) {
-			VOLT_DEBUG("Inserting tuple from %s into materialized view %s [%d]",
-				m_name.c_str(), m_views[i]->name().c_str(), i);
-			m_views[i]->processTupleInsert(source);
-		}
-
-#ifdef ANTICACHE
-		AntiCacheEvictionManager* eviction_manager = m_executorContext->getAntiCacheEvictionManager();
-		eviction_manager->updateTuple(this, &m_tmpTarget1, true); 
-#endif
-<<<<<<< HEAD
-		return true;
-	}
-
-	/*
-	* Insert a tuple but don't allocate a new copy of the uninlineable
-	* strings or create an UndoAction or update a materialized view.
-	*/
-	void PersistentTable::insertTupleForUndo(TableTuple &source, size_t wrapperOffset) {
-
-		//VOLT_INFO("In insertTupleForUndo()."); 
-
-		// not null checks at first
-		if (!checkNulls(source)) {
-			throwFatalException("Failed to insert tuple into table %s for undo:"
-				" null constraint violation\n%s\n", m_name.c_str(),
-				source.debugNoHeader().c_str());
-		}
-
-		// rollback Export
-		if (m_exportEnabled) {
-			m_wrapper->rollbackTo(wrapperOffset);
-		}
-
-
-		// First get the next free tuple This will either give us one from
-		// the free slot list, or grab a tuple at the end of our chunk of
-		// memory
-		nextFreeTuple(&m_tmpTarget1);
-		m_tupleCount++;
-
-		// Then copy the source into the target
-		m_tmpTarget1.copy(source);
-		m_tmpTarget1.setDeletedFalse();
-
-		/**
-		* See the comments in insertTuple for why this has to be done. The same situation applies here
-		* in the undo case. When the tuple was deleted a copy was made for the COW. Even though it is being
-		* reintroduced here it should be considered a new tuple and marked as dirty if the COWIterator will scan it
-		* otherwise two copies will appear. The one reintroduced by the undo action and the copy made when the tuple
-		* was originally deleted.
-		*/
-		if (m_COWContext.get() != NULL) {
-			m_COWContext->markTupleDirty(m_tmpTarget1, true);
-		} else {
-			m_tmpTarget1.setDirtyFalse();
-		}
-		m_tmpTarget1.isDirty();
-
-		if (!tryInsertOnAllIndexes(&m_tmpTarget1)) {
-			deleteTupleStorage(m_tmpTarget1);
-			throwFatalException("Failed to insert tuple into table %s for undo:"
-				" unique constraint violation\n%s\n", m_name.c_str(),
-				m_tmpTarget1.debugNoHeader().c_str());
-		}
-
-		if (m_exportEnabled) {
-			m_wrapper->rollbackTo(wrapperOffset);
-		}
-
-=======
 }
 
 /*
@@ -1360,689 +851,594 @@
         undoQuantum->registerUndoAction(ptuua);
     }
     
->>>>>>> 61f230d0
 #ifdef ANTICACHE
-		AntiCacheEvictionManager* eviction_manager = m_executorContext->getAntiCacheEvictionManager();
-		eviction_manager->updateTuple(this, &source, true);
+    if(m_evictedTable != NULL)
+    {
+        AntiCacheEvictionManager* eviction_manager = m_executorContext->getAntiCacheEvictionManager();
+        eviction_manager->updateTuple(this, &target, false);
+    }
 #endif
-	}
-
-	/*
-	* Regular tuple update function that does a copy and allocation for
-	* updated strings and creates an UndoAction.
-	*/
-	bool PersistentTable::updateTuple(TableTuple &source, TableTuple &target, bool updatesIndexes) {
-		size_t elMark = 0;
-
-		/*
-		* Create and register an undo action and then use the copy of
-		* the target (old value with no updates)
-		*/
-		voltdb::UndoQuantum *undoQuantum = m_executorContext->getCurrentUndoQuantum();
-		assert(undoQuantum);
-		voltdb::Pool *pool = undoQuantum->getDataPool();
-		assert(pool);
-		voltdb::PersistentTableUndoUpdateAction *ptuua =
-			new (pool->allocate(sizeof(voltdb::PersistentTableUndoUpdateAction)))
-			voltdb::PersistentTableUndoUpdateAction(target, this, pool);
-
-		if (m_COWContext.get() != NULL) {
-			m_COWContext->markTupleDirty(target, false);
-		}
-
-		if (m_schema->getUninlinedObjectColumnCount() != 0)
-		{
-			m_nonInlinedMemorySize -= target.getNonInlinedMemorySize();
-			m_nonInlinedMemorySize += source.getNonInlinedMemorySize();
-		}
-
-		source.setDeletedFalse();
-		//Copy the dirty status that was set by markTupleDirty.
-		if (target.isDirty()) {
-			source.setDirtyTrue();
-		} else {
-			source.setDirtyFalse();
-		}
-		target.copyForPersistentUpdate(source);
-
-		ptuua->setNewTuple(target, pool);
-
-		if (!undoQuantum->isDummy()) {
-			//DummyUndoQuantum calls destructor upon register.
-			undoQuantum->registerUndoAction(ptuua);
-		}
-
-		// the planner should determine if this update can affect indexes.
-		// if so, update the indexes here
-		if (updatesIndexes) {
-			if (!tryUpdateOnAllIndexes(ptuua->getOldTuple(), target)) {
-				throw ConstraintFailureException(this, ptuua->getOldTuple(),
-					target,
-					voltdb::CONSTRAINT_TYPE_UNIQUE);
-			}
-
-			//If the CFE is thrown the Undo action should not attempt to revert the
-			//indexes.
-			ptuua->needToRevertIndexes();
-			updateFromAllIndexes(ptuua->getOldTuple(), target);
-		}
-
-		// if EL is enabled, append the tuple to the buffer
-		if (m_exportEnabled) {
-			// only need the earliest mark
-			elMark = appendToELBuffer(ptuua->getOldTuple(), m_tsSeqNo, TupleStreamWrapper::DELETE);
-			appendToELBuffer(target, m_tsSeqNo++, TupleStreamWrapper::INSERT);
-			ptuua->setELMark(elMark);
-		}
-
-		// handle any materialized views
-		for (int i = 0; i < m_views.size(); i++) {
-			m_views[i]->processTupleUpdate(ptuua->getOldTuple(), target);
-		}
-
-		/**
-		* Check for nulls after the update has been performed because the source tuple may have garbage in
-		* some columns
-		*/
-		FAIL_IF(!checkNulls(target)) {
-			throw ConstraintFailureException(this, ptuua->getOldTuple(),
-				target,
-				voltdb::CONSTRAINT_TYPE_NOT_NULL);
-		}
-
-		if (undoQuantum->isDummy()) {
-			//DummyUndoQuantum calls destructor upon register so it can't be called
-			//earlier
-			undoQuantum->registerUndoAction(ptuua);
-		}
+
+    return true;
+}
+
+/*
+ * Source contains the tuple before the update and target is a
+ * reference to the updated tuple including the actual table
+ * storage. First backup the target to a temp tuple so it will be
+ * available for updating indexes. Then revert the tuple to the
+ * original preupdate values by copying the source to the target. Then
+ * update the indexes to use the new key value (if the key has
+ * changed). The backup is necessary because the indexes expect the
+ * data ptr that will be used as the value in the index.
+ */
+void PersistentTable::updateTupleForUndo(TableTuple &source, TableTuple &target,
+                                         bool revertIndexes, size_t wrapperOffset) {
+    if (m_schema->getUninlinedObjectColumnCount() != 0)
+    {
+        m_nonInlinedMemorySize -= target.getNonInlinedMemorySize();
+        m_nonInlinedMemorySize += source.getNonInlinedMemorySize();
+    }
+
+    //Need to back up the updated version of the tuple to provide to
+    //the indexes when updating The indexes expect source's data Ptr
+    //to point into the table so it is necessary to copy source to
+    //target. Without this backup the target would be lost and it
+    //there would be nothing to provide to the index to lookup. In
+    //regular updateTuple this storage is provided by the undo
+    //quantum.
+    TableTuple targetBackup = tempTuple();
+    targetBackup.copy(target);
+
+    bool dirty = target.isDirty();
+    // this is the actual in-place revert to the old version
+    target.copy(source);
+    if (dirty) {
+        target.setDirtyTrue();
+    } else {
+        target.setDirtyFalse();
+    }
+    target.isDirty();
+
+    //If the indexes were never updated there is no need to revert them.
+    if (revertIndexes) {
+        if (!tryUpdateOnAllIndexes(targetBackup, target)) {
+            // TODO: this might be too strict. see insertTuple()
+            throwFatalException("Failed to update tuple in table %s for undo:"
+                                " unique constraint violation\n%s\n%s\n", m_name.c_str(),
+                                targetBackup.debugNoHeader().c_str(),
+                                target.debugNoHeader().c_str());
+        }
+        updateFromAllIndexes(targetBackup, target);
+    }
+
+    if (m_exportEnabled) {
+        m_wrapper->rollbackTo(wrapperOffset);
+    }
+}
+
+bool PersistentTable::deleteTuple(TableTuple &target, bool deleteAllocatedStrings) {
+    // May not delete an already deleted tuple.
+    assert(target.isActive());
+
+    // The tempTuple is forever!
+    assert(&target != &m_tempTuple);
 
 #ifdef ANTICACHE
-		if(m_evictedTable != NULL)
-		{
-			AntiCacheEvictionManager* eviction_manager = m_executorContext->getAntiCacheEvictionManager();
-			eviction_manager->updateTuple(this, &target, false);
-		}
+    AntiCacheEvictionManager* eviction_manager = m_executorContext->getAntiCacheEvictionManager();
+    eviction_manager->removeTuple(this, &target);
 #endif
 
-		return true;
-	}
-
-	/*
-	* Source contains the tuple before the update and target is a
-	* reference to the updated tuple including the actual table
-	* storage. First backup the target to a temp tuple so it will be
-	* available for updating indexes. Then revert the tuple to the
-	* original preupdate values by copying the source to the target. Then
-	* update the indexes to use the new key value (if the key has
-	* changed). The backup is necessary because the indexes expect the
-	* data ptr that will be used as the value in the index.
-	*/
-	void PersistentTable::updateTupleForUndo(TableTuple &source, TableTuple &target,
-		bool revertIndexes, size_t wrapperOffset) {
-			if (m_schema->getUninlinedObjectColumnCount() != 0)
-			{
-				m_nonInlinedMemorySize -= target.getNonInlinedMemorySize();
-				m_nonInlinedMemorySize += source.getNonInlinedMemorySize();
-			}
-
-			//Need to back up the updated version of the tuple to provide to
-			//the indexes when updating The indexes expect source's data Ptr
-			//to point into the table so it is necessary to copy source to
-			//target. Without this backup the target would be lost and it
-			//there would be nothing to provide to the index to lookup. In
-			//regular updateTuple this storage is provided by the undo
-			//quantum.
-			TableTuple targetBackup = tempTuple();
-			targetBackup.copy(target);
-
-			bool dirty = target.isDirty();
-			// this is the actual in-place revert to the old version
-			target.copy(source);
-			if (dirty) {
-				target.setDirtyTrue();
-			} else {
-				target.setDirtyFalse();
-			}
-			target.isDirty();
-
-			//If the indexes were never updated there is no need to revert them.
-			if (revertIndexes) {
-				if (!tryUpdateOnAllIndexes(targetBackup, target)) {
-					// TODO: this might be too strict. see insertTuple()
-					throwFatalException("Failed to update tuple in table %s for undo:"
-						" unique constraint violation\n%s\n%s\n", m_name.c_str(),
-						targetBackup.debugNoHeader().c_str(),
-						target.debugNoHeader().c_str());
-				}
-				updateFromAllIndexes(targetBackup, target);
-			}
-
-			if (m_exportEnabled) {
-				m_wrapper->rollbackTo(wrapperOffset);
-			}
-	}
-
-	bool PersistentTable::deleteTuple(TableTuple &target, bool deleteAllocatedStrings) {
-		// May not delete an already deleted tuple.
-		assert(target.isActive());
-
-		// The tempTuple is forever!
-		assert(&target != &m_tempTuple);
+    // Just like insert, we want to remove this tuple from all of our indexes
+    deleteFromAllIndexes(&target);
+
+    /**
+     * A user initiated delete needs to have the tuple "marked dirty" so that the copy is made.
+     */
+    if (m_COWContext.get() != NULL) {
+        m_COWContext->markTupleDirty(target, false);
+    }
+
+    /*
+     * Create and register an undo action.
+     */
+    voltdb::UndoQuantum *undoQuantum = m_executorContext->getCurrentUndoQuantum();
+    assert(undoQuantum);
+    voltdb::Pool *pool = undoQuantum->getDataPool();
+    assert(pool);
+    voltdb::PersistentTableUndoDeleteAction *ptuda = new (pool->allocate(sizeof(voltdb::PersistentTableUndoDeleteAction))) voltdb::PersistentTableUndoDeleteAction( target, this, pool);
+
+    // handle any materialized views
+    for (int i = 0; i < m_views.size(); i++) {
+        m_views[i]->processTupleDelete(target);
+    }
+
+    // if EL is enabled, append the tuple to the buffer
+    if (m_exportEnabled) {
+        size_t elMark = appendToELBuffer(target, m_tsSeqNo++, TupleStreamWrapper::DELETE);
+        ptuda->setELMark(elMark);
+    }
+
+    undoQuantum->registerUndoAction(ptuda);
+    deleteTupleStorage(target);
+    return true;
+}
+
+/*
+ * Delete a tuple by looking it up via table scan or a primary key
+ * index lookup. An undo initiated delete like deleteTupleForUndo
+ * is in response to the insertion of a new tuple by insertTuple
+ * and that by definition is a tuple that is of no interest to
+ * the COWContext. The COWContext set the tuple to have the
+ * correct dirty setting when the tuple was originally inserted.
+ * TODO remove duplication with regular delete. Also no view updates.
+ */
+void PersistentTable::deleteTupleForUndo(voltdb::TableTuple &tupleCopy, size_t wrapperOffset) {
+    TableTuple target = lookupTuple(tupleCopy);
+    if (target.isNullTuple()) {
+        throwFatalException("Failed to delete tuple from table %s:"
+                            " tuple does not exist\n%s\n", m_name.c_str(),
+                            tupleCopy.debugNoHeader().c_str());
+    }
+    else {
+        // Make sure that they are not trying to delete the same tuple twice
+        assert(target.isActive());
+
+        // Also make sure they are not trying to delete our m_tempTuple
+        assert(&target != &m_tempTuple);
+
+        // rollback Export
+        if (m_exportEnabled) {
+            m_wrapper->rollbackTo(wrapperOffset);
+        }
+
+        // Just like insert, we want to remove this tuple from all of our indexes
+        deleteFromAllIndexes(&target);
+
+        if (m_schema->getUninlinedObjectColumnCount() != 0)
+        {
+            m_nonInlinedMemorySize -= tupleCopy.getNonInlinedMemorySize();
+        }
+
+        // Delete the strings/objects
+        target.freeObjectColumns();
+        deleteTupleStorage(target);
+    }
+}
+
+voltdb::TableTuple PersistentTable::lookupTuple(TableTuple tuple) {
+    voltdb::TableTuple nullTuple(m_schema);//Null tuple
+
+    voltdb::TableIndex *pkeyIndex = primaryKeyIndex();
+    if (pkeyIndex == NULL) {
+
+        // try secondary indexes
+        for (int i = m_indexCount - 1; i >= 0;--i) {
+            if (m_indexes[i]->moveToTuple(&tuple)) {
+                return m_indexes[i]->nextValueAtKey();
+            }
+        }
+
+        /*
+         * Do a table scan.
+         */
+        TableTuple tableTuple(m_schema);
+        int tableIndex = 0;
+        for (int tupleCount = 0; tupleCount < m_tupleCount; tupleCount++) {
+            /*
+             * Find the next active tuple
+             */
+            do {
+                tableTuple.move(dataPtrForTuple(tableIndex++));
+            } while (!tableTuple.isActive());
+
+            if (tableTuple.equalsNoSchemaCheck(tuple)) {
+                return tableTuple;
+            }
+        }
+        return nullTuple;
+    }
+
+    bool foundTuple = pkeyIndex->moveToTuple(&tuple);
+    if (!foundTuple) {
+        return nullTuple;
+    }
+
+    return pkeyIndex->nextValueAtKey();
+}
+
+void PersistentTable::insertIntoAllIndexes(TableTuple *tuple) {
+    for (int i = m_indexCount - 1; i >= 0;--i) {
+        if (!m_indexes[i]->addEntry(tuple)) {
+            throwFatalException("Failed to insert tuple into index");
+        }
+    }
+}
+
+void PersistentTable::deleteFromAllIndexes(TableTuple *tuple) {
+    for (int i = m_indexCount - 1; i >= 0;--i) {
+        if (!m_indexes[i]->deleteEntry(tuple)) {
+            throwFatalException("Failed to delete tuple from index %s.%s [%s]",
+                                name().c_str(), m_indexes[i]->getName().c_str(),
+                                m_indexes[i]->getTypeName().c_str());
+        }
+    }
+}
+
+void PersistentTable::updateFromAllIndexes(TableTuple &targetTuple, const TableTuple &sourceTuple) {
+    for (int i = m_indexCount - 1; i >= 0;--i) {
+        if (!m_indexes[i]->replaceEntry(&targetTuple, &sourceTuple)) {
+            VOLT_INFO("Failed to update indexes");
+            throwFatalException("Failed to update tuple in index");
+        }
+    }
+}
+
+void PersistentTable::setEntryToNewAddressForAllIndexes(const TableTuple *tuple, const void* address) {
+    for (int i = m_indexCount - 1; i >= 0; --i) {
+        VOLT_DEBUG("Updating tuple address in index %s.%s [%s]",
+                   name().c_str(), m_indexes[i]->getName().c_str(), m_indexes[i]->getTypeName().c_str());
+
+        if (!m_indexes[i]->setEntryToNewAddress(tuple, address)) {
+            VOLT_INFO("ERROR: Failed to update tuple to new address!");
+            throwFatalException("Failed to update tuple to new address in index %s.%s [%s]",
+                                name().c_str(), m_indexes[i]->getName().c_str(),
+                                m_indexes[i]->getTypeName().c_str());
+        }
+    }
+}
+
+bool PersistentTable::tryInsertOnAllIndexes(TableTuple *tuple) {
+    for (int i = m_indexCount - 1; i >= 0; --i) {
+        FAIL_IF(!m_indexes[i]->addEntry(tuple)) {
+            VOLT_DEBUG("Failed to insert into index %s.%s [%s]",
+                       name().c_str(), m_indexes[i]->getName().c_str(),
+                       m_indexes[i]->getTypeName().c_str());
+            for (int j = i + 1; j < m_indexCount; ++j) {
+                m_indexes[j]->deleteEntry(tuple);
+            }
+            return false;
+        }
+    }
+    return true;
+}
+
+bool PersistentTable::tryUpdateOnAllIndexes(TableTuple &targetTuple, const TableTuple &sourceTuple) {
+    for (int i = m_uniqueIndexCount - 1; i >= 0;--i) {
+        if (m_uniqueIndexes[i]->checkForIndexChange(&targetTuple, &sourceTuple) == false)
+            continue; // no update is needed for this index
+
+        // if there is a change, the new_key has to be checked
+        FAIL_IF (m_uniqueIndexes[i]->exists(&sourceTuple)) {
+            VOLT_WARN("Unique Index '%s' complained to the update",
+                      m_uniqueIndexes[i]->debug().c_str());
+            return false; // cannot insert the new value
+        }
+    }
+    return true;
+}
+
+bool PersistentTable::checkNulls(TableTuple &tuple) const {
+    assert (m_columnCount == tuple.sizeInValues());
+    for (int i = m_columnCount - 1; i >= 0; --i) {
+        if (tuple.isNull(i) && !m_allowNulls[i]) {
+            VOLT_TRACE ("%d th attribute was NULL. It is non-nillable attribute.", i);
+            return false;
+        }
+    }
+    return true;
+}
+
+/*
+ * claim ownership of a view. table is responsible for this view*
+ */
+void PersistentTable::addMaterializedView(MaterializedViewMetadata *view) {
+    m_views.push_back(view);
+}
+
+// ------------------------------------------------------------------
+// UTILITY
+// ------------------------------------------------------------------
+std::string PersistentTable::tableType() const {
+    return "PersistentTable";
+}
+
+std::string PersistentTable::debug() {
+    std::ostringstream buffer;
+    buffer << Table::debug();
+    buffer << "\tINDEXES: " << m_indexCount << "\n";
+
+    // Indexes
+    buffer << "===========================================================\n";
+    for (int index_ctr = 0; index_ctr < m_indexCount; ++index_ctr) {
+        if (m_indexes[index_ctr]) {
+            buffer << "\t[" << index_ctr << "] " << m_indexes[index_ctr]->debug();
+            //
+            // Primary Key
+            //
+            if (m_pkeyIndex != NULL && m_pkeyIndex->getName().compare(m_indexes[index_ctr]->getName()) == 0) {
+                buffer << " [PRIMARY KEY]";
+            }
+            buffer << "\n";
+        }
+    }
+
+    return buffer.str();
+}
+
+// ------------------------------------------------------------------
+// Accessors
+// ------------------------------------------------------------------
+// Index
+TableIndex *PersistentTable::index(std::string name) {
+    for (int i = 0; i < m_indexCount; ++i) {
+        TableIndex *index = m_indexes[i];
+        if (index->getName().compare(name) == 0) {
+            return index;
+        }
+    }
+    std::stringstream errorString;
+    errorString << "Could not find Index with name " << name << std::endl;
+    for (int i = 0; i < m_indexCount; ++i) {
+        TableIndex *index = m_indexes[i];
+        errorString << index->getName() << std::endl;
+    }
+    throwFatalException( "%s", errorString.str().c_str());
+}
+
+std::vector<TableIndex*> PersistentTable::allIndexes() const {
+    std::vector<TableIndex*> retval;
+    for (int i = 0; i < m_indexCount; i++)
+        retval.push_back(m_indexes[i]);
+
+    return retval;
+}
+
+void PersistentTable::onSetColumns() {
+    if (m_allowNulls != NULL) delete[] m_allowNulls;
+    m_allowNulls = new bool[m_columnCount];
+    for (int i = m_columnCount - 1; i >= 0; --i) {
+        m_allowNulls[i] = m_schema->columnAllowNull(i);
+    }
+}
+
+//triggers
+std::vector<voltdb::Trigger*>* PersistentTable::getTriggers() {
+	return m_triggers;
+}
+
+void PersistentTable::addAllTriggers(std::vector<voltdb::Trigger*> *trigs){
+	m_triggers = trigs;
+}
+
+bool PersistentTable::hasTriggers(){
+	if(!m_triggers)
+		return false;
+
+	if(m_triggers->size()==0)
+		return false;
+
+	return true;
+	//return m_hasTriggers;
+}
+
+bool PersistentTable::fireTriggers()
+{
+	return m_fireTriggers;
+}
+
+
+/*
+ * Implemented by persistent table and called by Table::loadTuplesFrom
+ * to do additional processing for views and Export
+ */
+void PersistentTable::processLoadedTuple(bool allowExport, TableTuple &tuple) {
+
+    //VOLT_INFO("in processLoadedTuple().");
 
 #ifdef ANTICACHE
-		AntiCacheEvictionManager* eviction_manager = m_executorContext->getAntiCacheEvictionManager();
-		eviction_manager->removeTuple(this, &target); 
+    AntiCacheEvictionManager* eviction_manager = m_executorContext->getAntiCacheEvictionManager();
+    eviction_manager->updateTuple(this, &m_tmpTarget1, true);
 #endif
 
-		// Just like insert, we want to remove this tuple from all of our indexes
-		deleteFromAllIndexes(&target);
-
-		/**
-		* A user initiated delete needs to have the tuple "marked dirty" so that the copy is made.
-		*/
-		if (m_COWContext.get() != NULL) {
-			m_COWContext->markTupleDirty(target, false);
-		}
-
-		/*
-		* Create and register an undo action.
-		*/
-		voltdb::UndoQuantum *undoQuantum = m_executorContext->getCurrentUndoQuantum();
-		assert(undoQuantum);
-		voltdb::Pool *pool = undoQuantum->getDataPool();
-		assert(pool);
-		voltdb::PersistentTableUndoDeleteAction *ptuda = new (pool->allocate(sizeof(voltdb::PersistentTableUndoDeleteAction))) voltdb::PersistentTableUndoDeleteAction( target, this, pool);
-
-		// handle any materialized views
-		for (int i = 0; i < m_views.size(); i++) {
-			m_views[i]->processTupleDelete(target);
-		}
-
-		// if EL is enabled, append the tuple to the buffer
-		if (m_exportEnabled) {
-			size_t elMark = appendToELBuffer(target, m_tsSeqNo++, TupleStreamWrapper::DELETE);
-			ptuda->setELMark(elMark);
-		}
-
-		undoQuantum->registerUndoAction(ptuda);
-		deleteTupleStorage(target);
-		return true;
-	}
-
-	/*
-	* Delete a tuple by looking it up via table scan or a primary key
-	* index lookup. An undo initiated delete like deleteTupleForUndo
-	* is in response to the insertion of a new tuple by insertTuple
-	* and that by definition is a tuple that is of no interest to
-	* the COWContext. The COWContext set the tuple to have the
-	* correct dirty setting when the tuple was originally inserted.
-	* TODO remove duplication with regular delete. Also no view updates.
-	*/
-	void PersistentTable::deleteTupleForUndo(voltdb::TableTuple &tupleCopy, size_t wrapperOffset) {
-		TableTuple target = lookupTuple(tupleCopy);
-		if (target.isNullTuple()) {
-			throwFatalException("Failed to delete tuple from table %s:"
-				" tuple does not exist\n%s\n", m_name.c_str(),
-				tupleCopy.debugNoHeader().c_str());
-		}
-		else {
-			// Make sure that they are not trying to delete the same tuple twice
-			assert(target.isActive());
-
-			// Also make sure they are not trying to delete our m_tempTuple
-			assert(&target != &m_tempTuple);
-
-			// rollback Export
-			if (m_exportEnabled) {
-				m_wrapper->rollbackTo(wrapperOffset);
-			}
-
-			// Just like insert, we want to remove this tuple from all of our indexes
-			deleteFromAllIndexes(&target);
-
-			if (m_schema->getUninlinedObjectColumnCount() != 0)
-			{
-				m_nonInlinedMemorySize -= tupleCopy.getNonInlinedMemorySize();
-			}
-
-			// Delete the strings/objects
-			target.freeObjectColumns();
-			deleteTupleStorage(target);
-		}
-	}
-
-	voltdb::TableTuple PersistentTable::lookupTuple(TableTuple tuple) {
-		voltdb::TableTuple nullTuple(m_schema);//Null tuple
-
-		voltdb::TableIndex *pkeyIndex = primaryKeyIndex();
-		if (pkeyIndex == NULL) {
-
-			// try secondary indexes
-			for (int i = m_indexCount - 1; i >= 0;--i) {
-				if (m_indexes[i]->moveToTuple(&tuple)) {
-					return m_indexes[i]->nextValueAtKey();
-				}
-			}
-
-			/*
-			* Do a table scan.
-			*/
-			TableTuple tableTuple(m_schema);
-			int tableIndex = 0;
-			for (int tupleCount = 0; tupleCount < m_tupleCount; tupleCount++) {
-				/*
-				* Find the next active tuple
-				*/
-				do {
-					tableTuple.move(dataPtrForTuple(tableIndex++));
-				} while (!tableTuple.isActive());
-
-				if (tableTuple.equalsNoSchemaCheck(tuple)) {
-					return tableTuple;
-				}
-			}
-			return nullTuple;
-		}
-
-		bool foundTuple = pkeyIndex->moveToTuple(&tuple);
-		if (!foundTuple) {
-			return nullTuple;
-		}
-
-		return pkeyIndex->nextValueAtKey();
-	}
-
-	void PersistentTable::insertIntoAllIndexes(TableTuple *tuple) {
-		for (int i = m_indexCount - 1; i >= 0;--i) {
-			if (!m_indexes[i]->addEntry(tuple)) {
-				throwFatalException("Failed to insert tuple into index");
-			}
-		}
-	}
-
-	void PersistentTable::deleteFromAllIndexes(TableTuple *tuple) {
-		for (int i = m_indexCount - 1; i >= 0;--i) {
-			if (!m_indexes[i]->deleteEntry(tuple)) {
-				throwFatalException("Failed to delete tuple from index %s.%s [%s]",
-					name().c_str(), m_indexes[i]->getName().c_str(),
-					m_indexes[i]->getTypeName().c_str());
-			}
-		}
-	}
-
-	void PersistentTable::updateFromAllIndexes(TableTuple &targetTuple, const TableTuple &sourceTuple) {
-		for (int i = m_indexCount - 1; i >= 0;--i) {
-			if (!m_indexes[i]->replaceEntry(&targetTuple, &sourceTuple)) {
-				VOLT_INFO("Failed to update indexes"); 
-				throwFatalException("Failed to update tuple in index");
-			}
-		}
-	}
-
-	void PersistentTable::setEntryToNewAddressForAllIndexes(const TableTuple *tuple, const void* address) {
-		for (int i = m_indexCount - 1; i >= 0; --i) {
-			VOLT_DEBUG("Updating tuple address in index %s.%s [%s]",
-				name().c_str(), m_indexes[i]->getName().c_str(), m_indexes[i]->getTypeName().c_str());
-
-			if (!m_indexes[i]->setEntryToNewAddress(tuple, address)) {
-				VOLT_INFO("ERROR: Failed to update tuple to new address!");
-				throwFatalException("Failed to update tuple to new address in index %s.%s [%s]",
-					name().c_str(), m_indexes[i]->getName().c_str(),
-					m_indexes[i]->getTypeName().c_str());
-			}
-		}
-	}
-
-	bool PersistentTable::tryInsertOnAllIndexes(TableTuple *tuple) {
-		for (int i = m_indexCount - 1; i >= 0; --i) {
-			FAIL_IF(!m_indexes[i]->addEntry(tuple)) {
-				VOLT_DEBUG("Failed to insert into index %s.%s [%s]",
-					name().c_str(), m_indexes[i]->getName().c_str(),
-					m_indexes[i]->getTypeName().c_str());
-				for (int j = i + 1; j < m_indexCount; ++j) {
-					m_indexes[j]->deleteEntry(tuple);
-				}
-				return false;
-			}
-		}
-		return true;
-	}
-
-	bool PersistentTable::tryUpdateOnAllIndexes(TableTuple &targetTuple, const TableTuple &sourceTuple) {
-		for (int i = m_uniqueIndexCount - 1; i >= 0;--i) {
-			if (m_uniqueIndexes[i]->checkForIndexChange(&targetTuple, &sourceTuple) == false)
-				continue; // no update is needed for this index
-
-			// if there is a change, the new_key has to be checked
-			FAIL_IF (m_uniqueIndexes[i]->exists(&sourceTuple)) {
-				VOLT_WARN("Unique Index '%s' complained to the update",
-					m_uniqueIndexes[i]->debug().c_str());
-				return false; // cannot insert the new value
-			}
-		}
-		return true;
-	}
-
-	bool PersistentTable::checkNulls(TableTuple &tuple) const {
-		assert (m_columnCount == tuple.sizeInValues());
-		for (int i = m_columnCount - 1; i >= 0; --i) {
-			if (tuple.isNull(i) && !m_allowNulls[i]) {
-				VOLT_TRACE ("%d th attribute was NULL. It is non-nillable attribute.", i);
-				return false;
-			}
-		}
-		return true;
-	}
-
-	/*
-	* claim ownership of a view. table is responsible for this view*
-	*/
-	void PersistentTable::addMaterializedView(MaterializedViewMetadata *view) {
-		m_views.push_back(view);
-	}
-
-	// ------------------------------------------------------------------
-	// UTILITY
-	// ------------------------------------------------------------------
-	std::string PersistentTable::tableType() const {
-		return "PersistentTable";
-	}
-
-	std::string PersistentTable::debug() {
-		std::ostringstream buffer;
-		buffer << Table::debug();
-		buffer << "\tINDEXES: " << m_indexCount << "\n";
-
-		// Indexes
-		buffer << "===========================================================\n";
-		for (int index_ctr = 0; index_ctr < m_indexCount; ++index_ctr) {
-			if (m_indexes[index_ctr]) {
-				buffer << "\t[" << index_ctr << "] " << m_indexes[index_ctr]->debug();
-				//
-				// Primary Key
-				//
-				if (m_pkeyIndex != NULL && m_pkeyIndex->getName().compare(m_indexes[index_ctr]->getName()) == 0) {
-					buffer << " [PRIMARY KEY]";
-				}
-				buffer << "\n";
-			}
-		}
-
-		return buffer.str();
-	}
-
-	// ------------------------------------------------------------------
-	// Accessors
-	// ------------------------------------------------------------------
-	// Index
-	TableIndex *PersistentTable::index(std::string name) {
-		for (int i = 0; i < m_indexCount; ++i) {
-			TableIndex *index = m_indexes[i];
-			if (index->getName().compare(name) == 0) {
-				return index;
-			}
-		}
-		std::stringstream errorString;
-		errorString << "Could not find Index with name " << name << std::endl;
-		for (int i = 0; i < m_indexCount; ++i) {
-			TableIndex *index = m_indexes[i];
-			errorString << index->getName() << std::endl;
-		}
-		throwFatalException( "%s", errorString.str().c_str());
-	}
-
-	std::vector<TableIndex*> PersistentTable::allIndexes() const {
-		std::vector<TableIndex*> retval;
-		for (int i = 0; i < m_indexCount; i++)
-			retval.push_back(m_indexes[i]);
-
-		return retval;
-	}
-
-	void PersistentTable::onSetColumns() {
-		if (m_allowNulls != NULL) delete[] m_allowNulls;
-		m_allowNulls = new bool[m_columnCount];
-		for (int i = m_columnCount - 1; i >= 0; --i) {
-			m_allowNulls[i] = m_schema->columnAllowNull(i);
-		}
-	}
-
-	//triggers
-	std::vector<voltdb::Trigger*>* PersistentTable::getTriggers() {
-		return m_triggers;
-	}
-
-	void PersistentTable::addAllTriggers(std::vector<voltdb::Trigger*> *trigs){
-		m_triggers = trigs;
-	}
-
-	bool PersistentTable::hasTriggers(){
-		if(!m_triggers)
-			return false;
-
-		if(m_triggers->size()==0)
-			return false;
-
-		return true;
-		//return m_hasTriggers;
-	}
-
-	bool PersistentTable::fireTriggers()
-	{
-		return m_fireTriggers;
-	}
-
-	/*
-	* Implemented by persistent table and called by Table::loadTuplesFrom
-	* to do additional processing for views and Export
-	*/
-	void PersistentTable::processLoadedTuple(bool allowExport, TableTuple &tuple) {
-
-		//VOLT_INFO("in processLoadedTuple()."); 
-
-#ifdef ANTICACHE
-		AntiCacheEvictionManager* eviction_manager = m_executorContext->getAntiCacheEvictionManager();
-		eviction_manager->updateTuple(this, &m_tmpTarget1, true); 
-#endif
-
-		// handle any materialized views
-		for (int i = 0; i < m_views.size(); i++) {
-			m_views[i]->processTupleInsert(m_tmpTarget1);
-		}
-
-		// if EL is enabled, append the tuple to the buffer
-		if (allowExport && m_exportEnabled) {
-			appendToELBuffer(m_tmpTarget1, m_tsSeqNo++,
-				TupleStreamWrapper::INSERT);
-		}
-
-		// Account for non-inlined memory allocated via bulk load or recovery
-		if (m_schema->getUninlinedObjectColumnCount() != 0)
-		{
-			m_nonInlinedMemorySize += tuple.getNonInlinedMemorySize();
-		}
-	}
-
-	/*
-	* Implemented by persistent table and called by Table::loadTuplesFrom
-	* to do add tuples to indexes
-	*/
-	void PersistentTable::populateIndexes(int tupleCount) 
-	{
-		// populate indexes. walk the contiguous memory in the inner loop.
-		for (int i = m_indexCount - 1; i >= 0;--i) {
-			TableIndex *index = m_indexes[i];
-			for (int j = 0; j < tupleCount; ++j) {
-				m_tmpTarget1.move(dataPtrForTuple((int) m_usedTuples + j));
-				index->addEntry(&m_tmpTarget1);
-			}
-		}
-	}
-
-	size_t PersistentTable::appendToELBuffer(TableTuple &tuple, int64_t seqNo,
-		TupleStreamWrapper::Type type) {
-
-			return m_wrapper->appendTuple(m_executorContext->m_lastCommittedTxnId,
-				m_executorContext->currentTxnId(),
-				seqNo,
-				m_executorContext->currentTxnTimestamp(),
-				tuple, type);
-	}
-
-	/**
-	* Flush tuple stream wrappers. A negative time instructs an
-	* immediate flush.
-	*/
-	void PersistentTable::flushOldTuples(int64_t timeInMillis)
-	{
-		if (m_exportEnabled && m_wrapper) {
-			m_wrapper->periodicFlush(timeInMillis,
-				m_executorContext->m_lastTickTime,
-				m_executorContext->m_lastCommittedTxnId,
-				m_executorContext->currentTxnId());
-		}
-	}
-
-	StreamBlock*
-		PersistentTable::getCommittedExportBytes()
-	{
-		if (m_exportEnabled && m_wrapper)
-		{
-			return m_wrapper->getCommittedExportBytes();
-		}
-		return NULL;
-	}
-
-	bool
-		PersistentTable::releaseExportBytes(int64_t releaseOffset)
-	{
-		if (m_exportEnabled && m_wrapper)
-		{
-			return m_wrapper->releaseExportBytes(releaseOffset);
-		}
-		return false;
-	}
-
-	void
-		PersistentTable::resetPollMarker()
-	{
-		if (m_exportEnabled && m_wrapper)
-		{
-			m_wrapper->resetPollMarker();
-		}
-	}
-
-	voltdb::TableStats* PersistentTable::getTableStats() {
-		return &stats_;
-	}
-
-	voltdb::StreamStats* PersistentTable::getStreamStats() {
-		return &stream_stats_;
-	}
-
-	/**
-	* Switch the table to copy on write mode. Returns true if the table was already in copy on write mode.
-	*/
-	bool PersistentTable::activateCopyOnWrite(TupleSerializer *serializer, int32_t partitionId) {
-		if (m_COWContext != NULL) {
-			return true;
-		}
-		if (m_tupleCount == 0) {
-			return false;
-		}
-		m_COWContext.reset(new CopyOnWriteContext( this, serializer, partitionId));
-		return false;
-	}
-
-	/**
-	* Attempt to serialize more tuples from the table to the provided output stream.
-	* Returns true if there are more tuples and false if there are no more tuples waiting to be
-	* serialized.
-	*/
-	bool PersistentTable::serializeMore(ReferenceSerializeOutput *out) {
-		if (m_COWContext == NULL) {
-			return false;
-		}
-
-		const bool hasMore = m_COWContext->serializeMore(out);
-		if (!hasMore) {
-			m_COWContext.reset(NULL);
-		}
-
-		return hasMore;
-	}
-
-	/**
-	* Create a recovery stream for this table. Returns true if the table already has an active recovery stream
-	*/
-	bool PersistentTable::activateRecoveryStream(int32_t tableId) {
-		if (m_recoveryContext != NULL) {
-			return true;
-		}
-		m_recoveryContext.reset(new RecoveryContext( this, tableId ));
-		return false;
-	}
-
-	/**
-	* Serialize the next message in the stream of recovery messages. Returns true if there are
-	* more messages and false otherwise.
-	*/
-	void PersistentTable::nextRecoveryMessage(ReferenceSerializeOutput *out) {
-		if (m_recoveryContext == NULL) {
-			return;
-		}
-
-		const bool hasMore = m_recoveryContext->nextMessage(out);
-		if (!hasMore) {
-			m_recoveryContext.reset(NULL);
-		}
-	}
-
-	/**
-	* Process the updates from a recovery message
-	*/
-	void PersistentTable::processRecoveryMessage(RecoveryProtoMsg* message, Pool *pool, bool allowExport) {
-		switch (message->msgType()) {
-	case voltdb::RECOVERY_MSG_TYPE_SCAN_TUPLES: {
-		if (activeTupleCount() == 0) {
-			uint32_t tupleCount = message->totalTupleCount();
-			for (int i = 0; i < m_indexCount; i++) {
-				m_indexes[i]->ensureCapacity(tupleCount);
-			}
-		}
-		loadTuplesFromNoHeader( allowExport, *message->stream(), pool);
-		break;
-												}
-	default:
-		throwFatalException("Attempted to process a recovery message of unknown type %d", message->msgType());
-		}
-	}
-
-	/**
-	* Create a tree index on the primary key and then iterate it and hash
-	* the tuple data.
-	*/
-	size_t PersistentTable::hashCode() {
-		TableIndexScheme sourceScheme = m_pkeyIndex->getScheme();
-		sourceScheme.setTree();
-		boost::scoped_ptr<TableIndex> pkeyIndex(TableIndexFactory::getInstance(sourceScheme));
-		TableIterator iter(this);
-		TableTuple tuple(schema());
-		while (iter.next(tuple)) {
-			pkeyIndex->addEntry(&tuple);
-		}
-
-		pkeyIndex->moveToEnd(true);
-
-		size_t hashCode = 0;
-		while (true) {
-			tuple = pkeyIndex->nextValue();
-			if (tuple.isNullTuple()) {
-				break;
-			}
-			tuple.hashCode(hashCode);
-		}
-		return hashCode;
-	}
+    // handle any materialized views
+    for (int i = 0; i < m_views.size(); i++) {
+        m_views[i]->processTupleInsert(m_tmpTarget1);
+    }
+
+    // if EL is enabled, append the tuple to the buffer
+    if (allowExport && m_exportEnabled) {
+        appendToELBuffer(m_tmpTarget1, m_tsSeqNo++,
+                         TupleStreamWrapper::INSERT);
+    }
+
+    // Account for non-inlined memory allocated via bulk load or recovery
+    if (m_schema->getUninlinedObjectColumnCount() != 0)
+    {
+        m_nonInlinedMemorySize += tuple.getNonInlinedMemorySize();
+    }
+}
+
+/*
+ * Implemented by persistent table and called by Table::loadTuplesFrom
+ * to do add tuples to indexes
+ */
+void PersistentTable::populateIndexes(int tupleCount)
+{
+    // populate indexes. walk the contiguous memory in the inner loop.
+    for (int i = m_indexCount - 1; i >= 0;--i) {
+        TableIndex *index = m_indexes[i];
+        for (int j = 0; j < tupleCount; ++j) {
+            m_tmpTarget1.move(dataPtrForTuple((int) m_usedTuples + j));
+            index->addEntry(&m_tmpTarget1);
+        }
+    }
+}
+
+size_t PersistentTable::appendToELBuffer(TableTuple &tuple, int64_t seqNo,
+                                         TupleStreamWrapper::Type type) {
+
+    return m_wrapper->appendTuple(m_executorContext->m_lastCommittedTxnId,
+                                  m_executorContext->currentTxnId(),
+                                  seqNo,
+                                  m_executorContext->currentTxnTimestamp(),
+                                  tuple, type);
+}
+
+/**
+ * Flush tuple stream wrappers. A negative time instructs an
+ * immediate flush.
+ */
+void PersistentTable::flushOldTuples(int64_t timeInMillis)
+{
+    if (m_exportEnabled && m_wrapper) {
+        m_wrapper->periodicFlush(timeInMillis,
+                                 m_executorContext->m_lastTickTime,
+                                 m_executorContext->m_lastCommittedTxnId,
+                                 m_executorContext->currentTxnId());
+    }
+}
+
+StreamBlock*
+PersistentTable::getCommittedExportBytes()
+{
+    if (m_exportEnabled && m_wrapper)
+    {
+        return m_wrapper->getCommittedExportBytes();
+    }
+    return NULL;
+}
+
+bool
+PersistentTable::releaseExportBytes(int64_t releaseOffset)
+{
+    if (m_exportEnabled && m_wrapper)
+    {
+        return m_wrapper->releaseExportBytes(releaseOffset);
+    }
+    return false;
+}
+
+void
+PersistentTable::resetPollMarker()
+{
+    if (m_exportEnabled && m_wrapper)
+    {
+        m_wrapper->resetPollMarker();
+    }
+}
+
+voltdb::TableStats* PersistentTable::getTableStats() {
+    return &stats_;
+}
+
+voltdb::StreamStats* PersistentTable::getStreamStats() {
+	return &stream_stats_;
+}
+
+/**
+ * Switch the table to copy on write mode. Returns true if the table was already in copy on write mode.
+ */
+bool PersistentTable::activateCopyOnWrite(TupleSerializer *serializer, int32_t partitionId) {
+    if (m_COWContext != NULL) {
+        return true;
+    }
+    if (m_tupleCount == 0) {
+        return false;
+    }
+    m_COWContext.reset(new CopyOnWriteContext( this, serializer, partitionId));
+    return false;
+}
+
+/**
+ * Attempt to serialize more tuples from the table to the provided output stream.
+ * Returns true if there are more tuples and false if there are no more tuples waiting to be
+ * serialized.
+ */
+bool PersistentTable::serializeMore(ReferenceSerializeOutput *out) {
+    if (m_COWContext == NULL) {
+        return false;
+    }
+
+    const bool hasMore = m_COWContext->serializeMore(out);
+    if (!hasMore) {
+        m_COWContext.reset(NULL);
+    }
+
+    return hasMore;
+}
+
+/**
+ * Create a recovery stream for this table. Returns true if the table already has an active recovery stream
+ */
+bool PersistentTable::activateRecoveryStream(int32_t tableId) {
+    if (m_recoveryContext != NULL) {
+        return true;
+    }
+    m_recoveryContext.reset(new RecoveryContext( this, tableId ));
+    return false;
+}
+
+/**
+ * Serialize the next message in the stream of recovery messages. Returns true if there are
+ * more messages and false otherwise.
+ */
+void PersistentTable::nextRecoveryMessage(ReferenceSerializeOutput *out) {
+    if (m_recoveryContext == NULL) {
+        return;
+    }
+
+    const bool hasMore = m_recoveryContext->nextMessage(out);
+    if (!hasMore) {
+        m_recoveryContext.reset(NULL);
+    }
+}
+
+/**
+ * Process the updates from a recovery message
+ */
+void PersistentTable::processRecoveryMessage(RecoveryProtoMsg* message, Pool *pool, bool allowExport) {
+    switch (message->msgType()) {
+    case voltdb::RECOVERY_MSG_TYPE_SCAN_TUPLES: {
+        if (activeTupleCount() == 0) {
+            uint32_t tupleCount = message->totalTupleCount();
+            for (int i = 0; i < m_indexCount; i++) {
+                m_indexes[i]->ensureCapacity(tupleCount);
+            }
+        }
+        loadTuplesFromNoHeader( allowExport, *message->stream(), pool);
+        break;
+    }
+    default:
+        throwFatalException("Attempted to process a recovery message of unknown type %d", message->msgType());
+    }
+}
+
+/**
+ * Create a tree index on the primary key and then iterate it and hash
+ * the tuple data.
+ */
+size_t PersistentTable::hashCode() {
+    TableIndexScheme sourceScheme = m_pkeyIndex->getScheme();
+    sourceScheme.setTree();
+    boost::scoped_ptr<TableIndex> pkeyIndex(TableIndexFactory::getInstance(sourceScheme));
+    TableIterator iter(this);
+    TableTuple tuple(schema());
+    while (iter.next(tuple)) {
+        pkeyIndex->addEntry(&tuple);
+    }
+
+    pkeyIndex->moveToEnd(true);
+
+    size_t hashCode = 0;
+    while (true) {
+         tuple = pkeyIndex->nextValue();
+         if (tuple.isNullTuple()) {
+             break;
+         }
+         tuple.hashCode(hashCode);
+    }
+    return hashCode;
+}
 
 }