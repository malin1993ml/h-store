/* This file is part of VoltDB.
* Copyright (C) 2008-2010 VoltDB Inc.
*
* This file contains original code and/or modifications of original code.
* Any modifications made by VoltDB Inc. are licensed under the following
* terms and conditions:
*
* VoltDB is free software: you can redistribute it and/or modify
* it under the terms of the GNU General Public License as published by
* the Free Software Foundation, either version 3 of the License, or
* (at your option) any later version.
*
* VoltDB is distributed in the hope that it will be useful,
* but WITHOUT ANY WARRANTY; without even the implied warranty of
* MERCHANTABILITY or FITNESS FOR A PARTICULAR PURPOSE.  See the
* GNU General Public License for more details.
*
* You should have received a copy of the GNU General Public License
* along with VoltDB.  If not, see <http://www.gnu.org/licenses/>.
*/
/* Copyright (C) 2008 by H-Store Project
* Brown University
* Massachusetts Institute of Technology
* Yale University
*
* Permission is hereby granted, free of charge, to any person obtaining
* a copy of this software and associated documentation files (the
* "Software"), to deal in the Software without restriction, including
* without limitation the rights to use, copy, modify, merge, publish,
* distribute, sublicense, and/or sell copies of the Software, and to
* permit persons to whom the Software is furnished to do so, subject to
* the following conditions:
*
* The above copyright notice and this permission notice shall be
* included in all copies or substantial portions of the Software.
*
* THE SOFTWARE IS PROVIDED "AS IS", WITHOUT WARRANTY OF ANY KIND,
* EXPRESS OR IMPLIED, INCLUDING BUT NOT LIMITED TO THE WARRANTIES OF
* MERCHANTABILITY, FITNESS FOR A PARTICULAR PURPOSE AND NONINFRINGEMENT
* IN NO EVENT SHALL THE AUTHORS BE LIABLE FOR ANY CLAIM, DAMAGES OR
* OTHER LIABILITY, WHETHER IN AN ACTION OF CONTRACT, TORT OR OTHERWISE,
* ARISING FROM, OUT OF OR IN CONNECTION WITH THE SOFTWARE OR THE USE OR
* OTHER DEALINGS IN THE SOFTWARE.
*/

#include <sstream>
#include <cassert>
#include <cstdio>

#include "boost/scoped_ptr.hpp"
#include "storage/persistenttable.h"

#include "common/debuglog.h"
#include "common/serializeio.h"
#include "common/FailureInjection.h"
#include "common/tabletuple.h"
#include "common/UndoQuantum.h"
#include "common/executorcontext.hpp"
#include "common/FatalException.hpp"
#include "common/types.h"
#include "common/RecoveryProtoMessage.h"
#include "common/ValueFactory.hpp"
#include "indexes/tableindex.h"
#include "indexes/tableindexfactory.h"
#include "storage/table.h"
#include "storage/tableiterator.h"
#include "storage/TupleStreamWrapper.h"
#include "storage/TableStats.h"
#include "storage/PersistentTableStats.h"
#include "storage/PersistentTableUndoInsertAction.h"
#include "storage/PersistentTableUndoDeleteAction.h"
#include "storage/PersistentTableUndoUpdateAction.h"
#include "storage/ConstraintFailureException.h"
#include "storage/MaterializedViewMetadata.h"
#include "storage/CopyOnWriteContext.h"

#ifdef ANTICACHE
#include "boost/timer.hpp"
#include "anticache/EvictedTable.h"
#include "anticache/AntiCacheDB.h"
#include "anticache/EvictionIterator.h"
#include "anticache/UnknownBlockAccessException.h"
#endif

#include <map>

namespace voltdb {

	void* keyTupleStorage = NULL;
	TableTuple keyTuple;

	/**
	* This value has to match the value in CopyOnWriteContext.cpp
	*/
#define TABLE_BLOCKSIZE 2097152
#define MAX_EVICTED_TUPLE_SIZE 2500

	PersistentTable::PersistentTable(ExecutorContext *ctx, bool exportEnabled) :
	Table(TABLE_BLOCKSIZE), m_executorContext(ctx), m_uniqueIndexes(NULL), m_uniqueIndexCount(0), m_allowNulls(NULL),
		m_indexes(NULL), m_indexCount(0), m_pkeyIndex(NULL), m_wrapper(NULL),
		m_tsSeqNo(0), stats_(this), m_exportEnabled(exportEnabled),
		m_COWContext(NULL)
	{

#ifdef ANTICACHE
		m_evictedTable = NULL;
		m_unevictedTuples = NULL; 
		m_numUnevictedTuples = 0;
		m_newestTupleID = 0;
		m_oldestTupleID = 0;
		m_numTuplesInEvictionChain = 0;
		m_blockMerge = true;
#endif

<<<<<<< HEAD
		if (exportEnabled) {
			m_wrapper = new TupleStreamWrapper(m_executorContext->m_partitionId,
				m_executorContext->m_siteId,
				m_executorContext->m_lastTickTime);
		}
	}

	PersistentTable::~PersistentTable() {
		// delete all tuples to free strings
		voltdb::TableIterator ti(this);
		voltdb::TableTuple tuple(m_schema);

		while (ti.next(tuple)) {
			// indexes aren't released as they don't have ownership of strings
			tuple.freeObjectColumns();
			tuple.setDeletedTrue();
		}
		for (int i = 0; i < m_indexCount; ++i) {
			TableIndex *index = m_indexes[i];
			if (index != m_pkeyIndex) {
				delete index;
			}
		}
		if (m_pkeyIndex) delete m_pkeyIndex;
		if (m_uniqueIndexes) delete[] m_uniqueIndexes;
		if (m_allowNulls) delete[] m_allowNulls;
		if (m_indexes) delete[] m_indexes;
=======
void PersistentTable::setEvictedTable(voltdb::Table *evictedTable) {
    VOLT_INFO("Initialized EvictedTable for table '%s'", this->name().c_str());
    m_evictedTable = evictedTable;
}
    
voltdb::Table* PersistentTable::getEvictedTable() {
    return m_evictedTable; 
}

bool PersistentTable::evictBlockToDisk(const long block_size, int num_blocks) {
    if (m_evictedTable == NULL) {
        throwFatalException("Trying to evict block from table '%s' before its "\
                            "EvictedTable has been initialized", this->name().c_str());
    }
    VOLT_DEBUG("Evicting a block of size %ld bytes from table '%s' with %d tuples",
               block_size, this->name().c_str(), (int)this->allocatedTupleCount());
    VOLT_DEBUG("%s Table Schema:\n%s",
              m_evictedTable->name().c_str(), m_evictedTable->schema()->debug().c_str());

    // get the AntiCacheDB instance from the executorContext
    AntiCacheDB* antiCacheDB = m_executorContext->getAntiCacheDB();
    int tuple_length = -1;
    bool needs_flush = false;
    
    // get the eviction manager for this tuple
    AntiCacheEvictionManager* eviction_manager = m_executorContext->getAntiCacheEvictionManager();
    if (eviction_manager == NULL) {
        throwFatalException("Trying to evict block from table '%s' before its "\
                            "EvictionManager has been initialized", this->name().c_str());
    }
    
    #ifdef VOLT_INFO_ENABLED
    int active_tuple_count = (int)activeTupleCount();
    #endif
    
    for(int i = 0; i < num_blocks; i++)
    {
        
        // get a unique block id from the executorContext
        int16_t block_id = antiCacheDB->nextBlockId();
        
        // create a new evicted table tuple based on the schema for the source tuple
        TableTuple evicted_tuple = m_evictedTable->tempTuple();
        VOLT_DEBUG("Setting %s tuple blockId at offset %d", m_evictedTable->name().c_str(), 0);
        evicted_tuple.setNValue(0, ValueFactory::getSmallIntValue(block_id));   // Set the ID for this block
        evicted_tuple.setNValue(1, ValueFactory::getIntegerValue(0));          // set the tuple offset of this block

        // buffer used for serializing a single tuple
        DefaultTupleSerializer serializer;
        char* serialized_data = new char[block_size];
        ReferenceSerializeOutput out(serialized_data, block_size);
        
        // Iterate through the table and pluck out tuples to put in our block
        TableTuple tuple(m_schema);
        EvictionIterator evict_itr(this);         
        
        #ifdef VOLT_INFO_ENABLED
        boost::timer timer;
//        int64_t origEvictedTableSize = m_evictedTable->activeTupleCount();
        #endif

        //size_t current_tuple_start_position;
            
        int32_t num_tuples_evicted = 0;
        out.writeInt(num_tuples_evicted); // reserve first 4 bytes in buffer for number of tuples in block
        
        VOLT_DEBUG("Starting evictable tuple iterator for %s", name().c_str());
        while (evict_itr.hasNext() && (out.size() + MAX_EVICTED_TUPLE_SIZE < block_size)) {
            if(!evict_itr.next(tuple))
                break;
            
            // If this is the first tuple, then we need to allocate all of the memory and
            // what not that we're going to need
            if (tuple_length == -1) {
                tuple_length = tuple.tupleLength();
            }
            
            //current_tuple_start_position = out.position();
            
            // remove the tuple from the eviction chain
            eviction_manager->removeTuple(this, &tuple);
            if (tuple.isEvicted())
            {
                VOLT_INFO("Tuple %d is already evicted. Skipping", tuple.getTupleID()); 
                continue;
            } 
            VOLT_DEBUG("Evicting Tuple: %s", tuple.debug(name()).c_str());
            tuple.setEvictedTrue();
            
            // Populate the evicted_tuple with the block id and tuple offset
            // Make sure this tuple is marked as evicted, so that we know it is an evicted 
            // tuple as we iterate through the index
            evicted_tuple.setNValue(0, ValueFactory::getSmallIntValue(block_id));
            evicted_tuple.setNValue(1, ValueFactory::getIntegerValue(num_tuples_evicted));
            evicted_tuple.setEvictedTrue(); 
            VOLT_DEBUG("EvictedTuple: %s", evicted_tuple.debug(m_evictedTable->name()).c_str());

            // Then add it to this table's EvictedTable
            const void* evicted_tuple_address = static_cast<EvictedTable*>(m_evictedTable)->insertEvictedTuple(evicted_tuple);
            
            // Change all of the indexes to point to our new evicted tuple
            setEntryToNewAddressForAllIndexes(&tuple, evicted_tuple_address);

            // Now copy the raw bytes for this tuple into the serialized buffer
            tuple.serializeWithHeaderTo(out);
            
            // At this point it's safe for us to delete this mofo
            tuple.freeObjectColumns(); // will return memory for uninlined strings to the heap
            deleteTupleStorage(tuple);
            
            num_tuples_evicted++;
            VOLT_DEBUG("Added new evicted %s tuple to block #%d [tuplesEvicted=%d]",
                       name().c_str(), block_id, num_tuples_evicted);
            
        } // WHILE
        VOLT_DEBUG("Finished evictable tuple iterator for %s [tuplesEvicted=%d]",
                   name().c_str(), num_tuples_evicted);
        
        // write out the block header (i.e. number of tuples in block)
        out.writeIntAt(0, num_tuples_evicted);
        
        #ifdef VOLT_INFO_ENABLED
        VOLT_DEBUG("Evicted %d tuples / %d bytes.", num_tuples_evicted, (int)out.size());
        VOLT_DEBUG("Eviction Time: %.2f sec", timer.elapsed());
        timer.restart();
        #endif
        
        // Only write out a bock if there are tuples in it
        if (num_tuples_evicted >= 0) {
            antiCacheDB->writeBlock(name(),
                                    block_id,
                                    num_tuples_evicted,
                                    out.data(),
                                    out.size());
            needs_flush = true;
                    
            // Update Stats
            m_tuplesEvicted += num_tuples_evicted;
            m_blocksEvicted += 1;
            m_bytesEvicted += out.size();
            
            m_tuplesWritten += num_tuples_evicted;
            m_blocksWritten += 1;
            m_bytesWritten += out.size();
        
            #ifdef VOLT_INFO_ENABLED
            VOLT_INFO("AntiCacheDB Time: %.2f sec", timer.elapsed());
            VOLT_INFO("Evicted Block #%d for %s [tuples=%d / size=%ld / tupleLen=%d]",
                      block_id, name().c_str(),
                      num_tuples_evicted, m_bytesEvicted, tuple_length);
//            VOLT_INFO("%s EvictedTable [origCount:%ld / newCount:%ld]",
//                      name().c_str(), (long)origEvictedTableSize, (long)m_evictedTable->activeTupleCount());
            #endif
        } else {
            VOLT_WARN("No tuples were evicted from %s", name().c_str());
        }
        delete [] serialized_data;
    }  // FOR
 
    if (needs_flush) {
        #ifdef VOLT_INFO_ENABLED
        boost::timer timer;
        #endif
        
        // Tell the AntiCacheDB to flush our new blocks out to disk
        // This will block until the blocks are safely written
        antiCacheDB->flushBlocks();
        
        #ifdef VOLT_INFO_ENABLED
        VOLT_INFO("Flush Time: %.2f sec", timer.elapsed());
        #endif
    }
    
    VOLT_INFO("Evicted block to disk...active tuple count difference: %d", (active_tuple_count - (int)activeTupleCount()));
    return true;
}

bool PersistentTable::readEvictedBlock(int16_t block_id, int32_t tuple_offset) {
    
    std::map<int16_t,int16_t>::iterator it;
    it = m_unevictedBlockIDs.find(block_id); 
    if(it != m_unevictedBlockIDs.end()) // this block has already been read
        return true; 
    
    AntiCacheDB* antiCacheDB = m_executorContext->getAntiCacheDB(); 
    
    try
    {
        AntiCacheBlock value = antiCacheDB->readBlock(this->name(), block_id);
        
        // allocate the memory for this block
        char* unevicted_tuples = new char[value.getSize()]; 
        memcpy(unevicted_tuples, value.getData(), value.getSize()); 
        m_unevictedBlocks.push_back(unevicted_tuples);
        m_mergeTupleOffset.push_back(tuple_offset); 
        
        // Update eviction stats
        m_bytesEvicted -= value.getSize(); 
        m_bytesRead += value.getSize();
        
        // update block eviction stats
        m_blocksEvicted -= 1;
        m_blocksRead += 1;
        m_unevictedBlockIDs.insert(std::pair<int16_t,int16_t>(block_id, 0)); 
    }
    catch(UnknownBlockAccessException exception)
    {
        throw exception; 
        
        VOLT_INFO("UnknownBlockAccessException caught.");
        
        return false;
    }
    
    VOLT_INFO("blocks read: %d", m_blocksRead);
    return true;
}
    
/*
 * Merges the unevicted block into the regular data table
 */
bool PersistentTable::mergeUnevictedTuples() 
{        
    int num_blocks = static_cast<int> (m_unevictedBlocks.size());
    int32_t num_tuples_in_block = -1;
    int tuplesRead = 0;
    
    if(num_blocks == 0)
        return false;
    
    int32_t merge_tuple_offset = 0; // this is the offset of tuple that caused this block to be unevicted
    
    DefaultTupleSerializer serializer;
    TableTuple unevictedTuple(m_schema);
    
    TableTuple evicted_tuple = m_evictedTable->tempTuple();
    
    AntiCacheEvictionManager* eviction_manager = m_executorContext->getAntiCacheEvictionManager();
    
    #ifdef VOLT_INFO_ENABLED
    int active_tuple_count = (int)activeTupleCount();
    int tuples_in_eviction_chain = (int)getNumTuplesInEvictionChain();
    #endif
    
    #ifdef VOLT_INFO_ENABLED
    VOLT_INFO("Merging %d blocks for table %s.", num_blocks, name().c_str());
    #endif
    for (int i = 0; i < num_blocks; i++)
    {        
        // XXX: have to put block size, which we don't know, so just put something large, like 10MB
        ReferenceSerializeInput in(m_unevictedBlocks[i], 10485760);
        num_tuples_in_block = in.readInt();
        
        merge_tuple_offset = m_mergeTupleOffset[i]; 
        
        VOLT_INFO("Merging %d tuples.", num_tuples_in_block);
        
        for (int j = 0; j < num_tuples_in_block; j++)
        {
            // if we're using the tuple-merge strategy, only merge in a single tuple
            if(!m_blockMerge)  
            {
                if(j != merge_tuple_offset)  // don't merge this tuple
                    continue; 
            }
            
            // get a free tuple and increment the count of tuples current used
            nextFreeTuple(&m_tmpTarget1);
            m_tupleCount++;
            
            // deserialize tuple from unevicted block
            m_tmpTarget1.deserializeWithHeaderFrom(in);
            m_tmpTarget1.setEvictedFalse();
            m_tmpTarget1.setDeletedFalse(); 
            
            // Note, this goal of the section below is to get a tuple that points to the tuple in the EvictedTable and has the
            // schema of the evicted tuple. However, the lookup has to be done using the schema of the original (unevicted) version
            m_tmpTarget2 = lookupTuple(m_tmpTarget1);       // lookup the tuple in the table
            evicted_tuple.move(m_tmpTarget2.address());
            static_cast<EvictedTable*>(m_evictedTable)->deleteEvictedTuple(evicted_tuple);             // delete the EvictedTable tuple
            
            // update the indexes to point to this newly unevicted tuple
            setEntryToNewAddressForAllIndexes(&m_tmpTarget1, m_tmpTarget1.address());
            
            // re-insert the tuple back into the eviction chain
            if(j == merge_tuple_offset)  // put it at the back of the chain
                eviction_manager->updateTuple(this, &m_tmpTarget1, true);
            else
                eviction_manager->updateUnevictedTuple(this, &m_tmpTarget1);
        }
        
        if(m_blockMerge)
            tuplesRead += num_tuples_in_block;
        else
            tuplesRead++;
        
        delete [] m_unevictedBlocks[i];
    }
    
    // udpate tuple eviction stats
    m_tuplesEvicted -= tuplesRead;
    m_tuplesRead += tuplesRead;
    
    m_unevictedBlocks.clear();
    m_mergeTupleOffset.clear(); 
        m_unevictedBlockIDs.clear();  // if we uncomment this the benchmark won't end
    
    #ifdef VOLT_INFO_ENABLED
    VOLT_INFO("Active Tuple Count: %d -- %d", (int)active_tuple_count, (int)activeTupleCount());
    VOLT_INFO("Tuples in Eviction Chain: %d -- %d", (int)tuples_in_eviction_chain, (int)getNumTuplesInEvictionChain());
    #endif
    
    return true; 
}
    
void PersistentTable::setNumTuplesInEvictionChain(int num_tuples)
{
    m_numTuplesInEvictionChain = num_tuples; 
}
    
int PersistentTable::getNumTuplesInEvictionChain()
{
    return m_numTuplesInEvictionChain;  
}
    
void PersistentTable::setNewestTupleID(uint32_t id)
{
    m_newestTupleID = id; 
}

void PersistentTable::setOldestTupleID(uint32_t id)
{
    m_oldestTupleID = id; 
}

uint32_t PersistentTable::getNewestTupleID()
{
    return m_newestTupleID; 
}

uint32_t PersistentTable::getOldestTupleID()
{
    return m_oldestTupleID; 
}
>>>>>>> 15b851dd

#ifdef ANTICACHE
		if (m_evictedTable) delete m_evictedTable;
#endif

		// note this class has ownership of the views, even if they
		// were allocated by VoltDBEngine
		for (int i = 0; i < m_views.size(); i++) {
			delete m_views[i];
		}

		delete m_wrapper;
	}

	// ------------------------------------------------------------------
	// ANTI-CACHE
	// ------------------------------------------------------------------ 

#ifdef ANTICACHE

	void PersistentTable::setEvictedTable(voltdb::Table *evictedTable) {
		VOLT_INFO("Initialized EvictedTable for table '%s'", this->name().c_str());
		m_evictedTable = evictedTable;
	}

	voltdb::Table* PersistentTable::getEvictedTable() {
		return m_evictedTable; 
	}

	bool PersistentTable::evictBlockToDisk(const long block_size, int num_blocks) {
		if (m_evictedTable == NULL) {
			throwFatalException("Trying to evict block from table '%s' before its "\
				"EvictedTable has been initialized", this->name().c_str());
		}
		VOLT_DEBUG("Evicting a block of size %ld bytes from table '%s' with %d tuples",
			block_size, this->name().c_str(), (int)this->allocatedTupleCount());
		VOLT_DEBUG("%s Table Schema:\n%s",
			m_evictedTable->name().c_str(), m_evictedTable->schema()->debug().c_str());

		// get the AntiCacheDB instance from the executorContext
		AntiCacheDB* antiCacheDB = m_executorContext->getAntiCacheDB();
		int tuple_length = -1;
		bool needs_flush = false;

		// get the eviction manager for this tuple
		AntiCacheEvictionManager* eviction_manager = m_executorContext->getAntiCacheEvictionManager();
		if (eviction_manager == NULL) {
			throwFatalException("Trying to evict block from table '%s' before its "\
				"EvictionManager has been initialized", this->name().c_str());
		}

#ifdef VOLT_INFO_ENABLED
		int active_tuple_count = (int)activeTupleCount();
#endif

		for(int i = 0; i < num_blocks; i++)
		{

			// get a unique block id from the executorContext
			int16_t block_id = antiCacheDB->nextBlockId();

			// create a new evicted table tuple based on the schema for the source tuple
			TableTuple evicted_tuple = m_evictedTable->tempTuple();
			VOLT_DEBUG("Setting %s tuple blockId at offset %d", m_evictedTable->name().c_str(), 0);
			evicted_tuple.setNValue(0, ValueFactory::getSmallIntValue(block_id));   // Set the ID for this block
			evicted_tuple.setNValue(1, ValueFactory::getIntegerValue(0));          // set the tuple offset of this block

			// buffer used for serializing a single tuple
			DefaultTupleSerializer serializer;
			char* serialized_data = new char[block_size];
			ReferenceSerializeOutput out(serialized_data, block_size);

			// Iterate through the table and pluck out tuples to put in our block
			TableTuple tuple(m_schema);
			EvictionIterator evict_itr(this);         

#ifdef VOLT_INFO_ENABLED
			boost::timer timer;
			//        int64_t origEvictedTableSize = m_evictedTable->activeTupleCount();
#endif

			size_t current_tuple_start_position;

			int32_t num_tuples_evicted = 0;
			out.writeInt(num_tuples_evicted); // reserve first 4 bytes in buffer for number of tuples in block

			VOLT_DEBUG("Starting evictable tuple iterator for %s", name().c_str());
			while (evict_itr.hasNext() && (out.size() + MAX_EVICTED_TUPLE_SIZE < block_size)) {
				if(!evict_itr.next(tuple))
					break;

				// If this is the first tuple, then we need to allocate all of the memory and
				// what not that we're going to need
				if (tuple_length == -1) {
					tuple_length = tuple.tupleLength();
				}

				current_tuple_start_position = out.position();

				// remove the tuple from the eviction chain
				eviction_manager->removeTuple(this, &tuple);
				if (tuple.isEvicted())
				{
					VOLT_INFO("Tuple %d is already evicted. Skipping", tuple.getTupleID()); 
					continue;
				} 
				VOLT_DEBUG("Evicting Tuple: %s", tuple.debug(name()).c_str());
				tuple.setEvictedTrue();

				// Populate the evicted_tuple with the block id and tuple offset
				// Make sure this tuple is marked as evicted, so that we know it is an evicted 
				// tuple as we iterate through the index
				evicted_tuple.setNValue(0, ValueFactory::getSmallIntValue(block_id));
				evicted_tuple.setNValue(1, ValueFactory::getIntegerValue(num_tuples_evicted));
				evicted_tuple.setEvictedTrue(); 
				VOLT_DEBUG("EvictedTuple: %s", evicted_tuple.debug(m_evictedTable->name()).c_str());

				// Then add it to this table's EvictedTable
				const void* evicted_tuple_address = static_cast<EvictedTable*>(m_evictedTable)->insertEvictedTuple(evicted_tuple);

				// Change all of the indexes to point to our new evicted tuple
				setEntryToNewAddressForAllIndexes(&tuple, evicted_tuple_address);

				// Now copy the raw bytes for this tuple into the serialized buffer
				tuple.serializeWithHeaderTo(out);

				// At this point it's safe for us to delete this mofo
				tuple.freeObjectColumns(); // will return memory for uninlined strings to the heap
				deleteTupleStorage(tuple);

				num_tuples_evicted++;
				VOLT_DEBUG("Added new evicted %s tuple to block #%d [tuplesEvicted=%d]",
					name().c_str(), block_id, num_tuples_evicted);

			} // WHILE
			VOLT_DEBUG("Finished evictable tuple iterator for %s [tuplesEvicted=%d]",
				name().c_str(), num_tuples_evicted);

			// write out the block header (i.e. number of tuples in block)
			out.writeIntAt(0, num_tuples_evicted);

#ifdef VOLT_INFO_ENABLED
			VOLT_DEBUG("Evicted %d tuples / %d bytes.", num_tuples_evicted, (int)out.size());
			VOLT_DEBUG("Eviction Time: %.2f sec", timer.elapsed());
			timer.restart();
#endif

			// Only write out a bock if there are tuples in it
			if (num_tuples_evicted >= 0) {
				antiCacheDB->writeBlock(name(),
					block_id,
					num_tuples_evicted,
					out.data(),
					out.size());
				needs_flush = true;

				// Update Stats
				m_tuplesEvicted += num_tuples_evicted;
				m_blocksEvicted += 1;
				m_bytesEvicted += out.size();

				m_tuplesWritten += num_tuples_evicted;
				m_blocksWritten += 1;
				m_bytesWritten += out.size();

#ifdef VOLT_INFO_ENABLED
				VOLT_INFO("AntiCacheDB Time: %.2f sec", timer.elapsed());
				VOLT_INFO("Evicted Block #%d for %s [tuples=%d / size=%ld / tupleLen=%d]",
					block_id, name().c_str(),
					num_tuples_evicted, m_bytesEvicted, tuple_length);
				//            VOLT_INFO("%s EvictedTable [origCount:%ld / newCount:%ld]",
				//                      name().c_str(), (long)origEvictedTableSize, (long)m_evictedTable->activeTupleCount());
#endif
			} else {
				VOLT_WARN("No tuples were evicted from %s", name().c_str());
			}
			delete [] serialized_data;
		}  // FOR

		if (needs_flush) {
#ifdef VOLT_INFO_ENABLED
			boost::timer timer;
#endif

			// Tell the AntiCacheDB to flush our new blocks out to disk
			// This will block until the blocks are safely written
			antiCacheDB->flushBlocks();

#ifdef VOLT_INFO_ENABLED
			VOLT_INFO("Flush Time: %.2f sec", timer.elapsed());
#endif
		}

		VOLT_INFO("Evicted block to disk...active tuple count difference: %d", (active_tuple_count - (int)activeTupleCount()));
		return true;
	}

	bool PersistentTable::readEvictedBlock(int16_t block_id, int32_t tuple_offset) {

		std::map<int16_t,int16_t>::iterator it;
		it = m_unevictedBlockIDs.find(block_id); 
		if(it != m_unevictedBlockIDs.end()) // this block has already been read
			return true; 

		AntiCacheDB* antiCacheDB = m_executorContext->getAntiCacheDB(); 

		try
		{
			AntiCacheBlock value = antiCacheDB->readBlock(this->name(), block_id);

			// allocate the memory for this block
			char* unevicted_tuples = new char[value.getSize()]; 
			memcpy(unevicted_tuples, value.getData(), value.getSize()); 
			m_unevictedBlocks.push_back(unevicted_tuples);
			m_mergeTupleOffset.push_back(tuple_offset); 

			// Update eviction stats
			m_bytesEvicted -= value.getSize(); 
			m_bytesRead += value.getSize();

			// update block eviction stats
			m_blocksEvicted -= 1;
			m_blocksRead += 1;
			m_unevictedBlockIDs.insert(std::pair<int16_t,int16_t>(block_id, 0)); 
		}
		catch(UnknownBlockAccessException exception)
		{
			throw exception; 

			VOLT_INFO("UnknownBlockAccessException caught.");

			return false;
		}

		VOLT_INFO("blocks read: %d", m_blocksRead);
		return true;
	}

	/*
	* Merges the unevicted block into the regular data table
	*/
	bool PersistentTable::mergeUnevictedTuples() 
	{        
		int num_blocks = static_cast<int> (m_unevictedBlocks.size());
		int32_t num_tuples_in_block = -1;
		int tuplesRead = 0;

		if(num_blocks == 0)
			return false;

		int32_t merge_tuple_offset = 0; // this is the offset of tuple that caused this block to be unevicted

		DefaultTupleSerializer serializer;
		TableTuple unevictedTuple(m_schema);

		TableTuple evicted_tuple = m_evictedTable->tempTuple();

		AntiCacheEvictionManager* eviction_manager = m_executorContext->getAntiCacheEvictionManager();

#ifdef VOLT_INFO_ENABLED
		int active_tuple_count = (int)activeTupleCount();
		int tuples_in_eviction_chain = (int)getNumTuplesInEvictionChain();
#endif

#ifdef VOLT_INFO_ENABLED
		VOLT_INFO("Merging %d blocks for table %s.", num_blocks, name().c_str());
#endif
		for (int i = 0; i < num_blocks; i++)
		{        
			// XXX: have to put block size, which we don't know, so just put something large, like 10MB
			ReferenceSerializeInput in(m_unevictedBlocks[i], 10485760);
			num_tuples_in_block = in.readInt();

			merge_tuple_offset = m_mergeTupleOffset[i]; 

			VOLT_INFO("Merging %d tuples.", num_tuples_in_block);

			for (int j = 0; j < num_tuples_in_block; j++)
			{
				// if we're using the tuple-merge strategy, only merge in a single tuple
				if(!m_blockMerge)  
				{
					if(j != merge_tuple_offset)  // don't merge this tuple
						continue; 
				}

				// get a free tuple and increment the count of tuples current used
				nextFreeTuple(&m_tmpTarget1);
				m_tupleCount++;

				// deserialize tuple from unevicted block
				m_tmpTarget1.deserializeWithHeaderFrom(in);
				m_tmpTarget1.setEvictedFalse();
				m_tmpTarget1.setDeletedFalse(); 

				// Note, this goal of the section below is to get a tuple that points to the tuple in the EvictedTable and has the
				// schema of the evicted tuple. However, the lookup has to be done using the schema of the original (unevicted) version
				m_tmpTarget2 = lookupTuple(m_tmpTarget1);       // lookup the tuple in the table
				evicted_tuple.move(m_tmpTarget2.address());
				static_cast<EvictedTable*>(m_evictedTable)->deleteEvictedTuple(evicted_tuple);             // delete the EvictedTable tuple

				// update the indexes to point to this newly unevicted tuple
				setEntryToNewAddressForAllIndexes(&m_tmpTarget1, m_tmpTarget1.address());

				// re-insert the tuple back into the eviction chain
				if(j == merge_tuple_offset)  // put it at the back of the chain
					eviction_manager->updateTuple(this, &m_tmpTarget1, true);
				else
					eviction_manager->updateUnevictedTuple(this, &m_tmpTarget1);
			}

			if(m_blockMerge)
				tuplesRead += num_tuples_in_block;
			else
				tuplesRead++;

			delete [] m_unevictedBlocks[i];
		}

		// udpate tuple eviction stats
		m_tuplesEvicted -= tuplesRead;
		m_tuplesRead += tuplesRead;

		m_unevictedBlocks.clear();
		m_mergeTupleOffset.clear(); 
		m_unevictedBlockIDs.clear();  // if we uncomment this the benchmark won't end

#ifdef VOLT_INFO_ENABLED
		VOLT_INFO("Active Tuple Count: %d -- %d", (int)active_tuple_count, (int)activeTupleCount());
		VOLT_INFO("Tuples in Eviction Chain: %d -- %d", (int)tuples_in_eviction_chain, (int)getNumTuplesInEvictionChain());
#endif

		return true; 
	}

	void PersistentTable::setNumTuplesInEvictionChain(int num_tuples)
	{
		m_numTuplesInEvictionChain = num_tuples; 
	}

	int PersistentTable::getNumTuplesInEvictionChain()
	{
		return m_numTuplesInEvictionChain;  
	}

	void PersistentTable::setNewestTupleID(uint32_t id)
	{
		m_newestTupleID = id; 
	}

	void PersistentTable::setOldestTupleID(uint32_t id)
	{
		m_oldestTupleID = id; 
	}

	uint32_t PersistentTable::getNewestTupleID()
	{
		return m_newestTupleID; 
	}

	uint32_t PersistentTable::getOldestTupleID()
	{
		return m_oldestTupleID; 
	}

#endif


	// ------------------------------------------------------------------
	// OPERATIONS
	// ------------------------------------------------------------------
	void PersistentTable::deleteAllTuples(bool freeAllocatedStrings) {
		// nothing interesting
		voltdb::TableIterator ti(this);
		voltdb::TableTuple tuple(m_schema);
		while (ti.next(tuple)) {
			deleteTuple(tuple, true);
		}
	}

	void setSearchKeyFromTuple(TableTuple &source) {
		keyTuple.setNValue(0, source.getNValue(1));
		keyTuple.setNValue(1, source.getNValue(2));
	}

	/*
	* Regular tuple insertion that does an allocation and copy for
	* uninlined strings and creates and registers an UndoAction.
	*/
	bool PersistentTable::insertTuple(TableTuple &source) {
		size_t elMark = 0;

		//VOLT_INFO("In insertTuple().");

		// not null checks at first
		FAIL_IF(!checkNulls(source)) {
			throw ConstraintFailureException(this, source, TableTuple(),
				voltdb::CONSTRAINT_TYPE_NOT_NULL);
		}

		//
		// First get the next free tuple
		// This will either give us one from the free slot list, or
		// grab a tuple at the end of our chunk of memory
		//
		nextFreeTuple(&m_tmpTarget1);
		m_tupleCount++;
		VOLT_DEBUG("m_tmpTarget1: %s", m_tmpTarget1.debug("m_tmpTarget1").c_str());

		//
		// Then copy the source into the target
		//
		m_tmpTarget1.copyForPersistentInsert(source); // tuple in freelist must be already cleared
		m_tmpTarget1.setDeletedFalse();

		/**
		* Inserts never "dirty" a tuple since the tuple is new, but...  The
		* COWIterator may still be scanning and if the tuple came from the free
		* list then it may need to be marked as dirty so it will be skipped. If COW
		* is on have it decide. COW should always set the dirty to false unless the
		* tuple is in a to be scanned area.
		*/
		if (m_COWContext.get() != NULL) {
			m_COWContext->markTupleDirty(m_tmpTarget1, true);
		} else {
			m_tmpTarget1.setDirtyFalse();
		}
		m_tmpTarget1.isDirty();

		if (!tryInsertOnAllIndexes(&m_tmpTarget1)) {
			// Careful to delete allocated objects
			m_tmpTarget1.freeObjectColumns();
			deleteTupleStorage(m_tmpTarget1);
			throw ConstraintFailureException(this, source, TableTuple(),
				voltdb::CONSTRAINT_TYPE_UNIQUE);
		}

		// if EL is enabled, append the tuple to the buffer
		// exportxxx: memoizing this more cache friendly?
		if (m_exportEnabled) {
			elMark =
				appendToELBuffer(m_tmpTarget1, m_tsSeqNo++, TupleStreamWrapper::INSERT);
		}

		if (m_schema->getUninlinedObjectColumnCount() != 0)
		{
			m_nonInlinedMemorySize += m_tmpTarget1.getNonInlinedMemorySize();
		}
		/*
		* Create and register an undo action.
		*/
		voltdb::UndoQuantum *undoQuantum = m_executorContext->getCurrentUndoQuantum();
		assert(undoQuantum);
		voltdb::Pool *pool = undoQuantum->getDataPool();
		assert(pool);
		voltdb::PersistentTableUndoInsertAction *ptuia =
			new (pool->allocate(sizeof(voltdb::PersistentTableUndoInsertAction)))
			voltdb::PersistentTableUndoInsertAction(m_tmpTarget1, this, pool, elMark);
		undoQuantum->registerUndoAction(ptuia);
		VOLT_DEBUG("Registered UndoAction for new tuple in table '%s'", name().c_str());

		// handle any materialized views
		for (int i = 0; i < m_views.size(); i++) {
			VOLT_DEBUG("Inserting tuple from %s into materialized view %s [%d]",
				m_name.c_str(), m_views[i]->name().c_str(), i);
			m_views[i]->processTupleInsert(source);
		}

#ifdef ANTICACHE
		AntiCacheEvictionManager* eviction_manager = m_executorContext->getAntiCacheEvictionManager();
		eviction_manager->updateTuple(this, &m_tmpTarget1, true); 
#endif
		return true;
	}

	/*
	* Insert a tuple but don't allocate a new copy of the uninlineable
	* strings or create an UndoAction or update a materialized view.
	*/
	void PersistentTable::insertTupleForUndo(TableTuple &source, size_t wrapperOffset) {

		//VOLT_INFO("In insertTupleForUndo()."); 

		// not null checks at first
		if (!checkNulls(source)) {
			throwFatalException("Failed to insert tuple into table %s for undo:"
				" null constraint violation\n%s\n", m_name.c_str(),
				source.debugNoHeader().c_str());
		}

		// rollback Export
		if (m_exportEnabled) {
			m_wrapper->rollbackTo(wrapperOffset);
		}


		// First get the next free tuple This will either give us one from
		// the free slot list, or grab a tuple at the end of our chunk of
		// memory
		nextFreeTuple(&m_tmpTarget1);
		m_tupleCount++;

		// Then copy the source into the target
		m_tmpTarget1.copy(source);
		m_tmpTarget1.setDeletedFalse();

		/**
		* See the comments in insertTuple for why this has to be done. The same situation applies here
		* in the undo case. When the tuple was deleted a copy was made for the COW. Even though it is being
		* reintroduced here it should be considered a new tuple and marked as dirty if the COWIterator will scan it
		* otherwise two copies will appear. The one reintroduced by the undo action and the copy made when the tuple
		* was originally deleted.
		*/
		if (m_COWContext.get() != NULL) {
			m_COWContext->markTupleDirty(m_tmpTarget1, true);
		} else {
			m_tmpTarget1.setDirtyFalse();
		}
		m_tmpTarget1.isDirty();

		if (!tryInsertOnAllIndexes(&m_tmpTarget1)) {
			deleteTupleStorage(m_tmpTarget1);
			throwFatalException("Failed to insert tuple into table %s for undo:"
				" unique constraint violation\n%s\n", m_name.c_str(),
				m_tmpTarget1.debugNoHeader().c_str());
		}

		if (m_exportEnabled) {
			m_wrapper->rollbackTo(wrapperOffset);
		}

#ifdef ANTICACHE
		AntiCacheEvictionManager* eviction_manager = m_executorContext->getAntiCacheEvictionManager();
		eviction_manager->updateTuple(this, &source, true);
#endif
	}

	/*
	* Regular tuple update function that does a copy and allocation for
	* updated strings and creates an UndoAction.
	*/
	bool PersistentTable::updateTuple(TableTuple &source, TableTuple &target, bool updatesIndexes) {
		size_t elMark = 0;

		/*
		* Create and register an undo action and then use the copy of
		* the target (old value with no updates)
		*/
		voltdb::UndoQuantum *undoQuantum = m_executorContext->getCurrentUndoQuantum();
		assert(undoQuantum);
		voltdb::Pool *pool = undoQuantum->getDataPool();
		assert(pool);
		voltdb::PersistentTableUndoUpdateAction *ptuua =
			new (pool->allocate(sizeof(voltdb::PersistentTableUndoUpdateAction)))
			voltdb::PersistentTableUndoUpdateAction(target, this, pool);

		if (m_COWContext.get() != NULL) {
			m_COWContext->markTupleDirty(target, false);
		}

		if (m_schema->getUninlinedObjectColumnCount() != 0)
		{
			m_nonInlinedMemorySize -= target.getNonInlinedMemorySize();
			m_nonInlinedMemorySize += source.getNonInlinedMemorySize();
		}

		source.setDeletedFalse();
		//Copy the dirty status that was set by markTupleDirty.
		if (target.isDirty()) {
			source.setDirtyTrue();
		} else {
			source.setDirtyFalse();
		}
		target.copyForPersistentUpdate(source);

		ptuua->setNewTuple(target, pool);

		if (!undoQuantum->isDummy()) {
			//DummyUndoQuantum calls destructor upon register.
			undoQuantum->registerUndoAction(ptuua);
		}

		// the planner should determine if this update can affect indexes.
		// if so, update the indexes here
		if (updatesIndexes) {
			if (!tryUpdateOnAllIndexes(ptuua->getOldTuple(), target)) {
				throw ConstraintFailureException(this, ptuua->getOldTuple(),
					target,
					voltdb::CONSTRAINT_TYPE_UNIQUE);
			}

			//If the CFE is thrown the Undo action should not attempt to revert the
			//indexes.
			ptuua->needToRevertIndexes();
			updateFromAllIndexes(ptuua->getOldTuple(), target);
		}

		// if EL is enabled, append the tuple to the buffer
		if (m_exportEnabled) {
			// only need the earliest mark
			elMark = appendToELBuffer(ptuua->getOldTuple(), m_tsSeqNo, TupleStreamWrapper::DELETE);
			appendToELBuffer(target, m_tsSeqNo++, TupleStreamWrapper::INSERT);
			ptuua->setELMark(elMark);
		}

		// handle any materialized views
		for (int i = 0; i < m_views.size(); i++) {
			m_views[i]->processTupleUpdate(ptuua->getOldTuple(), target);
		}

		/**
		* Check for nulls after the update has been performed because the source tuple may have garbage in
		* some columns
		*/
		FAIL_IF(!checkNulls(target)) {
			throw ConstraintFailureException(this, ptuua->getOldTuple(),
				target,
				voltdb::CONSTRAINT_TYPE_NOT_NULL);
		}

		if (undoQuantum->isDummy()) {
			//DummyUndoQuantum calls destructor upon register so it can't be called
			//earlier
			undoQuantum->registerUndoAction(ptuua);
		}

#ifdef ANTICACHE
		if(m_evictedTable != NULL)
		{
			AntiCacheEvictionManager* eviction_manager = m_executorContext->getAntiCacheEvictionManager();
			eviction_manager->updateTuple(this, &target, false);
		}
#endif

		return true;
	}

	/*
	* Source contains the tuple before the update and target is a
	* reference to the updated tuple including the actual table
	* storage. First backup the target to a temp tuple so it will be
	* available for updating indexes. Then revert the tuple to the
	* original preupdate values by copying the source to the target. Then
	* update the indexes to use the new key value (if the key has
	* changed). The backup is necessary because the indexes expect the
	* data ptr that will be used as the value in the index.
	*/
	void PersistentTable::updateTupleForUndo(TableTuple &source, TableTuple &target,
		bool revertIndexes, size_t wrapperOffset) {
			if (m_schema->getUninlinedObjectColumnCount() != 0)
			{
				m_nonInlinedMemorySize -= target.getNonInlinedMemorySize();
				m_nonInlinedMemorySize += source.getNonInlinedMemorySize();
			}

			//Need to back up the updated version of the tuple to provide to
			//the indexes when updating The indexes expect source's data Ptr
			//to point into the table so it is necessary to copy source to
			//target. Without this backup the target would be lost and it
			//there would be nothing to provide to the index to lookup. In
			//regular updateTuple this storage is provided by the undo
			//quantum.
			TableTuple targetBackup = tempTuple();
			targetBackup.copy(target);

			bool dirty = target.isDirty();
			// this is the actual in-place revert to the old version
			target.copy(source);
			if (dirty) {
				target.setDirtyTrue();
			} else {
				target.setDirtyFalse();
			}
			target.isDirty();

			//If the indexes were never updated there is no need to revert them.
			if (revertIndexes) {
				if (!tryUpdateOnAllIndexes(targetBackup, target)) {
					// TODO: this might be too strict. see insertTuple()
					throwFatalException("Failed to update tuple in table %s for undo:"
						" unique constraint violation\n%s\n%s\n", m_name.c_str(),
						targetBackup.debugNoHeader().c_str(),
						target.debugNoHeader().c_str());
				}
				updateFromAllIndexes(targetBackup, target);
			}

			if (m_exportEnabled) {
				m_wrapper->rollbackTo(wrapperOffset);
			}
	}

	bool PersistentTable::deleteTuple(TableTuple &target, bool deleteAllocatedStrings) {
		// May not delete an already deleted tuple.
		assert(target.isActive());

		// The tempTuple is forever!
		assert(&target != &m_tempTuple);

#ifdef ANTICACHE
		AntiCacheEvictionManager* eviction_manager = m_executorContext->getAntiCacheEvictionManager();
		eviction_manager->removeTuple(this, &target); 
#endif

		// Just like insert, we want to remove this tuple from all of our indexes
		deleteFromAllIndexes(&target);

		/**
		* A user initiated delete needs to have the tuple "marked dirty" so that the copy is made.
		*/
		if (m_COWContext.get() != NULL) {
			m_COWContext->markTupleDirty(target, false);
		}

		/*
		* Create and register an undo action.
		*/
		voltdb::UndoQuantum *undoQuantum = m_executorContext->getCurrentUndoQuantum();
		assert(undoQuantum);
		voltdb::Pool *pool = undoQuantum->getDataPool();
		assert(pool);
		voltdb::PersistentTableUndoDeleteAction *ptuda = new (pool->allocate(sizeof(voltdb::PersistentTableUndoDeleteAction))) voltdb::PersistentTableUndoDeleteAction( target, this, pool);

		// handle any materialized views
		for (int i = 0; i < m_views.size(); i++) {
			m_views[i]->processTupleDelete(target);
		}

		// if EL is enabled, append the tuple to the buffer
		if (m_exportEnabled) {
			size_t elMark = appendToELBuffer(target, m_tsSeqNo++, TupleStreamWrapper::DELETE);
			ptuda->setELMark(elMark);
		}

		undoQuantum->registerUndoAction(ptuda);
		deleteTupleStorage(target);
		return true;
	}

	/*
	* Delete a tuple by looking it up via table scan or a primary key
	* index lookup. An undo initiated delete like deleteTupleForUndo
	* is in response to the insertion of a new tuple by insertTuple
	* and that by definition is a tuple that is of no interest to
	* the COWContext. The COWContext set the tuple to have the
	* correct dirty setting when the tuple was originally inserted.
	* TODO remove duplication with regular delete. Also no view updates.
	*/
	void PersistentTable::deleteTupleForUndo(voltdb::TableTuple &tupleCopy, size_t wrapperOffset) {
		TableTuple target = lookupTuple(tupleCopy);
		if (target.isNullTuple()) {
			throwFatalException("Failed to delete tuple from table %s:"
				" tuple does not exist\n%s\n", m_name.c_str(),
				tupleCopy.debugNoHeader().c_str());
		}
		else {
			// Make sure that they are not trying to delete the same tuple twice
			assert(target.isActive());

			// Also make sure they are not trying to delete our m_tempTuple
			assert(&target != &m_tempTuple);

			// rollback Export
			if (m_exportEnabled) {
				m_wrapper->rollbackTo(wrapperOffset);
			}

			// Just like insert, we want to remove this tuple from all of our indexes
			deleteFromAllIndexes(&target);

			if (m_schema->getUninlinedObjectColumnCount() != 0)
			{
				m_nonInlinedMemorySize -= tupleCopy.getNonInlinedMemorySize();
			}

			// Delete the strings/objects
			target.freeObjectColumns();
			deleteTupleStorage(target);
		}
	}

	voltdb::TableTuple PersistentTable::lookupTuple(TableTuple tuple) {
		voltdb::TableTuple nullTuple(m_schema);//Null tuple

		voltdb::TableIndex *pkeyIndex = primaryKeyIndex();
		if (pkeyIndex == NULL) {

			// try secondary indexes
			for (int i = m_indexCount - 1; i >= 0;--i) {
				if (m_indexes[i]->moveToTuple(&tuple)) {
					return m_indexes[i]->nextValueAtKey();
				}
			}

			/*
			* Do a table scan.
			*/
			TableTuple tableTuple(m_schema);
			int tableIndex = 0;
			for (int tupleCount = 0; tupleCount < m_tupleCount; tupleCount++) {
				/*
				* Find the next active tuple
				*/
				do {
					tableTuple.move(dataPtrForTuple(tableIndex++));
				} while (!tableTuple.isActive());

				if (tableTuple.equalsNoSchemaCheck(tuple)) {
					return tableTuple;
				}
			}
			return nullTuple;
		}

		bool foundTuple = pkeyIndex->moveToTuple(&tuple);
		if (!foundTuple) {
			return nullTuple;
		}

		return pkeyIndex->nextValueAtKey();
	}

	void PersistentTable::insertIntoAllIndexes(TableTuple *tuple) {
		for (int i = m_indexCount - 1; i >= 0;--i) {
			if (!m_indexes[i]->addEntry(tuple)) {
				throwFatalException("Failed to insert tuple into index");
			}
		}
	}

	void PersistentTable::deleteFromAllIndexes(TableTuple *tuple) {
		for (int i = m_indexCount - 1; i >= 0;--i) {
			if (!m_indexes[i]->deleteEntry(tuple)) {
				throwFatalException("Failed to delete tuple from index %s.%s [%s]",
					name().c_str(), m_indexes[i]->getName().c_str(),
					m_indexes[i]->getTypeName().c_str());
			}
		}
	}

	void PersistentTable::updateFromAllIndexes(TableTuple &targetTuple, const TableTuple &sourceTuple) {
		for (int i = m_indexCount - 1; i >= 0;--i) {
			if (!m_indexes[i]->replaceEntry(&targetTuple, &sourceTuple)) {
				VOLT_INFO("Failed to update indexes"); 
				throwFatalException("Failed to update tuple in index");
			}
		}
	}

	void PersistentTable::setEntryToNewAddressForAllIndexes(const TableTuple *tuple, const void* address) {
		for (int i = m_indexCount - 1; i >= 0; --i) {
			VOLT_DEBUG("Updating tuple address in index %s.%s [%s]",
				name().c_str(), m_indexes[i]->getName().c_str(), m_indexes[i]->getTypeName().c_str());

			if (!m_indexes[i]->setEntryToNewAddress(tuple, address)) {
				VOLT_INFO("ERROR: Failed to update tuple to new address!");
				throwFatalException("Failed to update tuple to new address in index %s.%s [%s]",
					name().c_str(), m_indexes[i]->getName().c_str(),
					m_indexes[i]->getTypeName().c_str());
			}
		}
	}

	bool PersistentTable::tryInsertOnAllIndexes(TableTuple *tuple) {
		for (int i = m_indexCount - 1; i >= 0; --i) {
			FAIL_IF(!m_indexes[i]->addEntry(tuple)) {
				VOLT_DEBUG("Failed to insert into index %s.%s [%s]",
					name().c_str(), m_indexes[i]->getName().c_str(),
					m_indexes[i]->getTypeName().c_str());
				for (int j = i + 1; j < m_indexCount; ++j) {
					m_indexes[j]->deleteEntry(tuple);
				}
				return false;
			}
		}
		return true;
	}

	bool PersistentTable::tryUpdateOnAllIndexes(TableTuple &targetTuple, const TableTuple &sourceTuple) {
		for (int i = m_uniqueIndexCount - 1; i >= 0;--i) {
			if (m_uniqueIndexes[i]->checkForIndexChange(&targetTuple, &sourceTuple) == false)
				continue; // no update is needed for this index

			// if there is a change, the new_key has to be checked
			FAIL_IF (m_uniqueIndexes[i]->exists(&sourceTuple)) {
				VOLT_WARN("Unique Index '%s' complained to the update",
					m_uniqueIndexes[i]->debug().c_str());
				return false; // cannot insert the new value
			}
		}
		return true;
	}

	bool PersistentTable::checkNulls(TableTuple &tuple) const {
		assert (m_columnCount == tuple.sizeInValues());
		for (int i = m_columnCount - 1; i >= 0; --i) {
			if (tuple.isNull(i) && !m_allowNulls[i]) {
				VOLT_TRACE ("%d th attribute was NULL. It is non-nillable attribute.", i);
				return false;
			}
		}
		return true;
	}

	/*
	* claim ownership of a view. table is responsible for this view*
	*/
	void PersistentTable::addMaterializedView(MaterializedViewMetadata *view) {
		m_views.push_back(view);
	}

	// ------------------------------------------------------------------
	// UTILITY
	// ------------------------------------------------------------------
	std::string PersistentTable::tableType() const {
		return "PersistentTable";
	}

	std::string PersistentTable::debug() {
		std::ostringstream buffer;
		buffer << Table::debug();
		buffer << "\tINDEXES: " << m_indexCount << "\n";

		// Indexes
		buffer << "===========================================================\n";
		for (int index_ctr = 0; index_ctr < m_indexCount; ++index_ctr) {
			if (m_indexes[index_ctr]) {
				buffer << "\t[" << index_ctr << "] " << m_indexes[index_ctr]->debug();
				//
				// Primary Key
				//
				if (m_pkeyIndex != NULL && m_pkeyIndex->getName().compare(m_indexes[index_ctr]->getName()) == 0) {
					buffer << " [PRIMARY KEY]";
				}
				buffer << "\n";
			}
		}

		return buffer.str();
	}

	// ------------------------------------------------------------------
	// Accessors
	// ------------------------------------------------------------------
	// Index
	TableIndex *PersistentTable::index(std::string name) {
		for (int i = 0; i < m_indexCount; ++i) {
			TableIndex *index = m_indexes[i];
			if (index->getName().compare(name) == 0) {
				return index;
			}
		}
		std::stringstream errorString;
		errorString << "Could not find Index with name " << name << std::endl;
		for (int i = 0; i < m_indexCount; ++i) {
			TableIndex *index = m_indexes[i];
			errorString << index->getName() << std::endl;
		}
		throwFatalException( "%s", errorString.str().c_str());
	}

	std::vector<TableIndex*> PersistentTable::allIndexes() const {
		std::vector<TableIndex*> retval;
		for (int i = 0; i < m_indexCount; i++)
			retval.push_back(m_indexes[i]);

		return retval;
	}

	void PersistentTable::onSetColumns() {
		if (m_allowNulls != NULL) delete[] m_allowNulls;
		m_allowNulls = new bool[m_columnCount];
		for (int i = m_columnCount - 1; i >= 0; --i) {
			m_allowNulls[i] = m_schema->columnAllowNull(i);
		}
	}

	//triggers
	std::vector<voltdb::Trigger*>* PersistentTable::getTriggers() {
		return m_triggers;
	}

	void PersistentTable::addAllTriggers(std::vector<voltdb::Trigger*> *trigs){
		m_triggers = trigs;
	}

	bool PersistentTable::hasTriggers(){
		if(!m_triggers)
			return false;

		if(m_triggers->size()==0)
			return false;

		return true;
		//return m_hasTriggers;
	}

	/*
	* Implemented by persistent table and called by Table::loadTuplesFrom
	* to do additional processing for views and Export
	*/
	void PersistentTable::processLoadedTuple(bool allowExport, TableTuple &tuple) {

		//VOLT_INFO("in processLoadedTuple()."); 

#ifdef ANTICACHE
		AntiCacheEvictionManager* eviction_manager = m_executorContext->getAntiCacheEvictionManager();
		eviction_manager->updateTuple(this, &m_tmpTarget1, true); 
#endif

		// handle any materialized views
		for (int i = 0; i < m_views.size(); i++) {
			m_views[i]->processTupleInsert(m_tmpTarget1);
		}

		// if EL is enabled, append the tuple to the buffer
		if (allowExport && m_exportEnabled) {
			appendToELBuffer(m_tmpTarget1, m_tsSeqNo++,
				TupleStreamWrapper::INSERT);
		}

		// Account for non-inlined memory allocated via bulk load or recovery
		if (m_schema->getUninlinedObjectColumnCount() != 0)
		{
			m_nonInlinedMemorySize += tuple.getNonInlinedMemorySize();
		}
	}

	/*
	* Implemented by persistent table and called by Table::loadTuplesFrom
	* to do add tuples to indexes
	*/
	void PersistentTable::populateIndexes(int tupleCount) 
	{
		// populate indexes. walk the contiguous memory in the inner loop.
		for (int i = m_indexCount - 1; i >= 0;--i) {
			TableIndex *index = m_indexes[i];
			for (int j = 0; j < tupleCount; ++j) {
				m_tmpTarget1.move(dataPtrForTuple((int) m_usedTuples + j));
				index->addEntry(&m_tmpTarget1);
			}
		}
	}

	size_t PersistentTable::appendToELBuffer(TableTuple &tuple, int64_t seqNo,
		TupleStreamWrapper::Type type) {

			return m_wrapper->appendTuple(m_executorContext->m_lastCommittedTxnId,
				m_executorContext->currentTxnId(),
				seqNo,
				m_executorContext->currentTxnTimestamp(),
				tuple, type);
	}

	/**
	* Flush tuple stream wrappers. A negative time instructs an
	* immediate flush.
	*/
	void PersistentTable::flushOldTuples(int64_t timeInMillis)
	{
		if (m_exportEnabled && m_wrapper) {
			m_wrapper->periodicFlush(timeInMillis,
				m_executorContext->m_lastTickTime,
				m_executorContext->m_lastCommittedTxnId,
				m_executorContext->currentTxnId());
		}
	}

	StreamBlock*
		PersistentTable::getCommittedExportBytes()
	{
		if (m_exportEnabled && m_wrapper)
		{
			return m_wrapper->getCommittedExportBytes();
		}
		return NULL;
	}

	bool
		PersistentTable::releaseExportBytes(int64_t releaseOffset)
	{
		if (m_exportEnabled && m_wrapper)
		{
			return m_wrapper->releaseExportBytes(releaseOffset);
		}
		return false;
	}

	void
		PersistentTable::resetPollMarker()
	{
		if (m_exportEnabled && m_wrapper)
		{
			m_wrapper->resetPollMarker();
		}
	}

	voltdb::TableStats* PersistentTable::getTableStats() {
		return &stats_;
	}

	/**
	* Switch the table to copy on write mode. Returns true if the table was already in copy on write mode.
	*/
	bool PersistentTable::activateCopyOnWrite(TupleSerializer *serializer, int32_t partitionId) {
		if (m_COWContext != NULL) {
			return true;
		}
		if (m_tupleCount == 0) {
			return false;
		}
		m_COWContext.reset(new CopyOnWriteContext( this, serializer, partitionId));
		return false;
	}

	/**
	* Attempt to serialize more tuples from the table to the provided output stream.
	* Returns true if there are more tuples and false if there are no more tuples waiting to be
	* serialized.
	*/
	bool PersistentTable::serializeMore(ReferenceSerializeOutput *out) {
		if (m_COWContext == NULL) {
			return false;
		}

		const bool hasMore = m_COWContext->serializeMore(out);
		if (!hasMore) {
			m_COWContext.reset(NULL);
		}

		return hasMore;
	}

	/**
	* Create a recovery stream for this table. Returns true if the table already has an active recovery stream
	*/
	bool PersistentTable::activateRecoveryStream(int32_t tableId) {
		if (m_recoveryContext != NULL) {
			return true;
		}
		m_recoveryContext.reset(new RecoveryContext( this, tableId ));
		return false;
	}

	/**
	* Serialize the next message in the stream of recovery messages. Returns true if there are
	* more messages and false otherwise.
	*/
	void PersistentTable::nextRecoveryMessage(ReferenceSerializeOutput *out) {
		if (m_recoveryContext == NULL) {
			return;
		}

		const bool hasMore = m_recoveryContext->nextMessage(out);
		if (!hasMore) {
			m_recoveryContext.reset(NULL);
		}
	}

	/**
	* Process the updates from a recovery message
	*/
	void PersistentTable::processRecoveryMessage(RecoveryProtoMsg* message, Pool *pool, bool allowExport) {
		switch (message->msgType()) {
	case voltdb::RECOVERY_MSG_TYPE_SCAN_TUPLES: {
		if (activeTupleCount() == 0) {
			uint32_t tupleCount = message->totalTupleCount();
			for (int i = 0; i < m_indexCount; i++) {
				m_indexes[i]->ensureCapacity(tupleCount);
			}
		}
		loadTuplesFromNoHeader( allowExport, *message->stream(), pool);
		break;
												}
	default:
		throwFatalException("Attempted to process a recovery message of unknown type %d", message->msgType());
		}
	}

	/**
	* Create a tree index on the primary key and then iterate it and hash
	* the tuple data.
	*/
	size_t PersistentTable::hashCode() {
		TableIndexScheme sourceScheme = m_pkeyIndex->getScheme();
		sourceScheme.setTree();
		boost::scoped_ptr<TableIndex> pkeyIndex(TableIndexFactory::getInstance(sourceScheme));
		TableIterator iter(this);
		TableTuple tuple(schema());
		while (iter.next(tuple)) {
			pkeyIndex->addEntry(&tuple);
		}

		pkeyIndex->moveToEnd(true);

		size_t hashCode = 0;
		while (true) {
			tuple = pkeyIndex->nextValue();
			if (tuple.isNullTuple()) {
				break;
			}
			tuple.hashCode(hashCode);
		}
		return hashCode;
	}

}<|MERGE_RESOLUTION|>--- conflicted
+++ resolved
@@ -112,7 +112,6 @@
 		m_blockMerge = true;
 #endif
 
-<<<<<<< HEAD
 		if (exportEnabled) {
 			m_wrapper = new TupleStreamWrapper(m_executorContext->m_partitionId,
 				m_executorContext->m_siteId,
@@ -140,356 +139,12 @@
 		if (m_uniqueIndexes) delete[] m_uniqueIndexes;
 		if (m_allowNulls) delete[] m_allowNulls;
 		if (m_indexes) delete[] m_indexes;
-=======
-void PersistentTable::setEvictedTable(voltdb::Table *evictedTable) {
-    VOLT_INFO("Initialized EvictedTable for table '%s'", this->name().c_str());
-    m_evictedTable = evictedTable;
-}
-    
-voltdb::Table* PersistentTable::getEvictedTable() {
-    return m_evictedTable; 
-}
-
-bool PersistentTable::evictBlockToDisk(const long block_size, int num_blocks) {
-    if (m_evictedTable == NULL) {
-        throwFatalException("Trying to evict block from table '%s' before its "\
-                            "EvictedTable has been initialized", this->name().c_str());
-    }
-    VOLT_DEBUG("Evicting a block of size %ld bytes from table '%s' with %d tuples",
-               block_size, this->name().c_str(), (int)this->allocatedTupleCount());
-    VOLT_DEBUG("%s Table Schema:\n%s",
-              m_evictedTable->name().c_str(), m_evictedTable->schema()->debug().c_str());
-
-    // get the AntiCacheDB instance from the executorContext
-    AntiCacheDB* antiCacheDB = m_executorContext->getAntiCacheDB();
-    int tuple_length = -1;
-    bool needs_flush = false;
-    
-    // get the eviction manager for this tuple
-    AntiCacheEvictionManager* eviction_manager = m_executorContext->getAntiCacheEvictionManager();
-    if (eviction_manager == NULL) {
-        throwFatalException("Trying to evict block from table '%s' before its "\
-                            "EvictionManager has been initialized", this->name().c_str());
-    }
-    
-    #ifdef VOLT_INFO_ENABLED
-    int active_tuple_count = (int)activeTupleCount();
-    #endif
-    
-    for(int i = 0; i < num_blocks; i++)
-    {
-        
-        // get a unique block id from the executorContext
-        int16_t block_id = antiCacheDB->nextBlockId();
-        
-        // create a new evicted table tuple based on the schema for the source tuple
-        TableTuple evicted_tuple = m_evictedTable->tempTuple();
-        VOLT_DEBUG("Setting %s tuple blockId at offset %d", m_evictedTable->name().c_str(), 0);
-        evicted_tuple.setNValue(0, ValueFactory::getSmallIntValue(block_id));   // Set the ID for this block
-        evicted_tuple.setNValue(1, ValueFactory::getIntegerValue(0));          // set the tuple offset of this block
-
-        // buffer used for serializing a single tuple
-        DefaultTupleSerializer serializer;
-        char* serialized_data = new char[block_size];
-        ReferenceSerializeOutput out(serialized_data, block_size);
-        
-        // Iterate through the table and pluck out tuples to put in our block
-        TableTuple tuple(m_schema);
-        EvictionIterator evict_itr(this);         
-        
-        #ifdef VOLT_INFO_ENABLED
-        boost::timer timer;
-//        int64_t origEvictedTableSize = m_evictedTable->activeTupleCount();
-        #endif
-
-        //size_t current_tuple_start_position;
-            
-        int32_t num_tuples_evicted = 0;
-        out.writeInt(num_tuples_evicted); // reserve first 4 bytes in buffer for number of tuples in block
-        
-        VOLT_DEBUG("Starting evictable tuple iterator for %s", name().c_str());
-        while (evict_itr.hasNext() && (out.size() + MAX_EVICTED_TUPLE_SIZE < block_size)) {
-            if(!evict_itr.next(tuple))
-                break;
-            
-            // If this is the first tuple, then we need to allocate all of the memory and
-            // what not that we're going to need
-            if (tuple_length == -1) {
-                tuple_length = tuple.tupleLength();
-            }
-            
-            //current_tuple_start_position = out.position();
-            
-            // remove the tuple from the eviction chain
-            eviction_manager->removeTuple(this, &tuple);
-            if (tuple.isEvicted())
-            {
-                VOLT_INFO("Tuple %d is already evicted. Skipping", tuple.getTupleID()); 
-                continue;
-            } 
-            VOLT_DEBUG("Evicting Tuple: %s", tuple.debug(name()).c_str());
-            tuple.setEvictedTrue();
-            
-            // Populate the evicted_tuple with the block id and tuple offset
-            // Make sure this tuple is marked as evicted, so that we know it is an evicted 
-            // tuple as we iterate through the index
-            evicted_tuple.setNValue(0, ValueFactory::getSmallIntValue(block_id));
-            evicted_tuple.setNValue(1, ValueFactory::getIntegerValue(num_tuples_evicted));
-            evicted_tuple.setEvictedTrue(); 
-            VOLT_DEBUG("EvictedTuple: %s", evicted_tuple.debug(m_evictedTable->name()).c_str());
-
-            // Then add it to this table's EvictedTable
-            const void* evicted_tuple_address = static_cast<EvictedTable*>(m_evictedTable)->insertEvictedTuple(evicted_tuple);
-            
-            // Change all of the indexes to point to our new evicted tuple
-            setEntryToNewAddressForAllIndexes(&tuple, evicted_tuple_address);
-
-            // Now copy the raw bytes for this tuple into the serialized buffer
-            tuple.serializeWithHeaderTo(out);
-            
-            // At this point it's safe for us to delete this mofo
-            tuple.freeObjectColumns(); // will return memory for uninlined strings to the heap
-            deleteTupleStorage(tuple);
-            
-            num_tuples_evicted++;
-            VOLT_DEBUG("Added new evicted %s tuple to block #%d [tuplesEvicted=%d]",
-                       name().c_str(), block_id, num_tuples_evicted);
-            
-        } // WHILE
-        VOLT_DEBUG("Finished evictable tuple iterator for %s [tuplesEvicted=%d]",
-                   name().c_str(), num_tuples_evicted);
-        
-        // write out the block header (i.e. number of tuples in block)
-        out.writeIntAt(0, num_tuples_evicted);
-        
-        #ifdef VOLT_INFO_ENABLED
-        VOLT_DEBUG("Evicted %d tuples / %d bytes.", num_tuples_evicted, (int)out.size());
-        VOLT_DEBUG("Eviction Time: %.2f sec", timer.elapsed());
-        timer.restart();
-        #endif
-        
-        // Only write out a bock if there are tuples in it
-        if (num_tuples_evicted >= 0) {
-            antiCacheDB->writeBlock(name(),
-                                    block_id,
-                                    num_tuples_evicted,
-                                    out.data(),
-                                    out.size());
-            needs_flush = true;
-                    
-            // Update Stats
-            m_tuplesEvicted += num_tuples_evicted;
-            m_blocksEvicted += 1;
-            m_bytesEvicted += out.size();
-            
-            m_tuplesWritten += num_tuples_evicted;
-            m_blocksWritten += 1;
-            m_bytesWritten += out.size();
-        
-            #ifdef VOLT_INFO_ENABLED
-            VOLT_INFO("AntiCacheDB Time: %.2f sec", timer.elapsed());
-            VOLT_INFO("Evicted Block #%d for %s [tuples=%d / size=%ld / tupleLen=%d]",
-                      block_id, name().c_str(),
-                      num_tuples_evicted, m_bytesEvicted, tuple_length);
-//            VOLT_INFO("%s EvictedTable [origCount:%ld / newCount:%ld]",
-//                      name().c_str(), (long)origEvictedTableSize, (long)m_evictedTable->activeTupleCount());
-            #endif
-        } else {
-            VOLT_WARN("No tuples were evicted from %s", name().c_str());
-        }
-        delete [] serialized_data;
-    }  // FOR
- 
-    if (needs_flush) {
-        #ifdef VOLT_INFO_ENABLED
-        boost::timer timer;
-        #endif
-        
-        // Tell the AntiCacheDB to flush our new blocks out to disk
-        // This will block until the blocks are safely written
-        antiCacheDB->flushBlocks();
-        
-        #ifdef VOLT_INFO_ENABLED
-        VOLT_INFO("Flush Time: %.2f sec", timer.elapsed());
-        #endif
-    }
-    
-    VOLT_INFO("Evicted block to disk...active tuple count difference: %d", (active_tuple_count - (int)activeTupleCount()));
-    return true;
-}
-
-bool PersistentTable::readEvictedBlock(int16_t block_id, int32_t tuple_offset) {
-    
-    std::map<int16_t,int16_t>::iterator it;
-    it = m_unevictedBlockIDs.find(block_id); 
-    if(it != m_unevictedBlockIDs.end()) // this block has already been read
-        return true; 
-    
-    AntiCacheDB* antiCacheDB = m_executorContext->getAntiCacheDB(); 
-    
-    try
-    {
-        AntiCacheBlock value = antiCacheDB->readBlock(this->name(), block_id);
-        
-        // allocate the memory for this block
-        char* unevicted_tuples = new char[value.getSize()]; 
-        memcpy(unevicted_tuples, value.getData(), value.getSize()); 
-        m_unevictedBlocks.push_back(unevicted_tuples);
-        m_mergeTupleOffset.push_back(tuple_offset); 
-        
-        // Update eviction stats
-        m_bytesEvicted -= value.getSize(); 
-        m_bytesRead += value.getSize();
-        
-        // update block eviction stats
-        m_blocksEvicted -= 1;
-        m_blocksRead += 1;
-        m_unevictedBlockIDs.insert(std::pair<int16_t,int16_t>(block_id, 0)); 
-    }
-    catch(UnknownBlockAccessException exception)
-    {
-        throw exception; 
-        
-        VOLT_INFO("UnknownBlockAccessException caught.");
-        
-        return false;
-    }
-    
-    VOLT_INFO("blocks read: %d", m_blocksRead);
-    return true;
-}
-    
-/*
- * Merges the unevicted block into the regular data table
- */
-bool PersistentTable::mergeUnevictedTuples() 
-{        
-    int num_blocks = static_cast<int> (m_unevictedBlocks.size());
-    int32_t num_tuples_in_block = -1;
-    int tuplesRead = 0;
-    
-    if(num_blocks == 0)
-        return false;
-    
-    int32_t merge_tuple_offset = 0; // this is the offset of tuple that caused this block to be unevicted
-    
-    DefaultTupleSerializer serializer;
-    TableTuple unevictedTuple(m_schema);
-    
-    TableTuple evicted_tuple = m_evictedTable->tempTuple();
-    
-    AntiCacheEvictionManager* eviction_manager = m_executorContext->getAntiCacheEvictionManager();
-    
-    #ifdef VOLT_INFO_ENABLED
-    int active_tuple_count = (int)activeTupleCount();
-    int tuples_in_eviction_chain = (int)getNumTuplesInEvictionChain();
-    #endif
-    
-    #ifdef VOLT_INFO_ENABLED
-    VOLT_INFO("Merging %d blocks for table %s.", num_blocks, name().c_str());
-    #endif
-    for (int i = 0; i < num_blocks; i++)
-    {        
-        // XXX: have to put block size, which we don't know, so just put something large, like 10MB
-        ReferenceSerializeInput in(m_unevictedBlocks[i], 10485760);
-        num_tuples_in_block = in.readInt();
-        
-        merge_tuple_offset = m_mergeTupleOffset[i]; 
-        
-        VOLT_INFO("Merging %d tuples.", num_tuples_in_block);
-        
-        for (int j = 0; j < num_tuples_in_block; j++)
-        {
-            // if we're using the tuple-merge strategy, only merge in a single tuple
-            if(!m_blockMerge)  
-            {
-                if(j != merge_tuple_offset)  // don't merge this tuple
-                    continue; 
-            }
-            
-            // get a free tuple and increment the count of tuples current used
-            nextFreeTuple(&m_tmpTarget1);
-            m_tupleCount++;
-            
-            // deserialize tuple from unevicted block
-            m_tmpTarget1.deserializeWithHeaderFrom(in);
-            m_tmpTarget1.setEvictedFalse();
-            m_tmpTarget1.setDeletedFalse(); 
-            
-            // Note, this goal of the section below is to get a tuple that points to the tuple in the EvictedTable and has the
-            // schema of the evicted tuple. However, the lookup has to be done using the schema of the original (unevicted) version
-            m_tmpTarget2 = lookupTuple(m_tmpTarget1);       // lookup the tuple in the table
-            evicted_tuple.move(m_tmpTarget2.address());
-            static_cast<EvictedTable*>(m_evictedTable)->deleteEvictedTuple(evicted_tuple);             // delete the EvictedTable tuple
-            
-            // update the indexes to point to this newly unevicted tuple
-            setEntryToNewAddressForAllIndexes(&m_tmpTarget1, m_tmpTarget1.address());
-            
-            // re-insert the tuple back into the eviction chain
-            if(j == merge_tuple_offset)  // put it at the back of the chain
-                eviction_manager->updateTuple(this, &m_tmpTarget1, true);
-            else
-                eviction_manager->updateUnevictedTuple(this, &m_tmpTarget1);
-        }
-        
-        if(m_blockMerge)
-            tuplesRead += num_tuples_in_block;
-        else
-            tuplesRead++;
-        
-        delete [] m_unevictedBlocks[i];
-    }
-    
-    // udpate tuple eviction stats
-    m_tuplesEvicted -= tuplesRead;
-    m_tuplesRead += tuplesRead;
-    
-    m_unevictedBlocks.clear();
-    m_mergeTupleOffset.clear(); 
-        m_unevictedBlockIDs.clear();  // if we uncomment this the benchmark won't end
-    
-    #ifdef VOLT_INFO_ENABLED
-    VOLT_INFO("Active Tuple Count: %d -- %d", (int)active_tuple_count, (int)activeTupleCount());
-    VOLT_INFO("Tuples in Eviction Chain: %d -- %d", (int)tuples_in_eviction_chain, (int)getNumTuplesInEvictionChain());
-    #endif
-    
-    return true; 
-}
-    
-void PersistentTable::setNumTuplesInEvictionChain(int num_tuples)
-{
-    m_numTuplesInEvictionChain = num_tuples; 
-}
-    
-int PersistentTable::getNumTuplesInEvictionChain()
-{
-    return m_numTuplesInEvictionChain;  
-}
-    
-void PersistentTable::setNewestTupleID(uint32_t id)
-{
-    m_newestTupleID = id; 
-}
-
-void PersistentTable::setOldestTupleID(uint32_t id)
-{
-    m_oldestTupleID = id; 
-}
-
-uint32_t PersistentTable::getNewestTupleID()
-{
-    return m_newestTupleID; 
-}
-
-uint32_t PersistentTable::getOldestTupleID()
-{
-    return m_oldestTupleID; 
-}
->>>>>>> 15b851dd
-
-#ifdef ANTICACHE
-		if (m_evictedTable) delete m_evictedTable;
-#endif
+
+
+		#ifdef ANTICACHE
+				if (m_evictedTable) delete m_evictedTable;
+		#endif
+
 
 		// note this class has ownership of the views, even if they
 		// were allocated by VoltDBEngine
