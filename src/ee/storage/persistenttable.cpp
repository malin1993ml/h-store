--- conflicted
+++ resolved
@@ -168,11 +168,7 @@
         tuple.freeObjectColumns();
         tuple.setDeletedTrue();
     }
-<<<<<<< HEAD
-
-=======
-    
->>>>>>> 71aea377
+
     for (int i = 0; i < m_indexCount; ++i) {
         TableIndex *index = m_indexes[i];
         if (index != m_pkeyIndex) {
@@ -183,18 +179,10 @@
     if (m_uniqueIndexes) delete[] m_uniqueIndexes;
     if (m_allowNulls) delete[] m_allowNulls;
     if (m_indexes) delete[] m_indexes;
-<<<<<<< HEAD
-
-#ifdef ANTICACHE
-    VOLT_DEBUG("delete from ~PersistentTable(): %p\n", m_evictedTable);
-    if (m_evictedTable) delete m_evictedTable;
-#endif
-=======
     
     #ifdef ANTICACHE
 //     if (m_evictedTable) delete m_evictedTable;
     #endif
->>>>>>> 71aea377
 
     // note this class has ownership of the views, even if they
     // were allocated by VoltDBEngine
@@ -429,11 +417,7 @@
     VOLT_INFO("tuple is evicted? %d", m_tmpTarget1.isEvicted());
     VOLT_INFO("Merged Tuple: %s", m_tmpTarget1.debug(name()).c_str());
     //VOLT_INFO("tuple size: %d, non-inlined memory size: %d", m_tmpTarget1.tupleLength(), m_tmpTarget1.getNonInlinedMemorySize());
-<<<<<<< HEAD
     AntiCacheEvictionManager* eviction_manager = m_executorContext->getAntiCacheEvictionManager();
-=======
-AntiCacheEvictionManager* eviction_manager = m_executorContext->getAntiCacheEvictionManager();
->>>>>>> 71aea377
     // re-insert the tuple back into the eviction chain
     if(j == merge_tuple_offset)  // put it at the back of the chain
         eviction_manager->updateTuple(this, &m_tmpTarget1, true);
