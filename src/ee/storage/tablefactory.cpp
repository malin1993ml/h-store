--- conflicted
+++ resolved
@@ -289,16 +289,9 @@
         ExecutorContext *ctx,
         std::string name,
         Table *table) {
-<<<<<<< HEAD
-
-	std::string hostname = "";
-	if(ctx != NULL)
-		hostname = ctx->m_hostname;
-=======
     std::string hostname = "";
     if(ctx != NULL)
     	hostname = ctx->m_hostname;
->>>>>>> 61f230d0
 
     // initialize stats for the table
     table->getTableStats()->configure(name + " stats",
