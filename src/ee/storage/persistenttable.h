/* This file is part of VoltDB.
* Copyright (C) 2008-2010 VoltDB Inc.
*
* This file contains original code and/or modifications of original code.
* Any modifications made by VoltDB Inc. are licensed under the following
* terms and conditions:
*
* VoltDB is free software: you can redistribute it and/or modify
* it under the terms of the GNU General Public License as published by
* the Free Software Foundation, either version 3 of the License, or
* (at your option) any later version.
*
* VoltDB is distributed in the hope that it will be useful,
* but WITHOUT ANY WARRANTY; without even the implied warranty of
* MERCHANTABILITY or FITNESS FOR A PARTICULAR PURPOSE.  See the
* GNU General Public License for more details.
*
* You should have received a copy of the GNU General Public License
* along with VoltDB.  If not, see <http://www.gnu.org/licenses/>.
*/
/* Copyright (C) 2008 by H-Store Project
* Brown University
* Massachusetts Institute of Technology
* Yale University
*
* Permission is hereby granted, free of charge, to any person obtaining
* a copy of this software and associated documentation files (the
* "Software"), to deal in the Software without restriction, including
* without limitation the rights to use, copy, modify, merge, publish,
* distribute, sublicense, and/or sell copies of the Software, and to
* permit persons to whom the Software is furnished to do so, subject to
* the following conditions:
*
* The above copyright notice and this permission notice shall be
* included in all copies or substantial portions of the Software.
*
* THE SOFTWARE IS PROVIDED "AS IS", WITHOUT WARRANTY OF ANY KIND,
* EXPRESS OR IMPLIED, INCLUDING BUT NOT LIMITED TO THE WARRANTIES OF
* MERCHANTABILITY, FITNESS FOR A PARTICULAR PURPOSE AND NONINFRINGEMENT
* IN NO EVENT SHALL THE AUTHORS BE LIABLE FOR ANY CLAIM, DAMAGES OR
* OTHER LIABILITY, WHETHER IN AN ACTION OF CONTRACT, TORT OR OTHERWISE,
* ARISING FROM, OUT OF OR IN CONNECTION WITH THE SOFTWARE OR THE USE OR
* OTHER DEALINGS IN THE SOFTWARE.
*/

#ifndef HSTOREPERSISTENTTABLE_H
#define HSTOREPERSISTENTTABLE_H

#include <string>
#include <map>
#include <vector>
#include "boost/shared_ptr.hpp"
#include "boost/scoped_ptr.hpp"
#include "common/ids.h"
#include "common/valuevector.h"
#include "common/tabletuple.h"
#include "storage/table.h"
#include "storage/TupleStreamWrapper.h"
#include "storage/TableStats.h"
#include "storage/PersistentTableStats.h"
#include "storage/CopyOnWriteContext.h"
#include "storage/RecoveryContext.h"
#include "triggers/trigger.h"


namespace voltdb {

	class TableColumn;
	class TableIndex;
	class TableIterator;
	class TableFactory;
	class TupleSerializer;
	class SerializeInput;
	class Topend;
	class ReferenceSerializeOutput;
	class ExecutorContext;
	class MaterializedViewMetadata;
	class RecoveryProtoMsg;

#ifdef ANTICACHE
	class EvictedTable;
	class AntiCacheEvictionManager; 
	class EvictionIterator;
#endif

	/**
	* Represents a non-temporary table which permanently resides in
	* storage and also registered to Catalog (see other documents for
	* details of Catalog). PersistentTable has several additional
	* features to Table.  It has indexes, constraints to check NULL and
	* uniqueness as well as undo logs to revert changes.
	*
	* PersistentTable can have one or more Indexes, one of which must be
	* Primary Key Index. Primary Key Index is same as other Indexes except
	* that it's used for deletion and updates. Our Execution Engine collects
	* Primary Key values of deleted/updated tuples and uses it for specifying
	* tuples, assuming every PersistentTable has a Primary Key index.
	*
	* Currently, constraints are not-null constraint and unique
	* constraint.  Not-null constraint is just a flag of TableColumn and
	* checked against insertion and update. Unique constraint is also
	* just a flag of TableIndex and checked against insertion and
	* update. There's no rule constraint or foreign key constraint so far
	* because our focus is performance and simplicity.
	*
	* To revert changes after execution, PersistentTable holds UndoLog.
	* PersistentTable does eager update which immediately changes the
	* value in data and adds an entry to UndoLog. We chose eager update
	* policy because we expect reverting rarely occurs.
	*/
	class PersistentTable : public Table {
		friend class TableFactory;
		friend class TableTuple;
		friend class TableIndex;
		friend class TableIterator;
		friend class PersistentTableStats;

#ifdef ANTICACHE
		friend class AntiCacheEvictionManager;
		friend class IndexScanExecutor;
#endif

<<<<<<< HEAD
	private:
		// no default ctor, no copy, no assignment
		PersistentTable();
		PersistentTable(PersistentTable const&);
		PersistentTable operator=(PersistentTable const&);

	public:
		virtual ~PersistentTable();

		// ------------------------------------------------------------------
		// OPERATIONS
		// ------------------------------------------------------------------
		void deleteAllTuples(bool freeAllocatedStrings);
		bool insertTuple(TableTuple &source);

		/*
		* Inserts a Tuple without performing an allocation for the
		* uninlined strings.
		*/
		void insertTupleForUndo(TableTuple &source, size_t elMark);

		/*
		* Note that inside update tuple the order of sourceTuple and
		* targetTuple is swapped when making calls on the indexes. This
		* is just an inconsistency in the argument ordering.
		*/
		bool updateTuple(TableTuple &sourceTuple, TableTuple &targetTuple,
			bool updatesIndexes);

		/*
		* Identical to regular updateTuple except no memory management
		* for unlined columns is performed because that will be handled
		* by the UndoAction.
		*/
		void updateTupleForUndo(TableTuple &sourceTuple, TableTuple &targetTuple,
			bool revertIndexes, size_t elMark);

		/*
		* Delete a tuple by looking it up via table scan or a primary key
		* index lookup.
		*/
		bool deleteTuple(TableTuple &tuple, bool freeAllocatedStrings);
		void deleteTupleForUndo(voltdb::TableTuple &tupleCopy, size_t elMark);

		/*
		* Lookup the address of the tuple that is identical to the specified tuple.
		* Does a primary key lookup or table scan if necessary.
		*/
		voltdb::TableTuple lookupTuple(TableTuple tuple);

		// ------------------------------------------------------------------
		// INDEXES
		// ------------------------------------------------------------------
		virtual int indexCount() const { return m_indexCount; }
		virtual int uniqueIndexCount() const { return m_uniqueIndexCount; }
		virtual std::vector<TableIndex*> allIndexes() const;
		virtual TableIndex *index(std::string name);
		virtual TableIndex *primaryKeyIndex() { return m_pkeyIndex; }
		virtual const TableIndex *primaryKeyIndex() const { return m_pkeyIndex; }

		// ------------------------------------------------------------------
		// TRIGGERS
		// ------------------------------------------------------------------
		std::vector<voltdb::Trigger*>* getTriggers();
		void addAllTriggers(std::vector<voltdb::Trigger*> *);
		bool hasTriggers();

		// ------------------------------------------------------------------
		// UTILITY
		// ------------------------------------------------------------------
		std::string tableType() const;
		virtual std::string debug();

		int partitionColumn() { return m_partitionColumn; }

		/** inlined here because it can't be inlined in base Table, as it
		*  uses Tuple.copy.
		*/
		TableTuple& getTempTupleInlined(TableTuple &source);

		// Export-related inherited methods
		virtual void flushOldTuples(int64_t timeInMillis);
		virtual StreamBlock* getCommittedExportBytes();
		virtual bool releaseExportBytes(int64_t releaseOffset);
		virtual void resetPollMarker();

		/** Add a view to this table */
		void addMaterializedView(MaterializedViewMetadata *view);

		/**
		* Switch the table to copy on write mode. Returns true if the table was already in copy on write mode.
		*/
		bool activateCopyOnWrite(TupleSerializer *serializer, int32_t partitionId);

		/**
		* Create a recovery stream for this table. Returns true if the table already has an active recovery stream
		*/
		bool activateRecoveryStream(int32_t tableId);

		/**
		* Serialize the next message in the stream of recovery messages. Returns true if there are
		* more messages and false otherwise.
		*/
		void nextRecoveryMessage(ReferenceSerializeOutput *out);

		/**
		* Process the updates from a recovery message
		*/
		void processRecoveryMessage(RecoveryProtoMsg* message, Pool *pool, bool allowExport);

		/**
		* Attempt to serialize more tuples from the table to the provided
		* output stream.  Returns true if there are more tuples and false
		* if there are no more tuples waiting to be serialized.
		*/
		bool serializeMore(ReferenceSerializeOutput *out);

		/**
		* Create a tree index on the primary key and then iterate it and hash
		* the tuple data.
		*/
		size_t hashCode();

		/**
		* Get the current offset in bytes of the export stream for this Table
		* since startup.
		*/
		void getExportStreamSequenceNo(long &seqNo, size_t &streamBytesUsed) {
			seqNo = m_exportEnabled ? m_tsSeqNo : -1;
			streamBytesUsed = m_wrapper ? m_wrapper->bytesUsed() : 0;
		}

		/**
		* Set the current offset in bytes of the export stream for this Table
		* since startup (used for rejoin/recovery).
		*/
		virtual void setExportStreamPositions(int64_t seqNo, size_t streamBytesUsed) {
			// assume this only gets called from a fresh rejoined node
			assert(m_tsSeqNo == 0);
			m_tsSeqNo = seqNo;
			if (m_wrapper)
				m_wrapper->setBytesUsed(streamBytesUsed);
		}

		// ------------------------------------------------------------------
		// ANTI-CACHING OPERATIONS
		// ------------------------------------------------------------------
#ifdef ANTICACHE
		void setEvictedTable(voltdb::Table *evictedTable);
		voltdb::Table* getEvictedTable(); 
		bool evictBlockToDisk(const long block_size, int num_blocks);
		bool readEvictedBlock(int16_t block_id, int32_t tuple_offset);
		bool mergeUnevictedTuples();

		// needed for LRU chain eviction
		void setNewestTupleID(uint32_t id); 
		void setOldestTupleID(uint32_t id); 
		uint32_t getNewestTupleID(); 
		uint32_t getOldestTupleID();
		void setNumTuplesInEvictionChain(int num_tuples);
		int getNumTuplesInEvictionChain(); 
#endif

		void setEntryToNewAddressForAllIndexes(const TableTuple *tuple, const void* address);

	protected:

		size_t allocatedBlockCount() const {
			return m_data.size();
		}

		// ------------------------------------------------------------------
		// FROM PIMPL
		// ------------------------------------------------------------------
		void insertIntoAllIndexes(TableTuple *tuple);
		void deleteFromAllIndexes(TableTuple *tuple);
		void updateFromAllIndexes(TableTuple &targetTuple, const TableTuple &sourceTuple);

		bool tryInsertOnAllIndexes(TableTuple *tuple);
		bool tryUpdateOnAllIndexes(TableTuple &targetTuple, const TableTuple &sourceTuple);

		bool checkNulls(TableTuple &tuple) const;

		size_t appendToELBuffer(TableTuple &tuple, int64_t seqNo, TupleStreamWrapper::Type type);

		PersistentTable(ExecutorContext *ctx, bool exportEnabled);
		void onSetColumns();

		/*
		* Implemented by persistent table and called by Table::loadTuplesFrom
		* to do additional processing for views and Export
		*/
		virtual void processLoadedTuple(bool allowExport, TableTuple &tuple);

		/*
		* Implemented by persistent table and called by Table::loadTuplesFrom
		* to do add tuples to indexes
		*/
		virtual void populateIndexes(int tupleCount);

		// pointer to current transaction id and other "global" state.
		// abstract this out of VoltDBEngine to avoid creating dependendencies
		// between the engine and the storage layers - which complicate test.
		ExecutorContext *m_executorContext;

		// CONSTRAINTS
		TableIndex** m_uniqueIndexes;
		int m_uniqueIndexCount;
		bool* m_allowNulls;

		// INDEXES
		TableIndex** m_indexes;
		int m_indexCount;
		TableIndex *m_pkeyIndex;

		//TRIGGERS
		std::vector<voltdb::Trigger*>* m_triggers;
		bool m_hasTriggers;

		// temporary for tuplestream stuff
		TupleStreamWrapper *m_wrapper;
		int64_t m_tsSeqNo;

		// ANTI-CACHE VARIABLES
#ifdef ANTICACHE
		voltdb::Table *m_evictedTable;

		std::map<int16_t, int16_t> m_unevictedBlockIDs; 
		//    std::vector<int16_t> m_unevictedBlockIDs;
		std::vector<char*> m_unevictedBlocks;
		std::vector<int32_t> m_mergeTupleOffset; 

		std::map<int, int> m_unevictedTuplesPerBlocks;

		char* m_unevictedTuples; 
		int m_numUnevictedTuples; 

		uint32_t m_oldestTupleID; 
		uint32_t m_newestTupleID; 

		int m_numTuplesInEvictionChain;
		bool m_blockMerge;

#endif

		// partition key
		int m_partitionColumn;

		// list of materialized views that are sourced from this table
		std::vector<MaterializedViewMetadata *> m_views;

		// STATS
		voltdb::PersistentTableStats stats_;
		voltdb::TableStats* getTableStats();

		// is Export enabled
		bool m_exportEnabled;

		// Snapshot stuff
		boost::scoped_ptr<CopyOnWriteContext> m_COWContext;

		//Recovery stuff
		boost::scoped_ptr<RecoveryContext> m_recoveryContext;

	};

	inline TableTuple& PersistentTable::getTempTupleInlined(TableTuple &source) {
		assert (m_tempTuple.m_data);
		m_tempTuple.copy(source);
		return m_tempTuple;
	}
=======
  private:
    // no default ctor, no copy, no assignment
    PersistentTable();
    PersistentTable(PersistentTable const&);
    PersistentTable operator=(PersistentTable const&);

  public:
    virtual ~PersistentTable();

    // ------------------------------------------------------------------
    // OPERATIONS
    // ------------------------------------------------------------------
    void deleteAllTuples(bool freeAllocatedStrings);
    bool insertTuple(TableTuple &source);

    /*
     * Inserts a Tuple without performing an allocation for the
     * uninlined strings.
     */
    void insertTupleForUndo(TableTuple &source, size_t elMark);

    /*
     * Note that inside update tuple the order of sourceTuple and
     * targetTuple is swapped when making calls on the indexes. This
     * is just an inconsistency in the argument ordering.
     */
    bool updateTuple(TableTuple &sourceTuple, TableTuple &targetTuple,
                     bool updatesIndexes);

    /*
     * Identical to regular updateTuple except no memory management
     * for unlined columns is performed because that will be handled
     * by the UndoAction.
     */
    void updateTupleForUndo(TableTuple &sourceTuple, TableTuple &targetTuple,
                            bool revertIndexes, size_t elMark);

    /*
     * Delete a tuple by looking it up via table scan or a primary key
     * index lookup.
     */
    bool deleteTuple(TableTuple &tuple, bool freeAllocatedStrings);
    void deleteTupleForUndo(voltdb::TableTuple &tupleCopy, size_t elMark);

    /*
     * Lookup the address of the tuple that is identical to the specified tuple.
     * Does a primary key lookup or table scan if necessary.
     */
    voltdb::TableTuple lookupTuple(TableTuple tuple);

    // ------------------------------------------------------------------
    // INDEXES
    // ------------------------------------------------------------------
    virtual int indexCount() const { return m_indexCount; }
    virtual int uniqueIndexCount() const { return m_uniqueIndexCount; }
    virtual std::vector<TableIndex*> allIndexes() const;
    virtual TableIndex *index(std::string name);
    virtual TableIndex *primaryKeyIndex() { return m_pkeyIndex; }
    virtual const TableIndex *primaryKeyIndex() const { return m_pkeyIndex; }

    // ------------------------------------------------------------------
    // UTILITY
    // ------------------------------------------------------------------
    std::string tableType() const;
    virtual std::string debug();

    int partitionColumn() { return m_partitionColumn; }

    /** inlined here because it can't be inlined in base Table, as it
     *  uses Tuple.copy.
     */
    TableTuple& getTempTupleInlined(TableTuple &source);

    // Export-related inherited methods
    virtual void flushOldTuples(int64_t timeInMillis);
    virtual StreamBlock* getCommittedExportBytes();
    virtual bool releaseExportBytes(int64_t releaseOffset);
    virtual void resetPollMarker();

    /** Add a view to this table */
    void addMaterializedView(MaterializedViewMetadata *view);

    /**
     * Switch the table to copy on write mode. Returns true if the table was already in copy on write mode.
     */
    bool activateCopyOnWrite(TupleSerializer *serializer, int32_t partitionId);

    /**
     * Create a recovery stream for this table. Returns true if the table already has an active recovery stream
     */
    bool activateRecoveryStream(int32_t tableId);

    /**
     * Serialize the next message in the stream of recovery messages. Returns true if there are
     * more messages and false otherwise.
     */
    void nextRecoveryMessage(ReferenceSerializeOutput *out);

    /**
     * Process the updates from a recovery message
     */
    void processRecoveryMessage(RecoveryProtoMsg* message, Pool *pool, bool allowExport);

    /**
     * Attempt to serialize more tuples from the table to the provided
     * output stream.  Returns true if there are more tuples and false
     * if there are no more tuples waiting to be serialized.
     */
    bool serializeMore(ReferenceSerializeOutput *out);

    /**
     * Create a tree index on the primary key and then iterate it and hash
     * the tuple data.
     */
    size_t hashCode();

    /**
     * Get the current offset in bytes of the export stream for this Table
     * since startup.
     */
    void getExportStreamSequenceNo(long &seqNo, size_t &streamBytesUsed) {
        seqNo = m_exportEnabled ? m_tsSeqNo : -1;
        streamBytesUsed = m_wrapper ? m_wrapper->bytesUsed() : 0;
    }

    /**
     * Set the current offset in bytes of the export stream for this Table
     * since startup (used for rejoin/recovery).
     */
    virtual void setExportStreamPositions(int64_t seqNo, size_t streamBytesUsed) {
        // assume this only gets called from a fresh rejoined node
        assert(m_tsSeqNo == 0);
        m_tsSeqNo = seqNo;
        if (m_wrapper)
            m_wrapper->setBytesUsed(streamBytesUsed);
    }
    
    // ------------------------------------------------------------------
    // ANTI-CACHING OPERATIONS
    // ------------------------------------------------------------------
    #ifdef ANTICACHE
    void setEvictedTable(voltdb::Table *evictedTable);
    voltdb::Table* getEvictedTable(); 
    bool evictBlockToDisk(const long block_size, int num_blocks);
    bool readEvictedBlock(int16_t block_id, int32_t tuple_offset);
    bool mergeUnevictedTuples();
    
    // needed for LRU chain eviction
    void setNewestTupleID(uint32_t id); 
    void setOldestTupleID(uint32_t id); 
    uint32_t getNewestTupleID(); 
    uint32_t getOldestTupleID();
    void setNumTuplesInEvictionChain(int num_tuples);
    int getNumTuplesInEvictionChain(); 
    #endif
    
    void setEntryToNewAddressForAllIndexes(const TableTuple *tuple, const void* address);

protected:

#ifdef MMAP_STORAGE    
    void allocateNextBlock();
#endif
    
    size_t allocatedBlockCount() const {
        return m_data.size();
    }
    
    // ------------------------------------------------------------------
    // FROM PIMPL
    // ------------------------------------------------------------------
    void insertIntoAllIndexes(TableTuple *tuple);
    void deleteFromAllIndexes(TableTuple *tuple);
    void updateFromAllIndexes(TableTuple &targetTuple, const TableTuple &sourceTuple);

    bool tryInsertOnAllIndexes(TableTuple *tuple);
    bool tryUpdateOnAllIndexes(TableTuple &targetTuple, const TableTuple &sourceTuple);

    bool checkNulls(TableTuple &tuple) const;
    
    size_t appendToELBuffer(TableTuple &tuple, int64_t seqNo, TupleStreamWrapper::Type type);

    PersistentTable(ExecutorContext *ctx, bool exportEnabled);
    void onSetColumns();

    /*
     * Implemented by persistent table and called by Table::loadTuplesFrom
     * to do additional processing for views and Export
     */
    virtual void processLoadedTuple(bool allowExport, TableTuple &tuple);

    /*
     * Implemented by persistent table and called by Table::loadTuplesFrom
     * to do add tuples to indexes
     */
    virtual void populateIndexes(int tupleCount);

    // pointer to current transaction id and other "global" state.
    // abstract this out of VoltDBEngine to avoid creating dependendencies
    // between the engine and the storage layers - which complicate test.
    ExecutorContext *m_executorContext;

    // CONSTRAINTS
    TableIndex** m_uniqueIndexes;
    int m_uniqueIndexCount;
    bool* m_allowNulls;

    // INDEXES
    TableIndex** m_indexes;
    int m_indexCount;
    TableIndex *m_pkeyIndex;

    // temporary for tuplestream stuff
    TupleStreamWrapper *m_wrapper;
    int64_t m_tsSeqNo;
    
    // ANTI-CACHE VARIABLES
    #ifdef ANTICACHE
    voltdb::Table *m_evictedTable;
    
    std::map<int16_t, int16_t> m_unevictedBlockIDs; 
//    std::vector<int16_t> m_unevictedBlockIDs;
    std::vector<char*> m_unevictedBlocks;
    std::vector<int32_t> m_mergeTupleOffset; 
    
    std::map<int, int> m_unevictedTuplesPerBlocks;
    
    char* m_unevictedTuples; 
    int m_numUnevictedTuples; 
    
    uint32_t m_oldestTupleID; 
    uint32_t m_newestTupleID; 
    
    int m_numTuplesInEvictionChain;
    bool m_blockMerge;
    
    #endif
    
    // partition key
    int m_partitionColumn;
    
    // TODO: Partition id of where this table is stored in
    int32_t m_partitionId;

    // list of materialized views that are sourced from this table
    std::vector<MaterializedViewMetadata *> m_views;

    // STATS
    voltdb::PersistentTableStats stats_;
    voltdb::TableStats* getTableStats();

    // is Export enabled
    bool m_exportEnabled;
    
    // Snapshot stuff
    boost::scoped_ptr<CopyOnWriteContext> m_COWContext;

    //Recovery stuff
    boost::scoped_ptr<RecoveryContext> m_recoveryContext;
};

inline TableTuple& PersistentTable::getTempTupleInlined(TableTuple &source) {
    assert (m_tempTuple.m_data);
    m_tempTuple.copy(source);
    return m_tempTuple;
}

#ifdef MMAP_STORAGE
inline void PersistentTable::allocateNextBlock() {
    // TODO: Figure out what the size of the file should be
    // int bytes = 99999; // FIXME
    
    // TODO: Allocate a new file on the NVM filesystem and mmap() it in
    //       Create a new path in the filesystem based on tablename (this->name) and
    //       the partitionId of where this table is stored (m_executorContext->getPartitionId)
    // char *memory = NULL; // FIXME

    // Push the new block into our list of blocks
    // m_data.push_back(memory);

    // Update the counter of the number of tuples we've allocated
    // m_allocatedTuples += m_tuplesPerBlock;
}
#endif
    
    
>>>>>>> 15b851dd
}

#endif<|MERGE_RESOLUTION|>--- conflicted
+++ resolved
@@ -120,279 +120,7 @@
 		friend class IndexScanExecutor;
 #endif
 
-<<<<<<< HEAD
-	private:
-		// no default ctor, no copy, no assignment
-		PersistentTable();
-		PersistentTable(PersistentTable const&);
-		PersistentTable operator=(PersistentTable const&);
-
-	public:
-		virtual ~PersistentTable();
-
-		// ------------------------------------------------------------------
-		// OPERATIONS
-		// ------------------------------------------------------------------
-		void deleteAllTuples(bool freeAllocatedStrings);
-		bool insertTuple(TableTuple &source);
-
-		/*
-		* Inserts a Tuple without performing an allocation for the
-		* uninlined strings.
-		*/
-		void insertTupleForUndo(TableTuple &source, size_t elMark);
-
-		/*
-		* Note that inside update tuple the order of sourceTuple and
-		* targetTuple is swapped when making calls on the indexes. This
-		* is just an inconsistency in the argument ordering.
-		*/
-		bool updateTuple(TableTuple &sourceTuple, TableTuple &targetTuple,
-			bool updatesIndexes);
-
-		/*
-		* Identical to regular updateTuple except no memory management
-		* for unlined columns is performed because that will be handled
-		* by the UndoAction.
-		*/
-		void updateTupleForUndo(TableTuple &sourceTuple, TableTuple &targetTuple,
-			bool revertIndexes, size_t elMark);
-
-		/*
-		* Delete a tuple by looking it up via table scan or a primary key
-		* index lookup.
-		*/
-		bool deleteTuple(TableTuple &tuple, bool freeAllocatedStrings);
-		void deleteTupleForUndo(voltdb::TableTuple &tupleCopy, size_t elMark);
-
-		/*
-		* Lookup the address of the tuple that is identical to the specified tuple.
-		* Does a primary key lookup or table scan if necessary.
-		*/
-		voltdb::TableTuple lookupTuple(TableTuple tuple);
-
-		// ------------------------------------------------------------------
-		// INDEXES
-		// ------------------------------------------------------------------
-		virtual int indexCount() const { return m_indexCount; }
-		virtual int uniqueIndexCount() const { return m_uniqueIndexCount; }
-		virtual std::vector<TableIndex*> allIndexes() const;
-		virtual TableIndex *index(std::string name);
-		virtual TableIndex *primaryKeyIndex() { return m_pkeyIndex; }
-		virtual const TableIndex *primaryKeyIndex() const { return m_pkeyIndex; }
-
-		// ------------------------------------------------------------------
-		// TRIGGERS
-		// ------------------------------------------------------------------
-		std::vector<voltdb::Trigger*>* getTriggers();
-		void addAllTriggers(std::vector<voltdb::Trigger*> *);
-		bool hasTriggers();
-
-		// ------------------------------------------------------------------
-		// UTILITY
-		// ------------------------------------------------------------------
-		std::string tableType() const;
-		virtual std::string debug();
-
-		int partitionColumn() { return m_partitionColumn; }
-
-		/** inlined here because it can't be inlined in base Table, as it
-		*  uses Tuple.copy.
-		*/
-		TableTuple& getTempTupleInlined(TableTuple &source);
-
-		// Export-related inherited methods
-		virtual void flushOldTuples(int64_t timeInMillis);
-		virtual StreamBlock* getCommittedExportBytes();
-		virtual bool releaseExportBytes(int64_t releaseOffset);
-		virtual void resetPollMarker();
-
-		/** Add a view to this table */
-		void addMaterializedView(MaterializedViewMetadata *view);
-
-		/**
-		* Switch the table to copy on write mode. Returns true if the table was already in copy on write mode.
-		*/
-		bool activateCopyOnWrite(TupleSerializer *serializer, int32_t partitionId);
-
-		/**
-		* Create a recovery stream for this table. Returns true if the table already has an active recovery stream
-		*/
-		bool activateRecoveryStream(int32_t tableId);
-
-		/**
-		* Serialize the next message in the stream of recovery messages. Returns true if there are
-		* more messages and false otherwise.
-		*/
-		void nextRecoveryMessage(ReferenceSerializeOutput *out);
-
-		/**
-		* Process the updates from a recovery message
-		*/
-		void processRecoveryMessage(RecoveryProtoMsg* message, Pool *pool, bool allowExport);
-
-		/**
-		* Attempt to serialize more tuples from the table to the provided
-		* output stream.  Returns true if there are more tuples and false
-		* if there are no more tuples waiting to be serialized.
-		*/
-		bool serializeMore(ReferenceSerializeOutput *out);
-
-		/**
-		* Create a tree index on the primary key and then iterate it and hash
-		* the tuple data.
-		*/
-		size_t hashCode();
-
-		/**
-		* Get the current offset in bytes of the export stream for this Table
-		* since startup.
-		*/
-		void getExportStreamSequenceNo(long &seqNo, size_t &streamBytesUsed) {
-			seqNo = m_exportEnabled ? m_tsSeqNo : -1;
-			streamBytesUsed = m_wrapper ? m_wrapper->bytesUsed() : 0;
-		}
-
-		/**
-		* Set the current offset in bytes of the export stream for this Table
-		* since startup (used for rejoin/recovery).
-		*/
-		virtual void setExportStreamPositions(int64_t seqNo, size_t streamBytesUsed) {
-			// assume this only gets called from a fresh rejoined node
-			assert(m_tsSeqNo == 0);
-			m_tsSeqNo = seqNo;
-			if (m_wrapper)
-				m_wrapper->setBytesUsed(streamBytesUsed);
-		}
-
-		// ------------------------------------------------------------------
-		// ANTI-CACHING OPERATIONS
-		// ------------------------------------------------------------------
-#ifdef ANTICACHE
-		void setEvictedTable(voltdb::Table *evictedTable);
-		voltdb::Table* getEvictedTable(); 
-		bool evictBlockToDisk(const long block_size, int num_blocks);
-		bool readEvictedBlock(int16_t block_id, int32_t tuple_offset);
-		bool mergeUnevictedTuples();
-
-		// needed for LRU chain eviction
-		void setNewestTupleID(uint32_t id); 
-		void setOldestTupleID(uint32_t id); 
-		uint32_t getNewestTupleID(); 
-		uint32_t getOldestTupleID();
-		void setNumTuplesInEvictionChain(int num_tuples);
-		int getNumTuplesInEvictionChain(); 
-#endif
-
-		void setEntryToNewAddressForAllIndexes(const TableTuple *tuple, const void* address);
-
-	protected:
-
-		size_t allocatedBlockCount() const {
-			return m_data.size();
-		}
-
-		// ------------------------------------------------------------------
-		// FROM PIMPL
-		// ------------------------------------------------------------------
-		void insertIntoAllIndexes(TableTuple *tuple);
-		void deleteFromAllIndexes(TableTuple *tuple);
-		void updateFromAllIndexes(TableTuple &targetTuple, const TableTuple &sourceTuple);
-
-		bool tryInsertOnAllIndexes(TableTuple *tuple);
-		bool tryUpdateOnAllIndexes(TableTuple &targetTuple, const TableTuple &sourceTuple);
-
-		bool checkNulls(TableTuple &tuple) const;
-
-		size_t appendToELBuffer(TableTuple &tuple, int64_t seqNo, TupleStreamWrapper::Type type);
-
-		PersistentTable(ExecutorContext *ctx, bool exportEnabled);
-		void onSetColumns();
-
-		/*
-		* Implemented by persistent table and called by Table::loadTuplesFrom
-		* to do additional processing for views and Export
-		*/
-		virtual void processLoadedTuple(bool allowExport, TableTuple &tuple);
-
-		/*
-		* Implemented by persistent table and called by Table::loadTuplesFrom
-		* to do add tuples to indexes
-		*/
-		virtual void populateIndexes(int tupleCount);
-
-		// pointer to current transaction id and other "global" state.
-		// abstract this out of VoltDBEngine to avoid creating dependendencies
-		// between the engine and the storage layers - which complicate test.
-		ExecutorContext *m_executorContext;
-
-		// CONSTRAINTS
-		TableIndex** m_uniqueIndexes;
-		int m_uniqueIndexCount;
-		bool* m_allowNulls;
-
-		// INDEXES
-		TableIndex** m_indexes;
-		int m_indexCount;
-		TableIndex *m_pkeyIndex;
-
-		//TRIGGERS
-		std::vector<voltdb::Trigger*>* m_triggers;
-		bool m_hasTriggers;
-
-		// temporary for tuplestream stuff
-		TupleStreamWrapper *m_wrapper;
-		int64_t m_tsSeqNo;
-
-		// ANTI-CACHE VARIABLES
-#ifdef ANTICACHE
-		voltdb::Table *m_evictedTable;
-
-		std::map<int16_t, int16_t> m_unevictedBlockIDs; 
-		//    std::vector<int16_t> m_unevictedBlockIDs;
-		std::vector<char*> m_unevictedBlocks;
-		std::vector<int32_t> m_mergeTupleOffset; 
-
-		std::map<int, int> m_unevictedTuplesPerBlocks;
-
-		char* m_unevictedTuples; 
-		int m_numUnevictedTuples; 
-
-		uint32_t m_oldestTupleID; 
-		uint32_t m_newestTupleID; 
-
-		int m_numTuplesInEvictionChain;
-		bool m_blockMerge;
-
-#endif
-
-		// partition key
-		int m_partitionColumn;
-
-		// list of materialized views that are sourced from this table
-		std::vector<MaterializedViewMetadata *> m_views;
-
-		// STATS
-		voltdb::PersistentTableStats stats_;
-		voltdb::TableStats* getTableStats();
-
-		// is Export enabled
-		bool m_exportEnabled;
-
-		// Snapshot stuff
-		boost::scoped_ptr<CopyOnWriteContext> m_COWContext;
-
-		//Recovery stuff
-		boost::scoped_ptr<RecoveryContext> m_recoveryContext;
-
-	};
-
-	inline TableTuple& PersistentTable::getTempTupleInlined(TableTuple &source) {
-		assert (m_tempTuple.m_data);
-		m_tempTuple.copy(source);
-		return m_tempTuple;
-	}
-=======
+
   private:
     // no default ctor, no copy, no assignment
     PersistentTable();
@@ -679,7 +407,6 @@
 #endif
     
     
->>>>>>> 15b851dd
 }
 
 #endif