--- conflicted
+++ resolved
@@ -59,14 +59,12 @@
 #include "storage/temptable.h"
 #include "common/types.h"
 #include "storage/WindowTable.h"
-<<<<<<< HEAD
-=======
+
 // added by hawk, 10/4/2013
 #include "catalog/catalogmap.h"
 #include "catalog/table.h"
 #include "catalog/column.h"
 // ended by hawk
->>>>>>> 27ef87fa
 
 namespace voltdb {
 
