/* This file is part of VoltDB.
* Copyright (C) 2008-2010 VoltDB L.L.C.
*
* This file contains original code and/or modifications of original code.
* Any modifications made by VoltDB L.L.C. are licensed under the following
* terms and conditions:
*
* VoltDB is free software: you can redistribute it and/or modify
* it under the terms of the GNU General Public License as published by
* the Free Software Foundation, either version 3 of the License, or
* (at your option) any later version.
*
* VoltDB is distributed in the hope that it will be useful,
* but WITHOUT ANY WARRANTY; without even the implied warranty of
* MERCHANTABILITY or FITNESS FOR A PARTICULAR PURPOSE.  See the
* GNU General Public License for more details.
*
* You should have received a copy of the GNU General Public License
* along with VoltDB.  If not, see <http://www.gnu.org/licenses/>.
*/
/* Copyright (C) 2008 by H-Store Project
* Brown University
* Massachusetts Institute of Technology
* Yale University
*
* Permission is hereby granted, free of charge, to any person obtaining
* a copy of this software and associated documentation files (the
* "Software"), to deal in the Software without restriction, including
* without limitation the rights to use, copy, modify, merge, publish,
* distribute, sublicense, and/or sell copies of the Software, and to
* permit persons to whom the Software is furnished to do so, subject to
* the following conditions:
*
* The above copyright notice and this permission notice shall be
* included in all copies or substantial portions of the Software.
*
* THE SOFTWARE IS PROVIDED "AS IS", WITHOUT WARRANTY OF ANY KIND,
* EXPRESS OR IMPLIED, INCLUDING BUT NOT LIMITED TO THE WARRANTIES OF
* MERCHANTABILITY, FITNESS FOR A PARTICULAR PURPOSE AND NONINFRINGEMENT
* IN NO EVENT SHALL THE AUTHORS BE LIABLE FOR ANY CLAIM, DAMAGES OR
* OTHER LIABILITY, WHETHER IN AN ACTION OF CONTRACT, TORT OR OTHERWISE,
* ARISING FROM, OUT OF OR IN CONNECTION WITH THE SOFTWARE OR THE USE OR
* OTHER DEALINGS IN THE SOFTWARE.
*/

#include "insertexecutor.h"
#include "common/debuglog.h"
#include "common/ValuePeeker.hpp"
#include "common/tabletuple.h"
#include "common/FatalException.hpp"
#include "plannodes/insertnode.h"
#include "execution/VoltDBEngine.h"
#include "storage/persistenttable.h"
#include "storage/streamedtable.h"
#include "storage/table.h"
#include "storage/tableiterator.h"
#include "storage/tableutil.h"
#include "storage/tablefactory.h"
#include "storage/temptable.h"
#include "common/types.h"
#include "storage/WindowTable.h"
#include "streaming/WindowTableTemp.h"
#include <sys/time.h>
#include <time.h>
#include <cassert>


#ifdef ARIES
#include "logging/Logrecord.h"
#endif

namespace voltdb {

	bool InsertExecutor::p_init(AbstractPlanNode *abstract_node, const catalog::Database* catalog_db, int* tempTableMemoryInBytes) {
		VOLT_TRACE("init Insert Executor");

		m_node = dynamic_cast<InsertPlanNode*>(abstract_node);
		assert(m_node);
		assert(m_node->getTargetTable());
		assert(m_node->getInputTables().size() == 1);

		// create an output table that currently will contain copies of modified tuples
		m_node->setOutputTable(TableFactory::getCopiedTempTable(
			m_node->databaseId(),
			m_node->getInputTables()[0]->name(),
			m_node->getInputTables()[0],
			tempTableMemoryInBytes));

		// 2013-07-29 - PAVLO
		// Sail yo ho, kids. John Meehan and I were here, and we decided that in
		// order to support INSERT INTO..SELECT statements, we had to let the input
		// tables be any kind of table. This is because sometimes for certain SELECTS
		// you will get a handle to the original PersistentTable and not a TempTable.
		// We don't think that this should cause any problems.
		m_inputTable = m_node->getInputTables()[0];
		if (m_inputTable == NULL) {
			VOLT_ERROR("Missing input table for InsertPlanNode #%d [numInputs=%ld]",
				m_node->getPlanNodeId(), m_node->getInputTables().size());
			// VOLT_ERROR("INPUT TABLE DUMP:\n%s", m_node->getInputTables()[0]->debug().c_str());
			return false;
		}
		assert(m_inputTable);

		// Target table can be StreamedTable or PersistentTable and must not be NULL
		m_targetTable = dynamic_cast<Table*>(m_node->getTargetTable());
		assert(m_targetTable);
		assert((m_targetTable == dynamic_cast<PersistentTable*>(m_targetTable)) ||
			(m_targetTable == dynamic_cast<StreamedTable*>(m_targetTable)));

		m_tuple = TableTuple(m_inputTable->schema());

		PersistentTable *persistentTarget = dynamic_cast<PersistentTable*>(m_targetTable);
		m_partitionColumn = -1;
		m_partitionColumnIsString = false;
		if (persistentTarget) {
			m_partitionColumn = persistentTarget->partitionColumn();
			if (m_partitionColumn != -1) {
				if (m_inputTable->schema()->columnType(m_partitionColumn) == voltdb::VALUE_TYPE_VARCHAR) {
					m_partitionColumnIsString = true;
				}
			}
			// TODO: Check if PersistentTable has triggers
			// TODO: If so, then set some flag in InsertExecutor to true
		}
		m_multiPartition = m_node->isMultiPartition();
		return true;
	}


int64_t another_timespecDiffNanoseconds(const timespec& end, const timespec& start) {
//	assert(timespecValid(end));
//	assert(timespecValid(start));
	return (end.tv_nsec - start.tv_nsec) + (end.tv_sec - start.tv_sec) * (int64_t) 1000000000;
}

	bool InsertExecutor::p_execute(const NValueArray &params, ReadWriteTracker *tracker) {
		assert(m_node == dynamic_cast<InsertPlanNode*>(abstract_node));
		assert(m_node);
		// XXX assert(m_inputTable == dynamic_cast<TempTable*>(m_node->getInputTables()[0]));
		assert(m_inputTable);
		assert(m_targetTable);
		VOLT_DEBUG("INPUT TABLE: %s\n", m_inputTable->debug().c_str());
#ifdef DEBUG
		//
		// This should probably just be a warning in the future when we are
		// running in a distributed cluster
		//
		if (m_inputTable->activeTupleCount() == 0) {
			VOLT_ERROR("No tuples were found in our input table '%s'",
				m_inputTable->name().c_str());
			return false;
		}
#endif
<<<<<<< HEAD
		assert (m_inputTable->activeTupleCount() > 0);

		// count the number of successful inserts
		int modifiedTuples = 0;

		Table* outputTable = m_node->getOutputTable();
		assert(outputTable);

		bool beProcessed = false;

                // Implement insert multiple values. Added by hawk, 10/2/2014
                std::vector<Table*> allInputTable = m_node->getInputTables();
                for (int ii = 0; ii < allInputTable.size(); ++ii) 
                {
                     m_inputTable = allInputTable[ii];
                // ended by hawk

		//
		// An insert is quite simple really. We just loop through our m_inputTable
		// and insert any tuple that we find into our m_targetTable. It doesn't get any easier than that!
		//
		assert (m_tuple.sizeInValues() == m_inputTable->columnCount());
		TableIterator iterator(m_inputTable);
		while (iterator.next(m_tuple)) {
			beProcessed = true;
			VOLT_DEBUG("Inserting tuple '%s' into target table '%s'",
				m_tuple.debug(m_targetTable->name()).c_str(), m_targetTable->name().c_str());
			VOLT_TRACE("Target Table %s: %s",
				m_targetTable->name().c_str(), m_targetTable->schema()->debug().c_str());

			// if there is a partition column for the target table
			if (m_partitionColumn != -1) {

				// get the value for the partition column
				NValue value = m_tuple.getNValue(m_partitionColumn);
				bool isLocal = m_engine->isLocalSite(value);

				// if it doesn't map to this site
				if (!isLocal) {
					if (!m_multiPartition) {
						VOLT_ERROR("Mispartitioned Tuple in single-partition plan.");
						return false;
					}

					// don't insert
					continue;
				}
			}

			// try to put the tuple into the target table
			if (!m_targetTable->insertTuple(m_tuple)) {
				VOLT_ERROR("Failed to insert tuple from input table '%s' into"
					" target table '%s'",
					m_inputTable->name().c_str(),
					m_targetTable->name().c_str());
				return false;
			}

			// try to put the tuple into the output table
			if (!outputTable->insertTuple(m_tuple)) {
				VOLT_ERROR("Failed to insert tuple from input table '%s' into"
					" output table '%s'",
					m_inputTable->name().c_str(),
					outputTable->name().c_str());
				return false;
			}

			// successfully inserted
			modifiedTuples++;

		}

                // for insert multiple values, added by hawk, 10/2/2014
=======
    assert (m_inputTable->activeTupleCount() > 0);

    // count the number of successful inserts
    int modifiedTuples = 0;

    Table* outputTable = m_node->getOutputTable();
    assert(outputTable);

    //
    // An insert is quite simple really. We just loop through our m_inputTable
    // and insert any tuple that we find into our m_targetTable. It doesn't get any easier than that!
    //
    assert (m_tuple.sizeInValues() == m_inputTable->columnCount());
    TableIterator iterator(m_inputTable);
    while (iterator.next(m_tuple)) {
        VOLT_DEBUG("Inserting tuple '%s' into target table '%s'",
                   m_tuple.debug(m_targetTable->name()).c_str(), m_targetTable->name().c_str());
        VOLT_TRACE("Target Table %s: %s",
                   m_targetTable->name().c_str(), m_targetTable->schema()->debug().c_str());


#ifdef ARIES
        if(m_engine->isARIESEnabled()){

        	// add persistency check:
			PersistentTable* table = dynamic_cast<PersistentTable*>(m_targetTable);

			// only log if we are writing to a persistent table.
			if (table != NULL) {
				LogRecord *logrecord = new LogRecord(computeTimeStamp(),
						LogRecord::T_INSERT,	// this is an insert record
						LogRecord::T_FORWARD,// the system is running normally
						-1,// XXX: prevLSN must be fetched from table!
						m_engine->getExecutorContext()->currentTxnId() ,// txn id
						m_engine->getSiteId(),// which execution site
						m_targetTable->name(),// the table affected
						NULL,// insert, no primary key
						-1,// inserting, all columns affected
						NULL,// insert, don't care about modified cols
						NULL,// no before image
						&m_tuple// after image
				);

				size_t logrecordEstLength = logrecord->getEstimatedLength();
				char *logrecordBuffer = new char[logrecordEstLength];

				FallbackSerializeOutput output;
				output.initializeWithPosition(logrecordBuffer, logrecordEstLength, 0);

				logrecord->serializeTo(output);

				LogManager* m_logManager = this->m_engine->getLogManager();
				Logger m_ariesLogger = m_logManager->getAriesLogger();
				//VOLT_WARN("m_logManager : %p AriesLogger : %p",&m_logManager, &m_ariesLogger);
				const Logger *logger = m_logManager->getThreadLogger(LOGGERID_MM_ARIES);

				// output.position() indicates the actual number of bytes written out
				logger->log(LOGLEVEL_INFO, output.data(), output.position());

				delete[] logrecordBuffer;
				logrecordBuffer = NULL;

				delete logrecord;
				logrecord = NULL;
			}

        }
#endif

        // if there is a partition column for the target table
        if (m_partitionColumn != -1) {

            // get the value for the partition column
            NValue value = m_tuple.getNValue(m_partitionColumn);
            bool isLocal = m_engine->isLocalSite(value);

            // if it doesn't map to this site
            if (!isLocal) {
                if (!m_multiPartition) {
                    VOLT_ERROR("Mispartitioned Tuple in single-partition plan.");
                    return false;
>>>>>>> 61f230d0
                }
                // ended by hawk

		// Check if the target table is persistent, and if hasTriggers flag is true
		// If it is, then iterate through each one and pass in outputTable
		if (beProcessed == true)
		{
			PersistentTable* persistTarget = dynamic_cast<PersistentTable*>(m_targetTable);
			if(persistTarget != NULL && persistTarget->hasTriggers() && persistTarget->fireTriggers()) {
                              
                                // added by hawk, 2013/12/13, for collect data
/*
                                struct timeval start_;
                                struct timeval delete_start_;
                                struct timeval end_;
                                struct timespec start;
                                struct timespec delete_start;
                                struct timespec end;
                        
                                int error = gettimeofday(&start_, NULL);
                                assert(error == 0);
*/
                                // ended by hawk
				std::vector<Trigger*>::iterator trig_iter;

				VOLT_DEBUG( "Start firing triggers of table '%s'", persistTarget->name().c_str());

				for(trig_iter = persistTarget->getTriggers()->begin();
					trig_iter != persistTarget->getTriggers()->end(); trig_iter++) {
						//if statement to make sure the trigger is an insert... breaking
						//if((*trig_iter)->getType() == (unsigned char)TRIGGER_INSERT)
						(*trig_iter)->fire(m_engine, outputTable);
				}
				VOLT_DEBUG( "End firing triggers of table '%s'", persistTarget->name().c_str());

                                // to ensure this is a stream, by hawk, 2013.11.25
                                //added by hawk, 2013/12/13, to collect data
                                /*
                                error = gettimeofday(&delete_start_, NULL);
                                assert(error == 0);
                                */
                                //ended by hawk
                                if (persistTarget->isStream() == true)
				    persistTarget->deleteAllTuples(true);

                                //added by hawk, 2013/12/13, to collect data
/*
                                error = gettimeofday(&end_, NULL);
                                assert(error == 0);

                                TIMEVAL_TO_TIMESPEC(&start_, &start);
                                TIMEVAL_TO_TIMESPEC(&delete_start_, &delete_start);
                                TIMEVAL_TO_TIMESPEC(&end_, &end);
                                
                                int64_t latency = another_timespecDiffNanoseconds(end, start);
                                int64_t delete_latency = another_timespecDiffNanoseconds(end, delete_start);
                                persistTarget->add_latency_data(latency, delete_latency);

                                 VOLT_DEBUG("hawk: latency: %ld with delete latency: %ld ...", latency, delete_latency);
*/
                                //ended by hawk
				WindowTable* windowTarget = dynamic_cast<WindowTable*>(persistTarget);
				if(windowTarget != NULL)
				{
					windowTarget->setFireTriggers(false);
				}

				//TODO: more hacks for a new windowTable version....
				WindowTableTemp* windowTargetTemp = dynamic_cast<WindowTableTemp*>(persistTarget);
				if(windowTargetTemp != NULL)
				{
					windowTargetTemp->setFireTriggers(false);
				}
			}

		}


		// add to the planfragments count of modified tuples
		m_engine->m_tuplesModified += modifiedTuples;
		VOLT_DEBUG("Finished inserting %d tuples", modifiedTuples);
		return true;
	}

}<|MERGE_RESOLUTION|>--- conflicted
+++ resolved
@@ -151,81 +151,7 @@
 			return false;
 		}
 #endif
-<<<<<<< HEAD
-		assert (m_inputTable->activeTupleCount() > 0);
-
-		// count the number of successful inserts
-		int modifiedTuples = 0;
-
-		Table* outputTable = m_node->getOutputTable();
-		assert(outputTable);
-
-		bool beProcessed = false;
-
-                // Implement insert multiple values. Added by hawk, 10/2/2014
-                std::vector<Table*> allInputTable = m_node->getInputTables();
-                for (int ii = 0; ii < allInputTable.size(); ++ii) 
-                {
-                     m_inputTable = allInputTable[ii];
-                // ended by hawk
-
-		//
-		// An insert is quite simple really. We just loop through our m_inputTable
-		// and insert any tuple that we find into our m_targetTable. It doesn't get any easier than that!
-		//
-		assert (m_tuple.sizeInValues() == m_inputTable->columnCount());
-		TableIterator iterator(m_inputTable);
-		while (iterator.next(m_tuple)) {
-			beProcessed = true;
-			VOLT_DEBUG("Inserting tuple '%s' into target table '%s'",
-				m_tuple.debug(m_targetTable->name()).c_str(), m_targetTable->name().c_str());
-			VOLT_TRACE("Target Table %s: %s",
-				m_targetTable->name().c_str(), m_targetTable->schema()->debug().c_str());
-
-			// if there is a partition column for the target table
-			if (m_partitionColumn != -1) {
-
-				// get the value for the partition column
-				NValue value = m_tuple.getNValue(m_partitionColumn);
-				bool isLocal = m_engine->isLocalSite(value);
-
-				// if it doesn't map to this site
-				if (!isLocal) {
-					if (!m_multiPartition) {
-						VOLT_ERROR("Mispartitioned Tuple in single-partition plan.");
-						return false;
-					}
-
-					// don't insert
-					continue;
-				}
-			}
-
-			// try to put the tuple into the target table
-			if (!m_targetTable->insertTuple(m_tuple)) {
-				VOLT_ERROR("Failed to insert tuple from input table '%s' into"
-					" target table '%s'",
-					m_inputTable->name().c_str(),
-					m_targetTable->name().c_str());
-				return false;
-			}
-
-			// try to put the tuple into the output table
-			if (!outputTable->insertTuple(m_tuple)) {
-				VOLT_ERROR("Failed to insert tuple from input table '%s' into"
-					" output table '%s'",
-					m_inputTable->name().c_str(),
-					outputTable->name().c_str());
-				return false;
-			}
-
-			// successfully inserted
-			modifiedTuples++;
-
-		}
-
-                // for insert multiple values, added by hawk, 10/2/2014
-=======
+
     assert (m_inputTable->activeTupleCount() > 0);
 
     // count the number of successful inserts
@@ -233,6 +159,15 @@
 
     Table* outputTable = m_node->getOutputTable();
     assert(outputTable);
+
+    bool beProcessed = false;
+
+	// Implement insert multiple values. Added by hawk, 10/2/2014
+	std::vector<Table*> allInputTable = m_node->getInputTables();
+	for (int ii = 0; ii < allInputTable.size(); ++ii)
+	{
+		 m_inputTable = allInputTable[ii];
+	// ended by hawk
 
     //
     // An insert is quite simple really. We just loop through our m_inputTable
@@ -241,6 +176,7 @@
     assert (m_tuple.sizeInValues() == m_inputTable->columnCount());
     TableIterator iterator(m_inputTable);
     while (iterator.next(m_tuple)) {
+    	beProcessed = true;
         VOLT_DEBUG("Inserting tuple '%s' into target table '%s'",
                    m_tuple.debug(m_targetTable->name()).c_str(), m_targetTable->name().c_str());
         VOLT_TRACE("Target Table %s: %s",
@@ -307,15 +243,47 @@
                 if (!m_multiPartition) {
                     VOLT_ERROR("Mispartitioned Tuple in single-partition plan.");
                     return false;
->>>>>>> 61f230d0
                 }
-                // ended by hawk
+                continue;
+            }
+        }
+
+        // for insert multiple values, added by hawk, 10/2/2014
+		// try to put the tuple into the target table
+		if (!m_targetTable->insertTuple(m_tuple)) {
+			VOLT_ERROR("Failed to insert tuple from input table '%s' into"
+				" target table '%s'",
+				m_inputTable->name().c_str(),
+				m_targetTable->name().c_str());
+			return false;
+		}
+
+		// try to put the tuple into the output table
+		if (!outputTable->insertTuple(m_tuple)) {
+			VOLT_ERROR("Failed to insert tuple from input table '%s' into"
+				" output table '%s'",
+				m_inputTable->name().c_str(),
+				outputTable->name().c_str());
+			return false;
+		}
+
+		// successfully inserted
+		modifiedTuples++;
+
+	}
+
+    //for multiple insert values
+	}   // ended by hawk
 
 		// Check if the target table is persistent, and if hasTriggers flag is true
 		// If it is, then iterate through each one and pass in outputTable
+		VOLT_DEBUG("beProcessed = %d", beProcessed);
 		if (beProcessed == true)
 		{
 			PersistentTable* persistTarget = dynamic_cast<PersistentTable*>(m_targetTable);
+			VOLT_DEBUG("persistTarget = %s", persistTarget->name().c_str());
+			VOLT_DEBUG("persistTarget hasTriggers = %d", persistTarget->hasTriggers());
+			VOLT_DEBUG("persistTarget fireTriggers = %d", persistTarget->fireTriggers());
 			if(persistTarget != NULL && persistTarget->hasTriggers() && persistTarget->fireTriggers()) {
                               
                                 // added by hawk, 2013/12/13, for collect data
@@ -339,7 +307,8 @@
 					trig_iter != persistTarget->getTriggers()->end(); trig_iter++) {
 						//if statement to make sure the trigger is an insert... breaking
 						//if((*trig_iter)->getType() == (unsigned char)TRIGGER_INSERT)
-						(*trig_iter)->fire(m_engine, outputTable);
+						//(*trig_iter)->fire(m_engine, outputTable);
+					m_engine->fireTrigger(*trig_iter);
 				}
 				VOLT_DEBUG( "End firing triggers of table '%s'", persistTarget->name().c_str());
 
