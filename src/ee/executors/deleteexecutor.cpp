/* This file is part of VoltDB.
 * Copyright (C) 2008-2010 VoltDB L.L.C.
 *
 * This file contains original code and/or modifications of original code.
 * Any modifications made by VoltDB L.L.C. are licensed under the following
 * terms and conditions:
 *
 * VoltDB is free software: you can redistribute it and/or modify
 * it under the terms of the GNU General Public License as published by
 * the Free Software Foundation, either version 3 of the License, or
 * (at your option) any later version.
 *
 * VoltDB is distributed in the hope that it will be useful,
 * but WITHOUT ANY WARRANTY; without even the implied warranty of
 * MERCHANTABILITY or FITNESS FOR A PARTICULAR PURPOSE.  See the
 * GNU General Public License for more details.
 *
 * You should have received a copy of the GNU General Public License
 * along with VoltDB.  If not, see <http://www.gnu.org/licenses/>.
 */
/* Copyright (C) 2008 by H-Store Project
 * Brown University
 * Massachusetts Institute of Technology
 * Yale University
 *
 * Permission is hereby granted, free of charge, to any person obtaining
 * a copy of this software and associated documentation files (the
 * "Software"), to deal in the Software without restriction, including
 * without limitation the rights to use, copy, modify, merge, publish,
 * distribute, sublicense, and/or sell copies of the Software, and to
 * permit persons to whom the Software is furnished to do so, subject to
 * the following conditions:
 *
 * The above copyright notice and this permission notice shall be
 * included in all copies or substantial portions of the Software.
 *
 * THE SOFTWARE IS PROVIDED "AS IS", WITHOUT WARRANTY OF ANY KIND,
 * EXPRESS OR IMPLIED, INCLUDING BUT NOT LIMITED TO THE WARRANTIES OF
 * MERCHANTABILITY, FITNESS FOR A PARTICULAR PURPOSE AND NONINFRINGEMENT
 * IN NO EVENT SHALL THE AUTHORS BE LIABLE FOR ANY CLAIM, DAMAGES OR
 * OTHER LIABILITY, WHETHER IN AN ACTION OF CONTRACT, TORT OR OTHERWISE,
 * ARISING FROM, OUT OF OR IN CONNECTION WITH THE SOFTWARE OR THE USE OR
 * OTHER DEALINGS IN THE SOFTWARE.
 */

#include "deleteexecutor.h"

#include "common/debuglog.h"
#include "common/tabletuple.h"
#include "storage/table.h"
#include "storage/tablefactory.h"
#include "storage/tableiterator.h"
#include "indexes/tableindex.h"
#include "storage/tableutil.h"
#include "storage/temptable.h"
#include "storage/persistenttable.h"

#include <cassert>

#ifdef ARIES
#include "logging/Logrecord.h"
#endif

namespace voltdb {

bool DeleteExecutor::p_init(AbstractPlanNode *abstract_node, const catalog::Database* catalog_db, int* tempTableMemoryInBytes) {
    VOLT_TRACE("init Delete Executor");

    DeletePlanNode* node = dynamic_cast<DeletePlanNode*>(abstract_node);
    assert(node);
    assert(node->getTargetTable());
    m_targetTable = dynamic_cast<PersistentTable*>(node->getTargetTable()); //target table should be persistenttable
    assert(m_targetTable);
    m_truncate = node->getTruncate();
    if (m_truncate) {
        assert(node->getInputTables().size() == 0);
        // TODO : we can't use target table here because
        // it will report that "0 tuples deleted" as it's already truncated as of Result node..
        node->setOutputTable(TableFactory::getCopiedTempTable(m_targetTable->databaseId(), "result_table", m_targetTable, tempTableMemoryInBytes));
        return true;
    }

    assert(node->getInputTables().size() == 1);
    m_inputTable = dynamic_cast<TempTable*>(node->getInputTables()[0]); //input table should be temptable
    assert(m_inputTable);

    // Our output is just our input table (regardless if plan is single-sited or not)
    node->setOutputTable(node->getInputTables()[0]);

    m_inputTuple = TableTuple(m_inputTable->schema());
    m_targetTuple = TableTuple(m_targetTable->schema());

    return true;
}

bool DeleteExecutor::p_execute(const NValueArray &params, ReadWriteTracker *tracker) {
    assert(m_targetTable);

    if (m_truncate) {
        VOLT_TRACE("truncating table %s...", m_targetTable->name().c_str());
        // count the truncated tuples as deleted
<<<<<<< HEAD
        /** JOHN: if we're truncating, then we don't have an m_inputTable
         *  because we never created one in the init.  It doesn't make sense
         *  to grab the rows modified in that case. */
        //m_engine->m_tuplesModified += m_inputTable->activeTupleCount();
=======
        m_engine->m_tuplesModified += m_inputTable->activeTupleCount();

#ifdef ARIES
        if(m_engine->isARIESEnabled()){
        	// no need of persistency check, m_targetTable is
			// always persistent for deletes

			LogRecord *logrecord = new LogRecord(computeTimeStamp(),
					LogRecord::T_TRUNCATE,// this is a truncate record
					LogRecord::T_FORWARD,// the system is running normally
					-1,// XXX: prevLSN must be fetched from table!
					m_engine->getExecutorContext()->currentTxnId() ,// txn id
					m_engine->getSiteId(),// which execution site
					m_targetTable->name(),// the table affected
					NULL,// primary key irrelevant
					-1,// irrelevant numCols
					NULL,// list of modified cols irrelevant
					NULL,// before image irrelevant
					NULL// after image irrelevant
			);

			size_t logrecordLength = logrecord->getEstimatedLength();
			char *logrecordBuffer = new char[logrecordLength];

			FallbackSerializeOutput output;
			output.initializeWithPosition(logrecordBuffer, logrecordLength, 0);

			logrecord->serializeTo(output);

			LogManager* m_logManager = this->m_engine->getLogManager();
			Logger m_ariesLogger = m_logManager->getAriesLogger();
			//VOLT_WARN("m_logManager : %p AriesLogger : %p",&m_logManager, &m_ariesLogger);
			const Logger *logger = m_logManager->getThreadLogger(LOGGERID_MM_ARIES);

			logger->log(LOGLEVEL_INFO, output.data(), output.position());

			delete[] logrecordBuffer;
			logrecordBuffer = NULL;

			delete logrecord;
			logrecord = NULL;

        }
#endif

>>>>>>> 61f230d0
        //m_engine->context().incrementTuples(m_targetTable->activeTupleCount());
        // actually delete all the tuples
        m_targetTable->deleteAllTuples(true);
        return true;
    }
<<<<<<< HEAD
=======
    // XXX : ARIES : Not sure if else is needed ?
    assert(m_inputTable);
>>>>>>> 61f230d0

    assert(m_inputTable);
    assert(m_inputTuple.sizeInValues() == m_inputTable->columnCount());
    assert(m_targetTuple.sizeInValues() == m_targetTable->columnCount());
<<<<<<< HEAD

	TableIterator inputIterator(m_inputTable);
	while (inputIterator.next(m_inputTuple)) {
		//
		// OPTIMIZATION: Single-Sited Query Plans
		// If our beloved DeletePlanNode is apart of a single-site query plan,
		// then the first column in the input table will be the address of a
		// tuple on the target table that we will want to blow away. This saves
		// us the trouble of having to do an index lookup
		//
		void *targetAddress = m_inputTuple.getNValue(0).castAsAddress();
		m_targetTuple.move(targetAddress);

		// Read/Write Set Tracking
		if (tracker != NULL) {
			tracker->markTupleWritten(m_targetTable->name(), &m_targetTuple);
		}

		// Delete from target table
		if (!m_targetTable->deleteTuple(m_targetTuple, true)) {
			VOLT_ERROR("Failed to delete tuple from table '%s'",
					   m_targetTable->name().c_str());
			return false;
		}
	}
=======
    TableIterator inputIterator(m_inputTable);
    while (inputIterator.next(m_inputTuple)) {
        //
        // OPTIMIZATION: Single-Sited Query Plans
        // If our beloved DeletePlanNode is apart of a single-site query plan,
        // then the first column in the input table will be the address of a
        // tuple on the target table that we will want to blow away. This saves
        // us the trouble of having to do an index lookup
        //
        void *targetAddress = m_inputTuple.getNValue(0).castAsAddress();
        m_targetTuple.move(targetAddress);
        
        // Read/Write Set Tracking
        if (tracker != NULL) {
            tracker->markTupleWritten(m_targetTable, &m_targetTuple);
        }

#ifdef ARIES
        if(m_engine->isARIESEnabled()){
			// no need of persistency check, m_targetTable is
			// always persistent for deletes

			// before image -- target is tuple to be deleted.
			TableTuple *beforeImage = &m_targetTuple;

			TableTuple *keyTuple = NULL;
			char *keydata = NULL;


			// See if we use an index instead
			TableIndex *index = m_targetTable->primaryKeyIndex();

			if (index != NULL) {
				// First construct tuple for primary key
				keydata = new char[index->getKeySchema()->tupleLength()];
				keyTuple = new TableTuple(keydata, index->getKeySchema());

				for (int i = 0; i < index->getKeySchema()->columnCount(); i++) {
					keyTuple->setNValue(i, beforeImage->getNValue(index->getColumnIndices()[i]));
				}

				// no before image need be recorded, just the primary key
				beforeImage = NULL;
			}

			LogRecord *logrecord = new LogRecord(computeTimeStamp(),
					LogRecord::T_DELETE,// this is a delete record
					LogRecord::T_FORWARD,// the system is running normally
					-1,// XXX: prevLSN must be fetched from table!
					m_engine->getExecutorContext()->currentTxnId() ,// txn id
					m_engine->getSiteId(),// which execution site
					m_targetTable->name(),// the table affected
					keyTuple,// primary key
					-1,// must delete all columns
					NULL,// no list of modified cols
					beforeImage,
					NULL// no after image
			);

			size_t logrecordLength = logrecord->getEstimatedLength();
			char *logrecordBuffer = new char[logrecordLength];

			FallbackSerializeOutput output;
			output.initializeWithPosition(logrecordBuffer, logrecordLength, 0);

			logrecord->serializeTo(output);

			LogManager* m_logManager = this->m_engine->getLogManager();
			Logger m_ariesLogger = m_logManager->getAriesLogger();
			//VOLT_WARN("m_logManager : %p AriesLogger : %p",&m_logManager, &m_ariesLogger);

			const Logger *logger = m_logManager->getThreadLogger(LOGGERID_MM_ARIES);

			logger->log(LOGLEVEL_INFO, output.data(), output.position());

			delete[] logrecordBuffer;
			logrecordBuffer = NULL;

			delete logrecord;
			logrecord = NULL;

			if (keydata != NULL) {
				delete[] keydata;
				keydata = NULL;
			}

			if (keyTuple != NULL) {
				delete keyTuple;
				keyTuple = NULL;
			}

        }
#endif

        // Delete from target table
        if (!m_targetTable->deleteTuple(m_targetTuple, true)) {
            VOLT_ERROR("Failed to delete tuple from table '%s'",
                       m_targetTable->name().c_str());
            return false;
        }
    }
>>>>>>> 61f230d0

    // add to the planfragments count of modified tuples
    m_engine->m_tuplesModified += m_inputTable->activeTupleCount();
    //m_engine->context().incrementTuples(m_inputTable->activeTupleCount());

    return true;
}

DeleteExecutor::~DeleteExecutor() {
}
}<|MERGE_RESOLUTION|>--- conflicted
+++ resolved
@@ -99,13 +99,11 @@
     if (m_truncate) {
         VOLT_TRACE("truncating table %s...", m_targetTable->name().c_str());
         // count the truncated tuples as deleted
-<<<<<<< HEAD
+
         /** JOHN: if we're truncating, then we don't have an m_inputTable
          *  because we never created one in the init.  It doesn't make sense
          *  to grab the rows modified in that case. */
         //m_engine->m_tuplesModified += m_inputTable->activeTupleCount();
-=======
-        m_engine->m_tuplesModified += m_inputTable->activeTupleCount();
 
 #ifdef ARIES
         if(m_engine->isARIESEnabled()){
@@ -150,48 +148,20 @@
         }
 #endif
 
->>>>>>> 61f230d0
         //m_engine->context().incrementTuples(m_targetTable->activeTupleCount());
         // actually delete all the tuples
         m_targetTable->deleteAllTuples(true);
         return true;
     }
-<<<<<<< HEAD
-=======
+
     // XXX : ARIES : Not sure if else is needed ?
     assert(m_inputTable);
->>>>>>> 61f230d0
+
 
     assert(m_inputTable);
     assert(m_inputTuple.sizeInValues() == m_inputTable->columnCount());
     assert(m_targetTuple.sizeInValues() == m_targetTable->columnCount());
-<<<<<<< HEAD
-
-	TableIterator inputIterator(m_inputTable);
-	while (inputIterator.next(m_inputTuple)) {
-		//
-		// OPTIMIZATION: Single-Sited Query Plans
-		// If our beloved DeletePlanNode is apart of a single-site query plan,
-		// then the first column in the input table will be the address of a
-		// tuple on the target table that we will want to blow away. This saves
-		// us the trouble of having to do an index lookup
-		//
-		void *targetAddress = m_inputTuple.getNValue(0).castAsAddress();
-		m_targetTuple.move(targetAddress);
-
-		// Read/Write Set Tracking
-		if (tracker != NULL) {
-			tracker->markTupleWritten(m_targetTable->name(), &m_targetTuple);
-		}
-
-		// Delete from target table
-		if (!m_targetTable->deleteTuple(m_targetTuple, true)) {
-			VOLT_ERROR("Failed to delete tuple from table '%s'",
-					   m_targetTable->name().c_str());
-			return false;
-		}
-	}
-=======
+
     TableIterator inputIterator(m_inputTable);
     while (inputIterator.next(m_inputTuple)) {
         //
@@ -206,7 +176,7 @@
         
         // Read/Write Set Tracking
         if (tracker != NULL) {
-            tracker->markTupleWritten(m_targetTable, &m_targetTuple);
+            tracker->markTupleWritten(m_targetTable->name(), &m_targetTuple);
         }
 
 #ifdef ARIES
@@ -293,7 +263,6 @@
             return false;
         }
     }
->>>>>>> 61f230d0
 
     // add to the planfragments count of modified tuples
     m_engine->m_tuplesModified += m_inputTable->activeTupleCount();
