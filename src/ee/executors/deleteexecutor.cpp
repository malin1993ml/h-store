/* This file is part of VoltDB.
 * Copyright (C) 2008-2010 VoltDB L.L.C.
 *
 * This file contains original code and/or modifications of original code.
 * Any modifications made by VoltDB L.L.C. are licensed under the following
 * terms and conditions:
 *
 * VoltDB is free software: you can redistribute it and/or modify
 * it under the terms of the GNU General Public License as published by
 * the Free Software Foundation, either version 3 of the License, or
 * (at your option) any later version.
 *
 * VoltDB is distributed in the hope that it will be useful,
 * but WITHOUT ANY WARRANTY; without even the implied warranty of
 * MERCHANTABILITY or FITNESS FOR A PARTICULAR PURPOSE.  See the
 * GNU General Public License for more details.
 *
 * You should have received a copy of the GNU General Public License
 * along with VoltDB.  If not, see <http://www.gnu.org/licenses/>.
 */
/* Copyright (C) 2008 by H-Store Project
 * Brown University
 * Massachusetts Institute of Technology
 * Yale University
 *
 * Permission is hereby granted, free of charge, to any person obtaining
 * a copy of this software and associated documentation files (the
 * "Software"), to deal in the Software without restriction, including
 * without limitation the rights to use, copy, modify, merge, publish,
 * distribute, sublicense, and/or sell copies of the Software, and to
 * permit persons to whom the Software is furnished to do so, subject to
 * the following conditions:
 *
 * The above copyright notice and this permission notice shall be
 * included in all copies or substantial portions of the Software.
 *
 * THE SOFTWARE IS PROVIDED "AS IS", WITHOUT WARRANTY OF ANY KIND,
 * EXPRESS OR IMPLIED, INCLUDING BUT NOT LIMITED TO THE WARRANTIES OF
 * MERCHANTABILITY, FITNESS FOR A PARTICULAR PURPOSE AND NONINFRINGEMENT
 * IN NO EVENT SHALL THE AUTHORS BE LIABLE FOR ANY CLAIM, DAMAGES OR
 * OTHER LIABILITY, WHETHER IN AN ACTION OF CONTRACT, TORT OR OTHERWISE,
 * ARISING FROM, OUT OF OR IN CONNECTION WITH THE SOFTWARE OR THE USE OR
 * OTHER DEALINGS IN THE SOFTWARE.
 */

#include "deleteexecutor.h"

#include "common/debuglog.h"
#include "common/tabletuple.h"
#include "storage/table.h"
#include "storage/tablefactory.h"
#include "storage/tableiterator.h"
#include "indexes/tableindex.h"
#include "storage/tableutil.h"
#include "storage/temptable.h"
#include "storage/persistenttable.h"

#include <cassert>

#ifdef ARIES
#include "logging/Logrecord.h"
#endif

namespace voltdb {

bool DeleteExecutor::p_init(AbstractPlanNode *abstract_node, const catalog::Database* catalog_db, int* tempTableMemoryInBytes) {
    VOLT_TRACE("init Delete Executor");

    DeletePlanNode* node = dynamic_cast<DeletePlanNode*>(abstract_node);
    assert(node);
    assert(node->getTargetTable());
    m_targetTable = dynamic_cast<PersistentTable*>(node->getTargetTable()); //target table should be persistenttable
    assert(m_targetTable);
    m_truncate = node->getTruncate();
    if (m_truncate) {
        assert(node->getInputTables().size() == 0);
        // TODO : we can't use target table here because
        // it will report that "0 tuples deleted" as it's already truncated as of Result node..
        node->setOutputTable(TableFactory::getCopiedTempTable(m_targetTable->databaseId(), "result_table", m_targetTable, tempTableMemoryInBytes));
        return true;
    }

    assert(node->getInputTables().size() == 1);
    m_inputTable = dynamic_cast<TempTable*>(node->getInputTables()[0]); //input table should be temptable
    assert(m_inputTable);

    // Our output is just our input table (regardless if plan is single-sited or not)
    node->setOutputTable(node->getInputTables()[0]);

    m_inputTuple = TableTuple(m_inputTable->schema());
    m_targetTuple = TableTuple(m_targetTable->schema());

    return true;
}

bool DeleteExecutor::p_execute(const NValueArray &params, ReadWriteTracker *tracker) {
    assert(m_targetTable);

    if (m_truncate) {
        VOLT_TRACE("truncating table %s...", m_targetTable->name().c_str());
        // count the truncated tuples as deleted
        m_engine->m_tuplesModified += m_inputTable->activeTupleCount();

#ifdef ARIES
        if(m_engine->isARIESEnabled()){
        	// no need of persistency check, m_targetTable is
			// always persistent for deletes

			LogRecord *logrecord = new LogRecord(computeTimeStamp(),
					LogRecord::T_TRUNCATE,// this is a truncate record
					LogRecord::T_FORWARD,// the system is running normally
					-1,// XXX: prevLSN must be fetched from table!
					m_engine->getExecutorContext()->currentTxnId() ,// txn id
					m_engine->getSiteId(),// which execution site
					m_targetTable->name(),// the table affected
					NULL,// primary key irrelevant
					-1,// irrelevant numCols
					NULL,// list of modified cols irrelevant
					NULL,// before image irrelevant
					NULL// after image irrelevant
			);

			size_t logrecordLength = logrecord->getEstimatedLength();
			char *logrecordBuffer = new char[logrecordLength];

			FallbackSerializeOutput output;
			output.initializeWithPosition(logrecordBuffer, logrecordLength, 0);

			logrecord->serializeTo(output);

			LogManager* m_logManager = this->m_engine->getLogManager();
			Logger m_ariesLogger = m_logManager->getAriesLogger();
			//VOLT_WARN("m_logManager : %p AriesLogger : %p",&m_logManager, &m_ariesLogger);
			const Logger *logger = m_logManager->getThreadLogger(LOGGERID_MM_ARIES);

			logger->log(LOGLEVEL_INFO, output.data(), output.position());

			delete[] logrecordBuffer;
			logrecordBuffer = NULL;

			delete logrecord;
			logrecord = NULL;

        }
#endif

        //m_engine->context().incrementTuples(m_targetTable->activeTupleCount());
        // actually delete all the tuples
        m_targetTable->deleteAllTuples(true);
        return true;
    }
    // XXX : ARIES : Not sure if else is needed ?
    assert(m_inputTable);

    assert(m_inputTuple.sizeInValues() == m_inputTable->columnCount());
    assert(m_targetTuple.sizeInValues() == m_targetTable->columnCount());
    TableIterator inputIterator(m_inputTable);
    while (inputIterator.next(m_inputTuple)) {
        //
        // OPTIMIZATION: Single-Sited Query Plans
        // If our beloved DeletePlanNode is apart of a single-site query plan,
        // then the first column in the input table will be the address of a
        // tuple on the target table that we will want to blow away. This saves
        // us the trouble of having to do an index lookup
        //
        void *targetAddress = m_inputTuple.getNValue(0).castAsAddress();
        m_targetTuple.move(targetAddress);
        
        // Read/Write Set Tracking
        if (tracker != NULL) {
            tracker->markTupleWritten(m_targetTable, &m_targetTuple);
        }

#ifdef ARIES
        if(m_engine->isARIESEnabled()){
			// no need of persistency check, m_targetTable is
			// always persistent for deletes

			// before image -- target is tuple to be deleted.
			TableTuple *beforeImage = &m_targetTuple;

			TableTuple *keyTuple = NULL;
			char *keydata = NULL;

<<<<<<< HEAD
			/*
			 // See if we use an index instead
			 TableIndex *index = m_targetTable->primaryKeyIndex();


			 if (index != NULL) {
			 // First construct tuple for primary key
			 keydata = new char[index->getKeySchema()->tupleLength()];
			 keyTuple = new TableTuple(keydata, index->getKeySchema());

			 for (int i = 0; i < index->getKeySchema()->columnCount(); i++) {
			 keyTuple->setNValue(i, beforeImage->getNValue(index->getColumnIndices()[i]));
			 }

			 // no before image need be recorded, just the primary key
			 beforeImage = NULL;
			 }
			 */
=======

			// See if we use an index instead
			TableIndex *index = m_targetTable->primaryKeyIndex();

			if (index != NULL) {
				// First construct tuple for primary key
				keydata = new char[index->getKeySchema()->tupleLength()];
				keyTuple = new TableTuple(keydata, index->getKeySchema());

				for (int i = 0; i < index->getKeySchema()->columnCount(); i++) {
					keyTuple->setNValue(i, beforeImage->getNValue(index->getColumnIndices()[i]));
				}

				// no before image need be recorded, just the primary key
				beforeImage = NULL;
			}
>>>>>>> 61f230d0

			LogRecord *logrecord = new LogRecord(computeTimeStamp(),
					LogRecord::T_DELETE,// this is a delete record
					LogRecord::T_FORWARD,// the system is running normally
					-1,// XXX: prevLSN must be fetched from table!
					m_engine->getExecutorContext()->currentTxnId() ,// txn id
					m_engine->getSiteId(),// which execution site
					m_targetTable->name(),// the table affected
					keyTuple,// primary key
					-1,// must delete all columns
					NULL,// no list of modified cols
					beforeImage,
					NULL// no after image
			);

			size_t logrecordLength = logrecord->getEstimatedLength();
			char *logrecordBuffer = new char[logrecordLength];

			FallbackSerializeOutput output;
			output.initializeWithPosition(logrecordBuffer, logrecordLength, 0);

			logrecord->serializeTo(output);

			LogManager* m_logManager = this->m_engine->getLogManager();
			Logger m_ariesLogger = m_logManager->getAriesLogger();
			//VOLT_WARN("m_logManager : %p AriesLogger : %p",&m_logManager, &m_ariesLogger);

			const Logger *logger = m_logManager->getThreadLogger(LOGGERID_MM_ARIES);

<<<<<<< HEAD
			// CHANGE ::
=======
>>>>>>> 61f230d0
			logger->log(LOGLEVEL_INFO, output.data(), output.position());

			delete[] logrecordBuffer;
			logrecordBuffer = NULL;

			delete logrecord;
			logrecord = NULL;

			if (keydata != NULL) {
				delete[] keydata;
				keydata = NULL;
			}

			if (keyTuple != NULL) {
				delete keyTuple;
				keyTuple = NULL;
			}

        }
#endif

        // Delete from target table
        if (!m_targetTable->deleteTuple(m_targetTuple, true)) {
            VOLT_ERROR("Failed to delete tuple from table '%s'",
                       m_targetTable->name().c_str());
            return false;
        }
    }

    // add to the planfragments count of modified tuples
    m_engine->m_tuplesModified += m_inputTable->activeTupleCount();
    //m_engine->context().incrementTuples(m_inputTable->activeTupleCount());

    return true;
}

DeleteExecutor::~DeleteExecutor() {
}
}<|MERGE_RESOLUTION|>--- conflicted
+++ resolved
@@ -182,26 +182,6 @@
 			TableTuple *keyTuple = NULL;
 			char *keydata = NULL;
 
-<<<<<<< HEAD
-			/*
-			 // See if we use an index instead
-			 TableIndex *index = m_targetTable->primaryKeyIndex();
-
-
-			 if (index != NULL) {
-			 // First construct tuple for primary key
-			 keydata = new char[index->getKeySchema()->tupleLength()];
-			 keyTuple = new TableTuple(keydata, index->getKeySchema());
-
-			 for (int i = 0; i < index->getKeySchema()->columnCount(); i++) {
-			 keyTuple->setNValue(i, beforeImage->getNValue(index->getColumnIndices()[i]));
-			 }
-
-			 // no before image need be recorded, just the primary key
-			 beforeImage = NULL;
-			 }
-			 */
-=======
 
 			// See if we use an index instead
 			TableIndex *index = m_targetTable->primaryKeyIndex();
@@ -218,7 +198,6 @@
 				// no before image need be recorded, just the primary key
 				beforeImage = NULL;
 			}
->>>>>>> 61f230d0
 
 			LogRecord *logrecord = new LogRecord(computeTimeStamp(),
 					LogRecord::T_DELETE,// this is a delete record
@@ -248,10 +227,6 @@
 
 			const Logger *logger = m_logManager->getThreadLogger(LOGGERID_MM_ARIES);
 
-<<<<<<< HEAD
-			// CHANGE ::
-=======
->>>>>>> 61f230d0
 			logger->log(LOGLEVEL_INFO, output.data(), output.position());
 
 			delete[] logrecordBuffer;
