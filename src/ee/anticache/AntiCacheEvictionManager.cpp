/* Copyright (C) 2012 by H-Store Project
 * Brown University
 * Massachusetts Institute of Technology
 * Yale University
 *
 * Permission is hereby granted, free of charge, to any person obtaining
 * a copy of this software and associated documentation files (the
 * "Software"), to deal in the Software without restriction, including
 * without limitation the rights to use, copy, modify, merge, publish,
 * distribute, sublicense, and/or sell copies of the Software, and to
 * permit persons to whom the Software is furnished to do so, subject to
 * the following conditions:
 *
 * The above copyright notice and this permission notice shall be
 * included in all copies or substantial portions of the Software.
 *
 * THE SOFTWARE IS PROVIDED "AS IS", WITHOUT WARRANTY OF ANY KIND,
 * EXPRESS OR IMPLIED, INCLUDING BUT NOT LIMITED TO THE WARRANTIES OF
 * MERCHANTABILITY, FITNESS FOR A PARTICULAR PURPOSE AND NONINFRINGEMENT
 * IN NO EVENT SHALL THE AUTHORS BE LIABLE FOR ANY CLAIM, DAMAGES OR
 * OTHER LIABILITY, WHETHER IN AN ACTION OF CONTRACT, TORT OR OTHERWISE,
 * ARISING FROM, OUT OF OR IN CONNECTION WITH THE SOFTWARE OR THE USE OR
 * OTHER DEALINGS IN THE SOFTWARE.
 */

#include "anticache/AntiCacheEvictionManager.h"
#include "common/types.h"
#include "common/FatalException.hpp"
#include "common/ValueFactory.hpp"
#include "common/ValuePeeker.hpp"
#include "common/debuglog.h"
#include "storage/table.h"
#include "storage/persistenttable.h"
#include "storage/temptable.h"
#include "storage/tablefactory.h"
#include "anticache/EvictionIterator.h"
#include "boost/timer.hpp"
#include "anticache/EvictedTable.h"
#include "anticache/UnknownBlockAccessException.h"
#include "anticache/AntiCacheDB.h"
#include "anticache/BerkeleyAntiCacheDB.h"

#include <string>
#include <vector>
#include <time.h>
#include <stdlib.h>
#define MAX_EVICTED_TUPLE_SIZE 2500

namespace voltdb
{
            
// -----------------------------------------
// AntiCacheEvictionManager Implementation 
// -----------------------------------------
    
    
/*
 
 LRU Eviction Chain
 
 This class manages the LRU eviction chain that organizes the tuples in eviction order. The head of the 
 chain represents the oldest tuple and the tail of the chain represents the newest tuple. Therefore, 
 eviction in LRU order is done in a front-to-back manner along the chain. 
 
 This chain can either be a single or a double linked list (specified at comiple time) and there are corresponding 
 update() methods for each. If a single linked list is used, iterating the chain in search of a tuple is done in 
 a front-to-back (i.e. from oldest to newest) manner. If a double linked list is used, iterating the chain is done 
 in a back-to-front (i.e. newest to oldest) manner. 
 
 */
    
AntiCacheEvictionManager::AntiCacheEvictionManager(const VoltDBEngine *engine) {
    
    // Initialize readBlocks table
    m_engine = engine;
    this->initEvictResultTable();
    srand((int)time(NULL));
    
    // Initialize EvictedTable Tuple
    TupleSchema *evictedSchema = TupleSchema::createEvictedTupleSchema();
    m_evicted_tuple = new TableTuple(evictedSchema);
}

AntiCacheEvictionManager::~AntiCacheEvictionManager() {
    delete m_evictResultTable;
    delete m_evicted_tuple;
}

void AntiCacheEvictionManager::initEvictResultTable() {
    std::string tableName = "EVICT_RESULT";
    CatalogId databaseId = 1;
    std::vector<std::string> colNames;
    std::vector<ValueType> colTypes;
    std::vector<int32_t> colLengths;
    std::vector<bool> colAllowNull;
    
    // TABLE_NAME
    colNames.push_back("TABLE_NAME");
    colTypes.push_back(VALUE_TYPE_VARCHAR);
    colLengths.push_back(4096);
    colAllowNull.push_back(false);
    
    // ANTICACHE_TUPLES_EVICTED
    colNames.push_back("ANTICACHE_TUPLES_EVICTED");
    colTypes.push_back(VALUE_TYPE_INTEGER);
    colLengths.push_back(NValue::getTupleStorageSize(VALUE_TYPE_INTEGER));
    colAllowNull.push_back(false);
    
    // ANTICACHE_BLOCKS_EVICTED
    colNames.push_back("ANTICACHE_BLOCKS_EVICTED");
    colTypes.push_back(VALUE_TYPE_INTEGER);
    colLengths.push_back(NValue::getTupleStorageSize(VALUE_TYPE_INTEGER));
    colAllowNull.push_back(false);
    
    // ANTICACHE_BYTES_EVICTED
    colNames.push_back("ANTICACHE_BYTES_EVICTED");
    colTypes.push_back(VALUE_TYPE_BIGINT);
    colLengths.push_back(NValue::getTupleStorageSize(VALUE_TYPE_BIGINT));
    colAllowNull.push_back(false);
    
    TupleSchema *schema = TupleSchema::createTupleSchema(colTypes,
                                                         colLengths,
                                                         colAllowNull, true);
    
    m_evictResultTable = reinterpret_cast<Table*>(TableFactory::getTempTable(
                                                        databaseId,
                                                        tableName,
                                                        schema,
                                                        &colNames[0],
                                                        NULL));
}

// insert tuple at front of chain, next for eviction 
bool AntiCacheEvictionManager::updateUnevictedTuple(PersistentTable* table, TableTuple* tuple) {
    if(table->getEvictedTable() == NULL || table->isBatchEvicted())  // no need to maintain chain for non-evictable tables or batch evicted tables
        return true;

    int tuples_in_chain;
    int current_tuple_id = table->getTupleID(tuple->address()); // scan blocks for this tuple
    
    if (current_tuple_id < 0)
        return false; 
    
    if (table->getNumTuplesInEvictionChain() == 0) { // this is the first tuple in the chain        
        table->setNewestTupleID(current_tuple_id); 
        table->setOldestTupleID(current_tuple_id); 
        
        table->setNumTuplesInEvictionChain(1); 
        
        return true; 
    }
    
    // update "next" pointer
    tuple->setNextTupleInChain(table->getOldestTupleID()); 
    
#ifdef ANTICACHE_REVERSIBLE_LRU
    // update "previous" pointer
    TableTuple oldest_tuple(table->dataPtrForTuple(table->getOldestTupleID()), table->m_schema);
    oldest_tuple.setPreviousTupleInChain(current_tuple_id);
#endif
    
    table->setOldestTupleID(current_tuple_id);
    
    // increment the number of tuples in the eviction chain
    tuples_in_chain = table->getNumTuplesInEvictionChain(); 
    ++tuples_in_chain; 
    table->setNumTuplesInEvictionChain(tuples_in_chain); 
    
    return true; 
}
    
bool AntiCacheEvictionManager::updateTuple(PersistentTable* table, TableTuple* tuple, bool is_insert) {
    int SAMPLE_RATE = 1000; // aLRU sampling rate
    
    if (table->getEvictedTable() == NULL || table->isBatchEvicted())  // no need to maintain chain for non-evictable tables or batch evicted tables
        return true; 

//VOLT_INFO("updating LRU for %s", table->name().c_str());    
    int tuples_in_chain;

    uint32_t newest_tuple_id;
    uint32_t update_tuple_id = table->getTupleID(tuple->address()); // scan blocks for this tuple
        
    // this is an update, so we have to remove the previous entry in the chain
    if (!is_insert) {
                        
        if (rand() % SAMPLE_RATE != 0)  
            return true;
        
        assert(table->getNumTuplesInEvictionChain() > 0);
        #ifdef ANTICACHE_REVERSIBLE_LRU
        removeTupleDoubleLinkedList(table, tuple, update_tuple_id);
        #else
        removeTupleSingleLinkedList(table, update_tuple_id); 
        #endif
    }
    
    if (table->getNumTuplesInEvictionChain() == 0) { // this is the first tuple in the chain
        table->setNewestTupleID(update_tuple_id); 
        table->setOldestTupleID(update_tuple_id); 

        table->setNumTuplesInEvictionChain(1); 
        
        return true; 
    }
    
    newest_tuple_id = table->getNewestTupleID();
    
    TableTuple newest_tuple(table->dataPtrForTuple(newest_tuple_id), table->m_schema);
    TableTuple update_tuple(table->dataPtrForTuple(update_tuple_id), table->m_schema);
    
    if(table->getNumTuplesInEvictionChain() == 1) {
        
        // update "next" pointer
        newest_tuple.setNextTupleInChain(update_tuple_id);
        
        #ifdef ANTICACHE_REVERSIBLE_LRU
        // update "previous" pointer
        update_tuple.setPreviousTupleInChain(newest_tuple_id);
        #endif

        // udpate oldest and newest pointers for the table
        table->setNewestTupleID(update_tuple_id);
        table->setOldestTupleID(newest_tuple_id);
        
        table->setNumTuplesInEvictionChain(2);
        
        return true; 
    }
        
    // update "next" pointer
    newest_tuple.setNextTupleInChain(update_tuple_id);

    #ifdef ANTICACHE_REVERSIBLE_LRU
    // update "previous" pointer
    update_tuple.setPreviousTupleInChain(newest_tuple_id);
    #endif
    
    // insert the tuple we're updating to be the newest 
    table->setNewestTupleID(update_tuple_id);
    
    // increment the number of tuples in the eviction chain
    tuples_in_chain = table->getNumTuplesInEvictionChain(); 
    ++tuples_in_chain; 

    table->setNumTuplesInEvictionChain(tuples_in_chain);
        
    return true; 
}
    
bool AntiCacheEvictionManager::removeTuple(PersistentTable* table, TableTuple* tuple) {
    int current_tuple_id = table->getTupleID(tuple->address());
    
    // the removeTuple() method called is dependent on whether it is a single or double linked list
    #ifdef ANTICACHE_REVERSIBLE_LRU
    return removeTupleDoubleLinkedList(table, tuple, current_tuple_id);
    #else
    return removeTupleSingleLinkedList(table, current_tuple_id);
    #endif
}
    
// for the double linked list we start from the tail of the chain and iterate backwards
bool AntiCacheEvictionManager::removeTupleDoubleLinkedList(PersistentTable* table, TableTuple* tuple_to_remove, uint32_t removal_id) {
    
    bool tuple_found = false;
    
    int tuples_in_chain;
        
    // ids for iterating through the list
    uint32_t current_tuple_id;
    uint32_t previous_tuple_id;
    uint32_t next_tuple_id;
    uint32_t oldest_tuple_id;
    
    // assert we have tuples in the eviction chain before we try to remove anything
    tuples_in_chain = table->getNumTuplesInEvictionChain();
    
    if (tuples_in_chain <= 0)
        return false;
    
    previous_tuple_id = 0;
    oldest_tuple_id = table->getOldestTupleID();
    current_tuple_id =  table->getNewestTupleID(); // start iteration at back of chain
    
    // set the tuple to the back of the chain (i.e. the newest)
    TableTuple tuple = table->tempTuple();
    tuple.move(table->dataPtrForTuple(current_tuple_id));
        
    // we're removing the tail  of the chain, i.e. the newest tuple
    if (table->getNewestTupleID() == removal_id) {
                
        if (table->getNumTuplesInEvictionChain() == 1) { // this is the only tuple in the chain
            table->setOldestTupleID(0);
            table->setNewestTupleID(0);
        } else if(table->getNumTuplesInEvictionChain() == 2) {
            table->setNewestTupleID(oldest_tuple_id);
            table->setOldestTupleID(oldest_tuple_id);
        }
        else {
            
            tuple.move(table->dataPtrForTuple(table->getNewestTupleID()));
            
            // we need the previous tuple in the chain, since we're iterating from back to front
            previous_tuple_id = tuple.getPreviousTupleInChain();
            table->setNewestTupleID(previous_tuple_id);
        }
        tuple_found = true;
    }
    
    // we're removing the head of the chain, i.e. the oldest tuple
    if(table->getOldestTupleID() == removal_id && !tuple_found) {
                
        if (table->getNumTuplesInEvictionChain() == 1) { // this is the only tuple in the chain
            table->setOldestTupleID(0);
            table->setNewestTupleID(0);
        }
        else if(table->getNumTuplesInEvictionChain() == 2) {
            table->setNewestTupleID(table->getNewestTupleID());
            table->setOldestTupleID(table->getNewestTupleID());
        }
        else {
            
            tuple.move(table->dataPtrForTuple(table->getOldestTupleID()));
            
            next_tuple_id = tuple.getNextTupleInChain();
            table->setOldestTupleID(next_tuple_id);
        }
        tuple_found = true;
    }

    
    if(!tuple_found)
    {
        previous_tuple_id = tuple_to_remove->getPreviousTupleInChain(); 
        next_tuple_id = tuple_to_remove->getNextTupleInChain(); 

        //VOLT_INFO("previous: %d, removal: %d, next: %d", previous_tuple_id, removal_id, next_tuple_id); 
        //next_tuple_id = tuple.getPreviousTupleInChain();
            
        // point previous tuple in chain to next tuple
        tuple.move(table->dataPtrForTuple(previous_tuple_id));
        tuple.setNextTupleInChain(next_tuple_id);
            
        // point next tuple in chain to previous tuple
        tuple.move(table->dataPtrForTuple(next_tuple_id));
        tuple.setPreviousTupleInChain(previous_tuple_id);
            
        tuple_found = true;
    }
    
    
    /*
    int iterations = 0;
    while(!tuple_found && iterations < table->getNumTuplesInEvictionChain()) {
                
        if(current_tuple_id == oldest_tuple_id)
            break;
        
        // we've found the tuple we want to remove
        if (current_tuple_id == removal_id) {
            next_tuple_id = tuple.getPreviousTupleInChain();
            
            // point previous tuple in chain to next tuple
            tuple.move(table->dataPtrForTuple(previous_tuple_id));
            tuple.setPreviousTupleInChain(next_tuple_id);
            
            // point next tuple in chain to previous tuple
            tuple.move(table->dataPtrForTuple(next_tuple_id));
            tuple.setNextTupleInChain(previous_tuple_id);
            
            tuple_found = true;
            break;
        }
        
        // advance pointers
        previous_tuple_id = current_tuple_id;
        current_tuple_id = tuple.getPreviousTupleInChain(); // iterate back to front
        tuple.move(table->dataPtrForTuple(current_tuple_id));
        
        iterations++;
    }
    */

    //printLRUChain(table, 100, true); 
    //VOLT_INFO("Found tuple in %d iterations.", iterations); 
    
    if (tuple_found) {
        tuples_in_chain = table->getNumTuplesInEvictionChain(); 
        --tuples_in_chain;
        table->setNumTuplesInEvictionChain(tuples_in_chain);
        
        return true;
    }
    
    return false; 
}
    
bool AntiCacheEvictionManager::removeTupleSingleLinkedList(PersistentTable* table, uint32_t removal_id) {
    bool tuple_found = false; 
    
    int tuples_in_chain; 
    
    // ids for iterating through the list
    uint32_t current_tuple_id;
    uint32_t previous_tuple_id;
    uint32_t next_tuple_id;
    uint32_t newest_tuple_id;
    
    // assert we have tuples in the eviction chain before we try to remove anything
    tuples_in_chain = table->getNumTuplesInEvictionChain(); 

    if (tuples_in_chain <= 0)
        return false; 

    previous_tuple_id = 0; 
    current_tuple_id = table->getOldestTupleID(); 
    newest_tuple_id = table->getNewestTupleID(); 
    
    // set the tuple to the first tuple in the chain (i.e. oldest)
    TableTuple tuple = table->tempTuple();
    tuple.move(table->dataPtrForTuple(current_tuple_id)); 
    
    // we're removing the head  of the chain, i.e. the oldest tuple
    if (table->getOldestTupleID() == removal_id) {
        //VOLT_INFO("Removing the first tuple in the eviction chain."); 
        if (table->getNumTuplesInEvictionChain() == 1) { // this is the only tuple in the chain
            table->setOldestTupleID(0); 
            table->setNewestTupleID(0); 
        } else {
            next_tuple_id = tuple.getNextTupleInChain();
            table->setOldestTupleID(next_tuple_id); 
        }
        tuple_found = true; 
    }


    int iterations = 0; 
    while(!tuple_found && iterations < table->getNumTuplesInEvictionChain()) {        
        // we've found the tuple we want to remove
        if (current_tuple_id == removal_id) {
            next_tuple_id = tuple.getNextTupleInChain(); 
            
            // create a tuple from the previous tuple id in the chain
            tuple.move(table->dataPtrForTuple(previous_tuple_id)); 
            
            // set the previous tuple to point to the next tuple
            tuple.setNextTupleInChain(next_tuple_id); 
            
            tuple_found = true; 
            break; 
        }
        
        // advance pointers
        previous_tuple_id = current_tuple_id; 
        current_tuple_id = tuple.getNextTupleInChain(); 
        tuple.move(table->dataPtrForTuple(current_tuple_id));
        
        iterations++; 
    }
    
    if (current_tuple_id == newest_tuple_id && !tuple_found) { // we are at the back of the chain
        if (current_tuple_id == removal_id) { // we're removing the back of the chain
            // set the previous tuple pointer to 0 since it is now the back of the chain
            tuple.move(table->dataPtrForTuple(previous_tuple_id)); 
            tuple.setNextTupleInChain(0);
            table->setNewestTupleID(previous_tuple_id); 
            tuple_found = true; 
        }
    }
    
    if (tuple_found) {
        --tuples_in_chain; 
        table->setNumTuplesInEvictionChain(tuples_in_chain); 
        
        return true; 
    }
    
    return false; 
}

Table* AntiCacheEvictionManager::evictBlock(PersistentTable *table, long blockSize, int numBlocks) {
    int32_t lastTuplesEvicted = table->getTuplesEvicted();
    int32_t lastBlocksEvicted = table->getBlocksEvicted();
    int64_t lastBytesEvicted  = table->getBytesEvicted();
    
    if (evictBlockToDisk(table, blockSize, numBlocks) == false) {
        throwFatalException("Failed to evict tuples from table '%s'", table->name().c_str());
    }
    
    int32_t tuplesEvicted = table->getTuplesEvicted() - lastTuplesEvicted;
    int32_t blocksEvicted = table->getBlocksEvicted() - lastBlocksEvicted; 
    int64_t bytesEvicted = table->getBytesEvicted() - lastBytesEvicted;
    
    m_evictResultTable->deleteAllTuples(false);
    TableTuple tuple = m_evictResultTable->tempTuple();
    
    int idx = 0;
    tuple.setNValue(idx++, ValueFactory::getStringValue(table->name()));
    tuple.setNValue(idx++, ValueFactory::getIntegerValue(static_cast<int32_t>(tuplesEvicted)));
    tuple.setNValue(idx++, ValueFactory::getIntegerValue(static_cast<int32_t>(blocksEvicted)));
    tuple.setNValue(idx++, ValueFactory::getBigIntValue(static_cast<int32_t>(bytesEvicted)));
    m_evictResultTable->insertTuple(tuple);
    
    return (m_evictResultTable);
}

bool AntiCacheEvictionManager::evictBlockToDisk(PersistentTable *table, const long block_size, int num_blocks) {
    voltdb::Table* evictedTable = table->getEvictedTable();
    int m_tuplesEvicted = table->getTuplesEvicted();
    int m_blocksEvicted = table->getBlocksEvicted();
    int64_t m_bytesEvicted = table->getBytesEvicted();

    int m_tuplesWritten = table->getTuplesWritten();
    int m_blocksWritten = table->getBlocksWritten();
    int64_t m_bytesWritten = table->getBytesWritten();

    if (evictedTable == NULL) {
        throwFatalException("Trying to evict block from table '%s' before its "\
                            "EvictedTable has been initialized", table->name().c_str());
    }
    VOLT_DEBUG("Evicting a block of size %ld bytes from table '%s' with %d tuples",
               block_size, table->name().c_str(), (int)table->allocatedTupleCount());
    VOLT_DEBUG("%s Table Schema:\n%s",
              evictedTable->name().c_str(), evictedTable->schema()->debug().c_str());

    // get the AntiCacheDB instance from the executorContext
    AntiCacheDB* antiCacheDB = table->getAntiCacheDB();
    int tuple_length = -1;
    bool needs_flush = false;


    #ifdef VOLT_INFO_ENABLED
    int active_tuple_count = (int)table->activeTupleCount();
    #endif

    for(int i = 0; i < num_blocks; i++)
    {

        // get a unique block id from the executorContext
        int16_t block_id = antiCacheDB->nextBlockId();

        // create a new evicted table tuple based on the schema for the source tuple
        TableTuple evicted_tuple = evictedTable->tempTuple();
        VOLT_DEBUG("Setting %s tuple blockId at offset %d", evictedTable->name().c_str(), 0);
        evicted_tuple.setNValue(0, ValueFactory::getSmallIntValue(block_id));   // Set the ID for this block
        evicted_tuple.setNValue(1, ValueFactory::getIntegerValue(0));          // set the tuple offset of this block

        // Iterate through the table and pluck out tuples to put in our block
        TableTuple tuple(table->m_schema);
        EvictionIterator evict_itr(table);

        #ifdef VOLT_INFO_ENABLED
        boost::timer timer;
//        int64_t origEvictedTableSize = evictedTable->activeTupleCount();
        #endif

        //size_t current_tuple_start_position;

        int32_t num_tuples_evicted = 0;
        BerkeleyDBBlock block;
        std::vector<std::string> tableNames;
        tableNames.push_back(table->name());
        block.initialize(block_size, tableNames,
                block_id,
                num_tuples_evicted);
        int initSize = block.getSerializedSize();

        VOLT_DEBUG("Starting evictable tuple iterator for %s", table->name().c_str());
        while (evict_itr.hasNext() && (block.getSerializedSize() + MAX_EVICTED_TUPLE_SIZE < block_size)) {
            if(!evict_itr.next(tuple))
                break;

            // If this is the first tuple, then we need to allocate all of the memory and
            // what not that we're going to need
            if (tuple_length == -1) {
                tuple_length = tuple.tupleLength();
            }

            //current_tuple_start_position = out.position();

            // remove the tuple from the eviction chain
            removeTuple(table, &tuple);
            if (tuple.isEvicted())
            {
                VOLT_INFO("Tuple %d is already evicted. Skipping", table->getTupleID(tuple.address()));
                continue;
            }
            VOLT_DEBUG("Evicting Tuple: %s", tuple.debug(table->name()).c_str());
            tuple.setEvictedTrue();

            // Populate the evicted_tuple with the block id and tuple offset
            // Make sure this tuple is marked as evicted, so that we know it is an evicted
            // tuple as we iterate through the index
        VOLT_INFO("block id is %d for table %s", block_id, table->name().c_str());
            evicted_tuple.setNValue(0, ValueFactory::getSmallIntValue(block_id));
            evicted_tuple.setNValue(1, ValueFactory::getIntegerValue(num_tuples_evicted));
            evicted_tuple.setEvictedTrue();
            VOLT_DEBUG("EvictedTuple: %s", evicted_tuple.debug(evictedTable->name()).c_str());

            // Then add it to this table's EvictedTable
            const void* evicted_tuple_address = static_cast<EvictedTable*>(evictedTable)->insertEvictedTuple(evicted_tuple);
            VOLT_INFO("block address is %p", evicted_tuple_address);
            // Change all of the indexes to point to our new evicted tuple
            table->setEntryToNewAddressForAllIndexes(&tuple, evicted_tuple_address);

            block.addTuple(tuple);

            // At this point it's safe for us to delete this mofo
            tuple.freeObjectColumns(); // will return memory for uninlined strings to the heap
            table->deleteTupleStorage(tuple);

            num_tuples_evicted++;
            VOLT_DEBUG("Added new evicted %s tuple to block #%d [tuplesEvicted=%d]",
                       table->name().c_str(), block_id, num_tuples_evicted);

        } // WHILE
        VOLT_DEBUG("Finished evictable tuple iterator for %s [tuplesEvicted=%d]",
                   table->name().c_str(), num_tuples_evicted);

        std::vector<int> numTuples;
        numTuples.push_back(num_tuples_evicted);
        block.writeHeader(numTuples);
        int64_t bytesWritten = block.getSerializedSize() - initSize;
        #ifdef VOLT_INFO_ENABLED
        VOLT_DEBUG("Evicted %d tuples / %d bytes.", num_tuples_evicted, block.getSerializedSize());
        VOLT_DEBUG("Eviction Time: %.2f sec", timer.elapsed());
        timer.restart();
        #endif

        // Only write out a bock if there are tuples in it
        if (num_tuples_evicted >= 0) {
// TODO: make this look like
//            block.flush();
//            antiCacheDB->writeBlock(block);
            antiCacheDB->writeBlock(table->name(),
                                    block_id,
                                    num_tuples_evicted,
                                    block.getSerializedData(),
                                    block.getSerializedSize());
            needs_flush = true;

            // Update Stats
            m_tuplesEvicted += num_tuples_evicted;
            m_blocksEvicted += 1;
            m_bytesEvicted += bytesWritten;

            m_tuplesWritten += num_tuples_evicted;
            m_blocksWritten += 1;
            m_bytesWritten += bytesWritten;

            table->setTuplesEvicted(m_tuplesEvicted);
            table->setBlocksEvicted(m_blocksEvicted);
            table->setBytesEvicted(m_bytesEvicted);
            table->setTuplesWritten(m_tuplesWritten);
            table->setBlocksWritten(m_blocksWritten);
            table->setBytesWritten(m_bytesWritten);

            #ifdef VOLT_INFO_ENABLED
            VOLT_INFO("AntiCacheDB Time: %.2f sec", timer.elapsed());
            VOLT_INFO("Evicted Block #%d for %s [tuples=%d / size=%ld / tupleLen=%d]",
                      block_id, table->name().c_str(),
                      num_tuples_evicted, m_bytesEvicted, tuple_length);
//            VOLT_INFO("%s EvictedTable [origCount:%ld / newCount:%ld]",
//                      name().c_str(), (long)origEvictedTableSize, (long)evictedTable->activeTupleCount());
            #endif
        } else {
            VOLT_WARN("No tuples were evicted from %s", table->name().c_str());
        }

    }  // FOR

    if (needs_flush) {
        #ifdef VOLT_INFO_ENABLED
        boost::timer timer;
        #endif

        // Tell the AntiCacheDB to flush our new blocks out to disk
        // This will block until the blocks are safely written
        antiCacheDB->flushBlocks();

        #ifdef VOLT_INFO_ENABLED
        VOLT_INFO("Flush Time: %.2f sec", timer.elapsed());
        #endif
    }

    VOLT_INFO("Evicted block to disk...active tuple count difference: %d", (active_tuple_count - (int)table->activeTupleCount()));
    return true;
}

bool AntiCacheEvictionManager::evictBlockToDiskInBatch(PersistentTable *table, PersistentTable *childTable, const long block_size, int num_blocks) {
    voltdb::Table* evictedTable = table->getEvictedTable();
    voltdb::Table* child_evictedTable = childTable->getEvictedTable();
    int m_tuplesEvicted = table->getTuplesEvicted();
    int m_blocksEvicted = table->getBlocksEvicted();
    int64_t m_bytesEvicted = table->getBytesEvicted();

    int m_tuplesWritten = table->getTuplesWritten();
    int m_blocksWritten = table->getBlocksWritten();
    int64_t m_bytesWritten = table->getBytesWritten();

    if (evictedTable == NULL) {
        throwFatalException("Trying to evict block from table '%s' before its "\
                            "EvictedTable has been initialized", table->name().c_str());
    }
    //VOLT_INFO("Evicting a block of size %ld bytes from table '%s' with %d tuples",
    //           block_size, table->name().c_str(), (int)table->allocatedTupleCount());
 //   VOLT_DEBUG("%s Table Schema:\n%s",
 //             evictedTable->name().c_str(), evictedTable->schema()->debug().c_str());

    // get the AntiCacheDB instance from the executorContext
    AntiCacheDB* antiCacheDB = table->getAntiCacheDB();
    int tuple_length = -1;
    bool needs_flush = false;


   // #ifdef VOLT_INFO_ENABLED
    //int active_tuple_count = (int)table->activeTupleCount();
   // #endif


    TableIndex * pkeyIndex = table->primaryKeyIndex();
    int columnIndex = pkeyIndex->getColumnIndices().front();
    TableIndex * foreignKeyIndex = childTable->allIndexes().at(1); // Fix get the foreign key index
    //int foreignKeyIndexColumn = foreignKeyIndex->getColumnIndices().front();
    int child_tuplesEvicted = childTable->getTuplesEvicted();
    int child_blocksEvicted = childTable->getBlocksEvicted();
    int64_t child_bytesEvicted = childTable->getBytesEvicted();

    int child_tuplesWritten = childTable->getTuplesWritten();
    int child_blocksWritten = childTable->getBlocksWritten();
    int64_t child_bytesWritten = childTable->getBytesWritten();

    for(int i = 0; i < num_blocks; i++) {
    //    VOLT_INFO("Printing parent's LRU chain");
   //     this->printLRUChain(table, 4, true);
    //    VOLT_INFO("Printing child's LRU chain");
   //     this->printLRUChain(childTable, 4, true);
        // get a unique block id from the executorContext
        int16_t block_id = antiCacheDB->nextBlockId();

        // create a new evicted table tuple based on the schema for the source tuple
        TableTuple evicted_tuple = evictedTable->tempTuple();
   //     VOLT_DEBUG("Setting %s tuple blockId at offset %d", evictedTable->name().c_str(), 0);
        evicted_tuple.setNValue(0, ValueFactory::getSmallIntValue(block_id));   // Set the ID for this block
        evicted_tuple.setNValue(1, ValueFactory::getIntegerValue(0));          // set the tuple offset of this block

        // Iterate through the table and pluck out tuples to put in our block
        TableTuple tuple(table->m_schema);
        EvictionIterator evict_itr(table);

       // #ifdef VOLT_INFO_ENABLED
      //  boost::timer timer;
       // #endif



        int32_t num_tuples_evicted = 0;
        std::vector<std::string> tableNames;
        tableNames.push_back(table->name());
        tableNames.push_back(childTable->name());
        BerkeleyDBBlock block;
        block.initialize(block_size, tableNames,
                block_id,
                num_tuples_evicted);
        int initSize = block.getSerializedSize();

     //   VOLT_DEBUG("Starting evictable tuple iterator for %s", name().c_str());
        int64_t childBytes = 0;
        int32_t childTuples = 0;
        int64_t parentBytes = 0;
        int32_t parentTuples = 0;
        std::vector<TableTuple> childTuplesToBeEvicted;
        int childTuplesSize = 0;
        while (evict_itr.hasNext()) {
            if(!evict_itr.next(tuple))
                break;

            // If this is the first tuple, then we need to allocate all of the memory and
            // what not that we're going to need
            if (tuple_length == -1) {
                tuple_length = tuple.tupleLength();
            }

            // value of the foreign key column
            int64_t pkeyValue = ValuePeeker::peekBigInt(tuple.getNValue(columnIndex));
      //      VOLT_INFO("after peek !!!! %lld", (long long)pkeyValue);
            vector<ValueType> keyColumnTypes(1, VALUE_TYPE_BIGINT);
            vector<int32_t>
            keyColumnLengths(1, NValue::getTupleStorageSize(VALUE_TYPE_BIGINT));
            vector<bool> keyColumnAllowNull(1, true);
            TupleSchema* keySchema =
                    TupleSchema::createTupleSchema(keyColumnTypes,
                                                   keyColumnLengths,
                                                   keyColumnAllowNull,
                                                   true);
            TableTuple searchkey(keySchema);
        //    VOLT_INFO("after search key init !!!!");
            searchkey.move(new char[searchkey.tupleLength()]);
        //    VOLT_INFO("after search key memory init !!!!");
            searchkey.
                setNValue(0, ValueFactory::getBigIntValue(pkeyValue));
        //    VOLT_INFO("after search key set value !!!! %lld",(long long)(ValuePeeker::peekBigInt(ValueFactory::getBigIntValue(pkeyValue))));
            bool found = foreignKeyIndex->moveToKey(&searchkey);
        //    VOLT_INFO("found child tuples!!!! %d", found);

            TableTuple childTuple(childTable->m_schema);
            std::vector<TableTuple> buffer;
            bool nomore = false;
            if(found){
                while (!(childTuple = foreignKeyIndex->nextValueAtKey()).isNullTuple())
                {
                    childTuplesSize+= MAX_EVICTED_TUPLE_SIZE;
                    if(block.getSerializedSize() + MAX_EVICTED_TUPLE_SIZE + childTuplesSize >= block_size){
                    // VOLT_INFO("Size of block exceeds!!in child %d", block.getSerializedSize() + MAX_EVICTED_TUPLE_SIZE + childTuplesSize);
                        nomore = true;
                        break;
                    }
                    buffer.push_back(childTuple);
                }
            }
            if(nomore){
                break;
            }
            for (std::vector<TableTuple>::iterator it = buffer.begin() ; it != buffer.end(); ++it){
                childTuplesToBeEvicted.push_back(*it);
            }
            if(block.getSerializedSize() + MAX_EVICTED_TUPLE_SIZE + childTuplesSize >= block_size){
                // VOLT_INFO("Size of block exceeds!! %d", block.getSerializedSize() + MAX_EVICTED_TUPLE_SIZE + childTuplesSize);
                break;
            }
            parentTuples++;
       
            // remove the tuple from the eviction chain
            removeTuple(table, &tuple);
            if (tuple.isEvicted()) {
                // VOLT_INFO("Tuple %d is already evicted. Skipping", table->getTupleID(tuple.address()));
                continue;
            }
            //VOLT_INFO("Evicting Tuple: %s", tuple.debug(table->name()).c_str());
            tuple.setEvictedTrue();

            // Populate the evicted_tuple with the block id and tuple offset
            // Make sure this tuple is marked as evicted, so that we know it is an evicted
            // tuple as we iterate through the index
            evicted_tuple.setNValue(0, ValueFactory::getSmallIntValue(block_id));
            evicted_tuple.setNValue(1, ValueFactory::getIntegerValue(num_tuples_evicted));
            evicted_tuple.setEvictedTrue();
            //VOLT_INFO("EvictedTuple: %s", evicted_tuple.debug(evictedTable->name()).c_str());

            // Then add it to this table's EvictedTable
            const void* evicted_tuple_address = static_cast<EvictedTable*>(evictedTable)->insertEvictedTuple(evicted_tuple);

            // Change all of the indexes to point to our new evicted tuple
            table->setEntryToNewAddressForAllIndexes(&tuple, evicted_tuple_address);

            block.addTuple(tuple);
 
           // At this point it's safe for us to delete this mofo
            tuple.freeObjectColumns(); // will return memory for uninlined strings to the heap
            table->deleteTupleStorage(tuple);


            num_tuples_evicted++;
       //     VOLT_DEBUG("Added new evicted %s tuple to block #%d [tuplesEvicted=%d]",
        //               name().c_str(), block_id, num_tuples_evicted);
        if(block.getSerializedSize() + childTuplesSize >= block_size){
            break;
        }

        } // WHILE
        parentBytes = block.getSerializedSize() - initSize;
        // iterate through the child tuples now
        ////////////////BEGIN CHILD TUPLE ADDING TO BLOCK/////////////////////
        for (std::vector<TableTuple>::iterator it = childTuplesToBeEvicted.begin() ; it != childTuplesToBeEvicted.end(); ++it){
            TableTuple childTuple(childTable->m_schema);
            TableTuple child_evicted_tuple = child_evictedTable->tempTuple();
//VOLT_INFO("Setting %s tuple blockId at offset %d", child_evictedTable->name().c_str(), 0);
            child_evicted_tuple.setNValue(0, ValueFactory::getSmallIntValue(block_id));   // Set the ID for this block
            child_evicted_tuple.setNValue(1, ValueFactory::getIntegerValue(0));          // set the tuple offset of this block

            childTuple = *it;
            num_tuples_evicted++;
            //removeTuple(childTable, &childTuple);
            childTuple.setEvictedTrue();

            // Populate the evicted_tuple with the block id and tuple offset
            // Make sure this tuple is marked as evicted, so that we know it is an evicted
            // tuple as we iterate through the index
            child_evicted_tuple.setNValue(0, ValueFactory::getSmallIntValue(block_id));
            child_evicted_tuple.setNValue(1, ValueFactory::getIntegerValue(childTuples));
            child_evicted_tuple.setEvictedTrue();
  //          VOLT_INFO("EvictedTuple: %s", child_evicted_tuple.debug(child_evictedTable->name()).c_str());

            // Then add it to this table's EvictedTable
            const void* evicted_tuple_address = static_cast<EvictedTable*>(child_evictedTable)->insertEvictedTuple(child_evicted_tuple);

            // Change all of the indexes to point to our new evicted tuple
            childTable->setEntryToNewAddressForAllIndexes(&childTuple, evicted_tuple_address);

            // VOLT_INFO("tuple foreign key id %d", ValuePeeker::peekAsInteger(childTuple.getNValue(foreignKeyIndexColumn)));
            // VOLT_INFO("EvictedTuple: %s", childTuple.debug(childTable->name()).c_str());
            block.addTuple(childTuple);
            //write out to block
            childTuple.freeObjectColumns();
            childTable->deleteTupleStorage(childTuple);

            childTuples++;


        }
        childBytes = block.getSerializedSize() - parentBytes - initSize;
        ////////////////END CHILD TUPLE ADDING TO BLOCK/////////////////////

//         VOLT_DEBUG("Finished evictable tuple iterator for %s [tuplesEvicted=%d]",
//                   table->name().c_str(), num_tuples_evicted);
//         VOLT_INFO("Printing parent's LRU chain");
//         this->printLRUChain(table, 4, true);
//         VOLT_INFO("Printing child's LRU chain");
//         this->printLRUChain(childTable, 4, true);

        std::vector<int> numTuples;
        numTuples.push_back(parentTuples);
        numTuples.push_back(childTuples);
        block.writeHeader(numTuples);

        //#ifdef VOLT_INFO_ENABLED
        // VOLT_DEBUG("Evicted %d tuples / %d bytes.", num_tuples_evicted, block.getSerializedSize());
        // VOLT_DEBUG("Eviction Time: %.2f sec", timer.elapsed());
        // timer.restart();
        // #endif

        // Only write out a bock if there are tuples in it
        if (num_tuples_evicted >= 0) {
            // TODO: make this look like
            //          block.flush();
            //          antiCacheDB->writeBlock(block);
            antiCacheDB->writeBlock(table->name(),
                                    block_id,
                                    num_tuples_evicted,
                                    block.getSerializedData(),
                                    block.getSerializedSize());
            needs_flush = true;

            // Update Stats
            m_tuplesEvicted += num_tuples_evicted - childTuples;
            m_blocksEvicted += 1;
            m_bytesEvicted += parentBytes;

            m_tuplesWritten += num_tuples_evicted - childTuples;
            m_blocksWritten += 1;
            m_bytesWritten += parentBytes;

            table->setTuplesEvicted(m_tuplesEvicted);
            table->setBlocksEvicted(m_blocksEvicted);
            table->setBytesEvicted(m_bytesEvicted);
            table->setTuplesWritten(m_tuplesWritten);
            table->setBlocksWritten(m_blocksWritten);
            table->setBytesWritten(m_bytesWritten);

            // child table stats
            child_tuplesEvicted += childTuples;
            child_blocksEvicted += 1;
            child_bytesEvicted += childBytes;

            child_tuplesWritten += childTuples;
            child_blocksWritten += 1;
            child_bytesWritten += childBytes;

            childTable->setTuplesEvicted(child_tuplesEvicted);
            childTable->setBlocksEvicted(child_blocksEvicted);
            childTable->setBytesEvicted(child_bytesEvicted);
            childTable->setTuplesWritten(child_tuplesWritten);
            childTable->setBlocksWritten(child_blocksWritten);
            childTable->setBytesWritten(child_bytesWritten);

       //     #ifdef VOLT_INFO_ENABLED
        //    VOLT_INFO("AntiCacheDB Time: %.2f sec", timer.elapsed());
        //    VOLT_INFO("Evicted Block #%d for %s [tuples=%d / size=%ld / tupleLen=%d]",
        //              block_id, table->name().c_str(),
        //              num_tuples_evicted, m_bytesEvicted, tuple_length);
//            VOLT_INFO("%s EvictedTable [origCount:%ld / newCount:%ld]",
//                      name().c_str(), (long)origEvictedTableSize, (long)evictedTable->activeTupleCount());
         //   #endif
        } else {
   //         VOLT_WARN("No tuples were evicted from %s", table->name().c_str());
        }

    }  // FOR

    if (needs_flush) {
   //     #ifdef VOLT_INFO_ENABLED
     //   boost::timer timer;
    //    #endif

        // Tell the AntiCacheDB to flush our new blocks out to disk
        // This will block until the blocks are safely written
        antiCacheDB->flushBlocks();

      //  #ifdef VOLT_INFO_ENABLED
       // VOLT_INFO("Flush Time: %.2f sec", timer.elapsed());
      //  #endif
    }

   // VOLT_INFO("Evicted block to disk...active tuple count difference: %d", (active_tuple_count - (int)table->activeTupleCount()));
    return true;
}

Table* AntiCacheEvictionManager::evictBlockInBatch(PersistentTable *table, PersistentTable *childTable,  long blockSize, int numBlocks) {
    int32_t lastTuplesEvicted = table->getTuplesEvicted();
    int32_t lastBlocksEvicted = table->getBlocksEvicted();
    int64_t lastBytesEvicted  = table->getBytesEvicted();
    int32_t childLastTuplesEvicted = childTable->getTuplesEvicted();
    int32_t childLastBlocksEvicted = childTable->getBlocksEvicted();
    int64_t childLastBytesEvicted  = childTable->getBytesEvicted();

    if (evictBlockToDiskInBatch(table, childTable, blockSize, numBlocks) == false) {
        throwFatalException("Failed to evict tuples from table '%s'", table->name().c_str());
    }

    int32_t tuplesEvicted = table->getTuplesEvicted() - lastTuplesEvicted;
    int32_t blocksEvicted = table->getBlocksEvicted() - lastBlocksEvicted;
    int64_t bytesEvicted = table->getBytesEvicted() - lastBytesEvicted;

    m_evictResultTable->deleteAllTuples(false);
    TableTuple tuple = m_evictResultTable->tempTuple();

    int idx = 0;
    tuple.setNValue(idx++, ValueFactory::getStringValue(table->name()));
    tuple.setNValue(idx++, ValueFactory::getIntegerValue(static_cast<int32_t>(tuplesEvicted)));
    tuple.setNValue(idx++, ValueFactory::getIntegerValue(static_cast<int32_t>(blocksEvicted)));
    tuple.setNValue(idx++, ValueFactory::getBigIntValue(static_cast<int32_t>(bytesEvicted)));
    m_evictResultTable->insertTuple(tuple);

    int32_t childTuplesEvicted = childTable->getTuplesEvicted() - childLastTuplesEvicted;
    int32_t childBlocksEvicted = childTable->getBlocksEvicted() - childLastBlocksEvicted;
    int64_t childBytesEvicted = childTable->getBytesEvicted() - childLastBytesEvicted;

    idx = 0;
    tuple.setNValue(idx++, ValueFactory::getStringValue(childTable->name()));
    tuple.setNValue(idx++, ValueFactory::getIntegerValue(static_cast<int32_t>(childTuplesEvicted)));
    tuple.setNValue(idx++, ValueFactory::getIntegerValue(static_cast<int32_t>(childBlocksEvicted)));
    tuple.setNValue(idx++, ValueFactory::getBigIntValue(static_cast<int32_t>(childBytesEvicted)));
    m_evictResultTable->insertTuple(tuple);

    return (m_evictResultTable);
}

Table* AntiCacheEvictionManager::readBlocks(PersistentTable *table, int numBlocks, int16_t blockIds[], int32_t tuple_offsets[]) {
    
    VOLT_INFO("Reading %d evicted blocks.", numBlocks);

    for(int i = 0; i < numBlocks; i++)
        readEvictedBlock(table, blockIds[i], tuple_offsets[i]);

    return (m_readResultTable);
}
    
bool AntiCacheEvictionManager::readEvictedBlock(PersistentTable *table, int16_t block_id, int32_t tuple_offset) {

    bool already_unevicted = table->isAlreadyUnEvicted(block_id);
    if(already_unevicted) // this block has already been read
    {
        #ifdef VOLT_INFO_ENABLED
        VOLT_INFO("Block %d has already been read.", block_id);
        #endif
        return true;
    }

    AntiCacheDB* antiCacheDB = table->getAntiCacheDB();

<<<<<<< HEAD
    try
    {
        AntiCacheBlock* value = antiCacheDB->readBlock(table->name(), block_id);
=======
    try {
        AntiCacheBlock value = antiCacheDB->readBlock(table->name(), block_id);
>>>>>>> 71aea377

        // allocate the memory for this block
        VOLT_INFO("block size is %ld - table Name %s", value->getSize(), table->name().c_str());

<<<<<<< HEAD
        char* unevicted_tuples = new char[value->getSize()];
        memcpy(unevicted_tuples, value->getData(), value->getSize());
=======
        char* unevicted_tuples = new char[value.getSize()];
        memcpy(unevicted_tuples, value.getData(), value.getSize());
>>>>>>> 71aea377
        VOLT_INFO("*****************block id ************** %d", block_id);
        ReferenceSerializeInput in(unevicted_tuples, 10485760);

        // Read in all the meta-data
        int num_tables = in.readInt();
        VOLT_INFO("num tables is %d", num_tables);
        std::vector<std::string> tableNames;
        std::vector<int> numTuples;
        for(int j = 0; j < num_tables; j++){
            std::string name = in.readTextString();
            tableNames.push_back(name);
            VOLT_INFO("tableName is %s", name.c_str());
            int tuples = in.readInt();
            numTuples.push_back(tuples);
            VOLT_INFO("num tuples is %d", tuples);
        }

        table->insertUnevictedBlock(unevicted_tuples);
        VOLT_INFO("unevicted blocks size is %d", static_cast<int> (table->unevictedBlocksSize()));
        table->insertTupleOffset(tuple_offset);

    
        table->insertUnevictedBlockID(std::pair<int16_t,int16_t>(block_id, 0));
        delete value;
    }
    catch(UnknownBlockAccessException e)
    {
        throw e;

        VOLT_INFO("UnknownBlockAccessException caught.");
        return false;
    }

//    VOLT_INFO("blocks read: %d", m_blocksRead);
    return true;
}

/*
 * Merges the unevicted block into the regular data table
 */
bool AntiCacheEvictionManager::mergeUnevictedTuples(PersistentTable *table)
{
    VOLT_INFO("in merge");
    int num_blocks = table->unevictedBlocksSize();
    int32_t num_tuples_in_block = -1;

//    for (std::map<int16_t,int16_t>::iterator it=table->getUnevictedBlockIDs().begin(); it!=table->getUnevictedBlockIDs().end(); ++it)
//        std::cout << it->first << " => " << it->second << '\n';


    if(num_blocks == 0){
        VOLT_INFO("num blocks was 0!!!!!");
        return false;
    }

    int32_t merge_tuple_offset = 0; // this is the offset of tuple that caused this block to be unevicted

    DefaultTupleSerializer serializer;
    TableTuple unevictedTuple(table->m_schema);

    TableTuple evicted_tuple = table->getEvictedTable()->tempTuple();


    #ifdef VOLT_INFO_ENABLED
    int active_tuple_count = (int)table->activeTupleCount();
    int tuples_in_eviction_chain = (int)table->getNumTuplesInEvictionChain();
    #endif

    #ifdef VOLT_INFO_ENABLED
    VOLT_INFO("Merging %d blocks for table %s.", num_blocks, table->name().c_str());
    #endif

    for (int i = 0; i < num_blocks; i++)
    {
        // XXX: have to put block size, which we don't know, so just put something large, like 10MB
        ReferenceSerializeInput in(table->getUnevictedBlocks(i), 10485760);

        // Read in all the meta-data
        int num_tables = in.readInt();
        std::vector<std::string> tableNames;
        std::vector<int> numTuples;
        for(int j = 0; j < num_tables; j++){
            tableNames.push_back(in.readTextString());
            numTuples.push_back(in.readInt());
        }

        merge_tuple_offset = table->getMergeTupleOffset(i); // what to do about this?
        //VOLT_INFO("Tuple offset is %d", merge_tuple_offset);

        int count = 0;
        for (std::vector<std::string>::iterator it = tableNames.begin() ; it != tableNames.end(); ++it){
            PersistentTable *tableInBlock = dynamic_cast<PersistentTable*>(m_engine->getTable(*it));
            num_tuples_in_block = numTuples.at(count);
            VOLT_INFO("Merging %d tuples.", num_tuples_in_block);

            // Now read the actual tuples
            int64_t bytes_unevicted = 0;
            int tuplesRead = 0;
            for (int j = 0; j < num_tuples_in_block; j++)
            {
                // if we're using the tuple-merge strategy, only merge in a single tuple
                if(!table->mergeStrategy())
                {
                    if(j != merge_tuple_offset)  // don't merge this tuple
                        continue;
                }

        bytes_unevicted += tableInBlock->unevictTuple(&in, j, merge_tuple_offset);
/*                // get a free tuple and increment the count of tuples current used
                voltdb::TableTuple * m_tmpTarget1 = tableInBlock->getTempTarget1();
                tableInBlock->nextFreeTuple(m_tmpTarget1);
                tableInBlock->m_tupleCount++;

                // deserialize tuple from unevicted block
                //VOLT_INFO("Before deserialize.%d", tableInBlock->m_tupleCount);
                bytes_unevicted += m_tmpTarget1->deserializeWithHeaderFrom(in);
                m_tmpTarget1->setEvictedFalse();
                m_tmpTarget1->setDeletedFalse();


                // Note, this goal of the section below is to get a tuple that points to the tuple in the EvictedTable and has the
                // schema of the evicted tuple. However, the lookup has to be done using the schema of the original (unevicted) version
                voltdb::TableTuple m_tmpTarget2 = tableInBlock->lookupTuple(*m_tmpTarget1);       // lookup the tuple in the table
                //VOLT_INFO("tuple address is %s", m_tmpTarget2.address());
                evicted_tuple.move(m_tmpTarget2.address());
                static_cast<EvictedTable*>(tableInBlock->getEvictedTable())->deleteEvictedTuple(evicted_tuple);             // delete the EvictedTable tuple

                // update the indexes to point to this newly unevicted tuple
                tableInBlock->setEntryToNewAddressForAllIndexes(m_tmpTarget1, m_tmpTarget1->address());

                m_tmpTarget1->setEvictedFalse();

                // re-insert the tuple back into the eviction chain
                if(j == merge_tuple_offset) { // put it at the back of the chain
                    VOLT_INFO("matched ofset");
                    updateTuple(tableInBlock, m_tmpTarget1, true);
                }
                else{
                    VOLT_INFO("others");
                    updateUnevictedTuple(tableInBlock, m_tmpTarget1);
                }
*/
            }
            if(tableInBlock->mergeStrategy())
                tuplesRead += num_tuples_in_block;
            else
                tuplesRead++;
            int m_tuplesEvicted = tableInBlock->getTuplesEvicted();
            m_tuplesEvicted -= tuplesRead;
            tableInBlock->setTuplesEvicted(m_tuplesEvicted);
            int m_tuplesRead = tableInBlock->getTuplesRead();
            m_tuplesRead += tuplesRead;
            tableInBlock->setTuplesRead(m_tuplesRead);
            tableInBlock->m_bytesEvicted-=bytes_unevicted;
            VOLT_INFO("Bytes unevicted%ld", long(bytes_unevicted));
            tableInBlock->m_bytesRead+=bytes_unevicted;
            tableInBlock->m_blocksEvicted -= 1;
            tableInBlock->m_blocksRead += 1;

            count++;

        }



        delete [] table->getUnevictedBlocks(i);
    //table->clearUnevictedBlocks(i);
    }

VOLT_INFO("unevicted blocks size %d", static_cast<int>(table->unevictedBlocksSize()));
table->clearUnevictedBlocks();
    table->clearMergeTupleOffsets();

    #ifdef VOLT_INFO_ENABLED
    VOLT_INFO("Active Tuple Count: %d -- %d", (int)active_tuple_count, (int)table->activeTupleCount());
    VOLT_INFO("Tuples in Eviction Chain: %d -- %d", (int)tuples_in_eviction_chain, (int)table->getNumTuplesInEvictionChain());
    #endif

    return true;
}

// -----------------------------------------
// Evicted Access Tracking Methods
// -----------------------------------------

void AntiCacheEvictionManager::recordEvictedAccess(catalog::Table* catalogTable, TableTuple *tuple) {
    // Create an evicted tuple from the current tuple address
    // NOTE: This is necessary because the original table tuple and the evicted tuple
    // do not have the same schema
    m_evicted_tuple->move(tuple->address()); 
    
    VOLT_DEBUG("Recording evicted tuple access: %s\n", m_evicted_tuple->debug(catalogTable->name()).c_str());
    
    // Determine the block id and tuple offset in the block using the EvictedTable tuple
    int16_t block_id = peeker.peekSmallInt(m_evicted_tuple->getNValue(0));
    int32_t tuple_id = peeker.peekInteger(m_evicted_tuple->getNValue(1)); 
    
    // Updated internal tracking info
    m_evicted_tables.push_back(catalogTable);
    m_evicted_block_ids.push_back(block_id); 
    m_evicted_offsets.push_back(tuple_id);
    
}

void AntiCacheEvictionManager::throwEvictedAccessException(int partition_id) {
    // Do we really want to remove all the non-unique blockIds here?
    m_evicted_block_ids.unique();
        
    int num_block_ids = static_cast<int>(m_evicted_block_ids.size()); 
    assert(num_block_ids > 0); 
    
    VOLT_DEBUG("%d evicted blocks to read.", num_block_ids);
        
    int16_t* block_ids = new int16_t[num_block_ids];
    int32_t* tuple_ids = new int32_t[num_block_ids];
        
    // copy the block ids into an array 
    int i = 0; 
    for(list<int16_t>::iterator itr = m_evicted_block_ids.begin(); itr != m_evicted_block_ids.end(); ++itr) {
        block_ids[i++] = *itr; 
        VOLT_INFO("Marking block %d as being needed for uneviction", *itr); 
    }

    // copy the tuple offsets into an array
    i = 0; 
    for(list<int32_t>::iterator itr = m_evicted_offsets.begin(); itr != m_evicted_offsets.end(); ++itr) {
        tuple_ids[i++] = *itr;
    }
    
    // HACK
    catalog::Table *catalogTable = m_evicted_tables.front();
        
    // Do we really want to throw this here?
    // FIXME We need to support multiple tables in the exception data
    VOLT_INFO("Throwing EvictedTupleAccessException for table %s (%d)", catalogTable->name().c_str(), catalogTable->relativeIndex());
    throw EvictedTupleAccessException(catalogTable->relativeIndex(), num_block_ids, block_ids, tuple_ids, partition_id);
}



// -----------------------------------------
// Debugging Unility Methods
// -----------------------------------------
    
void AntiCacheEvictionManager::printLRUChain(PersistentTable* table, int max, bool forward)
{
    VOLT_INFO("num tuples in chain: %d", table->getNumTuplesInEvictionChain());
    VOLT_INFO("oldest tuple id: %u", table->getOldestTupleID());
    VOLT_INFO("newest tuple id: %u", table->getNewestTupleID());
    
    char chain[max * 4];
    int tuple_id;
    TableTuple tuple = table->tempTuple();
    
    if(forward)
        tuple_id = table->getOldestTupleID();
    else
        tuple_id = table->getNewestTupleID();
    
    chain[0] = '\0';
    
    int iterations = 0;
    while(iterations < table->getNumTuplesInEvictionChain() && iterations < max)
    {
        strcat(chain, itoa(tuple_id));
        strcat(chain, " ");
        
        tuple.move(table->dataPtrForTuple(tuple_id));
        
        if(forward)
            tuple_id = tuple.getNextTupleInChain();
        else
            tuple_id = tuple.getPreviousTupleInChain();
        
        iterations++;
    }
    
    VOLT_INFO("LRU CHAIN: %s", chain);
}

char* AntiCacheEvictionManager::itoa(uint32_t i)
{
    static char buf[19 + 2];
    char *p = buf + 19 + 1;     /* points to terminating '\0' */
    
    do {
        *--p = (char)('0' + (i % 10));
        i /= 10;
    }
    while (i != 0);
    
    return p;
}

}
<|MERGE_RESOLUTION|>--- conflicted
+++ resolved
@@ -1068,25 +1068,14 @@
 
     AntiCacheDB* antiCacheDB = table->getAntiCacheDB();
 
-<<<<<<< HEAD
-    try
-    {
+    try {
         AntiCacheBlock* value = antiCacheDB->readBlock(table->name(), block_id);
-=======
-    try {
-        AntiCacheBlock value = antiCacheDB->readBlock(table->name(), block_id);
->>>>>>> 71aea377
 
         // allocate the memory for this block
         VOLT_INFO("block size is %ld - table Name %s", value->getSize(), table->name().c_str());
 
-<<<<<<< HEAD
         char* unevicted_tuples = new char[value->getSize()];
         memcpy(unevicted_tuples, value->getData(), value->getSize());
-=======
-        char* unevicted_tuples = new char[value.getSize()];
-        memcpy(unevicted_tuples, value.getData(), value.getSize());
->>>>>>> 71aea377
         VOLT_INFO("*****************block id ************** %d", block_id);
         ReferenceSerializeInput in(unevicted_tuples, 10485760);
 
