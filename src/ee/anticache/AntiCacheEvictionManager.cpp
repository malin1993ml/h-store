--- conflicted
+++ resolved
@@ -1075,18 +1075,10 @@
         AntiCacheBlock* value = antiCacheDB->readBlock(table->name(), block_id);
 
         // allocate the memory for this block
-<<<<<<< HEAD
-        VOLT_INFO("block size is %ld - table Name %s", value->getSize(), table->name().c_str());
-
-        char* unevicted_tuples = new char[value->getSize()];
-        memcpy(unevicted_tuples, value->getData(), value->getSize());
-        VOLT_INFO("*****************block id ************** %d", block_id);
-=======
-        char* unevicted_tuples = new char[value.getSize()];
+       char* unevicted_tuples = new char[value.getSize()];
         memcpy(unevicted_tuples, value.getData(), value.getSize());
         VOLT_INFO("***************** READ EVICTED BLOCK %d *****************", block_id);
         VOLT_INFO("Block Size = %ld / Table = %s", value.getSize(), table->name().c_str());
->>>>>>> a32b1972
         ReferenceSerializeInput in(unevicted_tuples, 10485760);
 
         // Read in all the block meta-data
@@ -1110,14 +1102,8 @@
 
     
         table->insertUnevictedBlockID(std::pair<int16_t,int16_t>(block_id, 0));
-<<<<<<< HEAD
         delete value;
-    }
-    catch(UnknownBlockAccessException e)
-    {
-=======
     } catch (UnknownBlockAccessException e) {
->>>>>>> a32b1972
         throw e;
 
         VOLT_INFO("UnknownBlockAccessException caught.");
