/* Copyright (C) 2012 by H-Store Project
 * Brown University
 * Massachusetts Institute of Technology
 * Yale University
 *
 * Permission is hereby granted, free of charge, to any person obtaining
 * a copy of this software and associated documentation files (the
 * "Software"), to deal in the Software without restriction, including
 * without limitation the rights to use, copy, modify, merge, publish,
 * distribute, sublicense, and/or sell copies of the Software, and to
 * permit persons to whom the Software is furnished to do so, subject to
 * the following conditions:
 *
 * The above copyright notice and this permission notice shall be
 * included in all copies or substantial portions of the Software.
 *
 * THE SOFTWARE IS PROVIDED "AS IS", WITHOUT WARRANTY OF ANY KIND,
 * EXPRESS OR IMPLIED, INCLUDING BUT NOT LIMITED TO THE WARRANTIES OF
 * MERCHANTABILITY, FITNESS FOR A PARTICULAR PURPOSE AND NONINFRINGEMENT
 * IN NO EVENT SHALL THE AUTHORS BE LIABLE FOR ANY CLAIM, DAMAGES OR
 * OTHER LIABILITY, WHETHER IN AN ACTION OF CONTRACT, TORT OR OTHERWISE,
 * ARISING FROM, OUT OF OR IN CONNECTION WITH THE SOFTWARE OR THE USE OR
 * OTHER DEALINGS IN THE SOFTWARE.
 */

#ifndef HSTOREANTICACHE_H
#define HSTOREANTICACHE_H

#include <db_cxx.h>
<<<<<<< HEAD
#include "common/debuglog.h"
=======
#include <map>
#include <vector>
>>>>>>> 57bdfa5e

#define ANTICACHE_DB_NAME "anticache.db"

using namespace std;

namespace voltdb {
    
class ExecutorContext;
class AntiCacheDB;

/**
 * Wrapper class for an evicted block that has been read back in 
 * from the AntiCacheDB
 */
class AntiCacheBlock {
    friend class AntiCacheDB;
    
    public:
        ~AntiCacheBlock();
        
        inline int16_t getBlockId() const {
            return (m_blockId);
        }
<<<<<<< HEAD
        inline int getSize() const {
            return (m_payload->size);
        }
        inline std::string getTableName() const {
        	return (m_payload->header.tableName);
        }
        inline char* getData() const {
            return (static_cast<char*>(m_payload->data));
=======
        inline long getSize() const {
	  //return (m_value.get_size());
	  return m_size; 
        }
        inline char* getData() const {

	    return m_block; 
>>>>>>> 57bdfa5e
        }
        struct blockHeader {
        	int16_t blockId;
        	std::string tableName;
        };
        struct payload{
        	blockHeader header;
            char * data;
            int size;
        };
    
    private:
<<<<<<< HEAD
        AntiCacheBlock(int16_t blockId, Dbt value);
        int16_t m_blockId;
        payload * m_payload;

=======
        AntiCacheBlock(int16_t blockId, char* block, long size);
        
        int16_t m_blockId;
	char* m_block;
	long m_size; 
>>>>>>> 57bdfa5e
}; // CLASS

/**
 *
 */
class AntiCacheDB {
        
    public: 
        AntiCacheDB(ExecutorContext *ctx, std::string db_dir, long blockSize);
        ~AntiCacheDB();

		void initializeNVM(); 
		
		void initializeBerkeleyDB(); 

        /**
         * Write a block of serialized tuples out to the anti-cache database
         */
        void writeBlock(const std::string tableName,
                        int16_t blockId,
                        const int tupleCount,
                        const char* data,
                        const long size);
        /**
         * Read a block and return its contents
         */
<<<<<<< HEAD
        AntiCacheBlock readBlock(int16_t blockId);
    
=======
        AntiCacheBlock readBlock(std::string tableName, int16_t blockId);

>>>>>>> 57bdfa5e
        /**
         * Flush the buffered blocks to disk.
         */
        void flushBlocks();

        /**
         * Return the next BlockId to use in the anti-cache database
         * This is guaranteed to be unique per partition
         */
        inline int16_t nextBlockId() {
            return (++m_nextBlockId);
        }
        
    private:
        
        /**
         * NVM constants
         */
        static const off_t NVM_FILE_SIZE = 1073741824/2; 
        static const int NVM_BLOCK_SIZE = 524288 + 1000; 
	static const int MMAP_PAGE_SIZE = 2 * 1024 * 1024; 
        
        ExecutorContext *m_executorContext;
        string m_dbDir;
        long m_blockSize;
        DbEnv* m_dbEnv;
        Db* m_db; 
        int16_t m_nextBlockId;
	int m_partitionId; 

        FILE* nvm_file;
        char* m_NVMBlocks; 
        int nvm_fd; 

        /**
         *  Maps a block id to a <index, size> pair
         */
		std::map<int16_t, pair<int, int32_t> > m_blockMap; 
		
		/**
		 *  List of free block indexes before the end of the last allocated block.
		 */
        std::vector<int> m_NVMBlockFreeList; 
		
	int m_totalBlocks; 
        int m_nextFreeBlock; 
		
		void shutdownNVM(); 
		
		void shutdownBerkeleyDB();
		
		void writeBlockNVM(const std::string tableName, 
				   int16_t blockID, 
				   const int tupleCount, 
				   const char* data, 
				   const long size); 
				
		void writeBlockBerkeleyDB(	const std::string tableName, 
					   int16_t blockID, 
					   const int tupleCount, 
					   const char* data, 
					   const long size);
		
        AntiCacheBlock readBlockNVM(std::string tableName, int16_t blockId); 

        AntiCacheBlock readBlockBerkeleyDB(std::string tableName, int16_t blockId);
        
        /**
         *   Returns a pointer to the start of the block at the specified index. 
         */
        char* getNVMBlock(int index); 
        
        /**
         *    Adds the index to the free block list. 
         */
        void freeNVMBlock(int index);
        
        /**
         *   Returns the index of a free slot in the NVM block array. 
         */
        int getFreeNVMBlockIndex(); 
        
}; // CLASS

}
#endif<|MERGE_RESOLUTION|>--- conflicted
+++ resolved
@@ -27,12 +27,12 @@
 #define HSTOREANTICACHE_H
 
 #include <db_cxx.h>
-<<<<<<< HEAD
+
 #include "common/debuglog.h"
-=======
+
 #include <map>
 #include <vector>
->>>>>>> 57bdfa5e
+
 
 #define ANTICACHE_DB_NAME "anticache.db"
 
@@ -56,24 +56,15 @@
         inline int16_t getBlockId() const {
             return (m_blockId);
         }
-<<<<<<< HEAD
-        inline int getSize() const {
-            return (m_payload->size);
-        }
-        inline std::string getTableName() const {
-        	return (m_payload->header.tableName);
-        }
-        inline char* getData() const {
-            return (static_cast<char*>(m_payload->data));
-=======
+
+
         inline long getSize() const {
 	  //return (m_value.get_size());
-	  return m_size; 
+	  return m_size;
         }
         inline char* getData() const {
 
-	    return m_block; 
->>>>>>> 57bdfa5e
+	    return m_block;
         }
         struct blockHeader {
         	int16_t blockId;
@@ -86,18 +77,12 @@
         };
     
     private:
-<<<<<<< HEAD
-        AntiCacheBlock(int16_t blockId, Dbt value);
-        int16_t m_blockId;
-        payload * m_payload;
-
-=======
         AntiCacheBlock(int16_t blockId, char* block, long size);
-        
+
         int16_t m_blockId;
 	char* m_block;
-	long m_size; 
->>>>>>> 57bdfa5e
+	long m_size;
+
 }; // CLASS
 
 /**
@@ -124,13 +109,9 @@
         /**
          * Read a block and return its contents
          */
-<<<<<<< HEAD
-        AntiCacheBlock readBlock(int16_t blockId);
-    
-=======
         AntiCacheBlock readBlock(std::string tableName, int16_t blockId);
 
->>>>>>> 57bdfa5e
+
         /**
          * Flush the buffered blocks to disk.
          */
