--- conflicted
+++ resolved
@@ -109,12 +109,9 @@
     }
     void recordEvictedAccess(catalog::Table* catalogTable, TableTuple *tuple);
     void throwEvictedAccessException();
-<<<<<<< HEAD
     bool blockingMerge();
-=======
 
     void throwEvictionPreparedAccessException(const catalog::Table& table, const TableTuple& tuple);
->>>>>>> ba0aae83
     
 protected:
     void initEvictResultTable();
