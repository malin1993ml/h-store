--- conflicted
+++ resolved
@@ -39,33 +39,19 @@
 
 namespace voltdb {
 
-<<<<<<< HEAD
-AntiCacheBlock::AntiCacheBlock(int16_t blockId, Dbt value) {
-		m_payload = (payload *) value.get_data();
-		m_blockId = blockId;
-    // They see me rollin'
-    // They hatin'
-=======
   AntiCacheBlock::AntiCacheBlock(int16_t blockId, char* block, long size) :
         m_blockId(blockId),
         m_block(block),
-        m_size(size) 
+        m_size(size)
 {
->>>>>>> 57bdfa5e
 }
 
 AntiCacheBlock::~AntiCacheBlock() {
     // we asked BDB to allocate memory for data dynamically, so we must delete
-<<<<<<< HEAD
-    if(m_blockId > 0){
-    	delete getData();
-    	delete m_payload;
-    }
-
-=======
+
     if(m_blockId > 0)
-        delete [] m_block; 
->>>>>>> 57bdfa5e
+        delete [] m_block;
+
 }
     
 AntiCacheDB::AntiCacheDB(ExecutorContext *ctx, std::string db_dir, long blockSize) :
@@ -235,46 +221,25 @@
                              const int tupleCount,
                              const char* data,
                              const long size) {
-<<<<<<< HEAD
-
-    Dbt key; 
-    key.set_data(&blockId);
-    key.set_size(sizeof(blockId));
-
-    Dbt value;
-    AntiCacheBlock::blockHeader header;
-    header.blockId = blockId;
-    header.tableName = tableName;
-    AntiCacheBlock::payload payload;
-    payload.header = header;
-    payload.data = const_cast<char*>(data);
-    payload.size = static_cast<int32_t>(size);
-    value.set_data(&payload);
-    value.set_size(sizeof(payload));
-    
-=======
-                                 
-    Dbt key; 
+
+
+    Dbt key;
     key.set_data(&blockId);
     key.set_size(sizeof(int16_t));
 
     Dbt value;
     value.set_data(const_cast<char*>(data));
-    value.set_size(static_cast<int32_t>(size)); 
-
->>>>>>> 57bdfa5e
+    value.set_size(static_cast<int32_t>(size));
+
     VOLT_DEBUG("Writing out a block #%d to anti-cache database [tuples=%d / size=%ld]",
                blockId, tupleCount, size);
     // TODO: Error checking
     m_db->put(NULL, &key, &value, 0);
 }
 
-<<<<<<< HEAD
-AntiCacheBlock AntiCacheDB::readBlock(int16_t blockId) {
-=======
 AntiCacheBlock AntiCacheDB::readBlockBerkeleyDB(std::string tableName, int16_t blockId) {
     
->>>>>>> 57bdfa5e
+
     Dbt key;
     key.set_data(&blockId);
     key.set_size(sizeof(blockId));
@@ -285,16 +250,11 @@
     VOLT_DEBUG("Reading evicted block with id %d", blockId);
     
     int ret_value = m_db->get(NULL, &key, &value, 0);
-<<<<<<< HEAD
-    if (ret_value != 0) {
-        VOLT_ERROR("Invalid anti-cache blockId '%d'", blockId);
-        throw UnknownBlockAccessException(blockId);
-=======
+
     if (ret_value != 0) 
     {
         VOLT_ERROR("Invalid anti-cache blockId '%d' for table '%s'", blockId, tableName.c_str());
         throw UnknownBlockAccessException(tableName, blockId);
->>>>>>> 57bdfa5e
     }
     else 
     {
