--- conflicted
+++ resolved
@@ -353,11 +353,7 @@
    }
 
    int blockIndex = itr->second.first; 
-<<<<<<< HEAD
-   VOLT_INFO("Reading NVM block: ID = %d, index = %d, size = %d.", blockId, blockIndex, itr->second.second);
-=======
    VOLT_INFO("Reading NVM block: ID = %d, index = %d, size = %d", blockId, blockIndex, itr->second.second);
->>>>>>> 71aea377
    
    char* block_ptr = getNVMBlock(blockIndex);
    char* block = new char[itr->second.second];
