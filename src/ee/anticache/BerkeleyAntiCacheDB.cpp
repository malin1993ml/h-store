--- conflicted
+++ resolved
@@ -40,15 +40,9 @@
     m_payload = p;
     
     m_block = m_payload.data;
-<<<<<<< HEAD
 	    
     VOLT_DEBUG("BerkeleyAntiCacheBlock #%d from table: %s [size=%ld / payload=%ld = '%s']",
               blockId, m_payload.tableName.c_str(), m_size, m_payload.size, m_payload.data);
-=======
-        
-    VOLT_DEBUG("AntiCacheBlock #%d [size=%ld / payload=%ld]",
-              blockId, m_size, m_payload.size);
->>>>>>> d88934a7
     //VOLT_INFO("data from getBlock %s", getData());
     m_blockType = ANTICACHEDB_BERKELEY;
 }
