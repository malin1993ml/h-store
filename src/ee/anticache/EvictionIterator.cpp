/* This file is part of VoltDB.
 * Copyright (C) 2008-2010 VoltDB Inc.
 *
 * This file contains original code and/or modifications of original code.
 * Any modifications made by VoltDB Inc. are licensed under the following
 * terms and conditions:
 *
 * VoltDB is free software: you can redistribute it and/or modify
 * it under the terms of the GNU General Public License as published by
 * the Free Software Foundation, either version 3 of the License, or
 * (at your option) any later version.
 *
 * VoltDB is distributed in the hope that it will be useful,
 * but WITHOUT ANY WARRANTY; without even the implied warranty of
 * MERCHANTABILITY or FITNESS FOR A PARTICULAR PURPOSE.  See the
 * GNU General Public License for more details.
 *
 * You should have received a copy of the GNU General Public License
 * along with VoltDB.  If not, see <http://www.gnu.org/licenses/>.
 */
/* Copyright (C) 2008 by H-Store Project
 * Brown University
 * Massachusetts Institute of Technology
 * Yale University
 *
 * Permission is hereby granted, free of charge, to any person obtaining
 * a copy of this software and associated documentation files (the
 * "Software"), to deal in the Software without restriction, including
 * without limitation the rights to use, copy, modify, merge, publish,
 * distribute, sublicense, and/or sell copies of the Software, and to
 * permit persons to whom the Software is furnished to do so, subject to
 * the following conditions:
 *
 * The above copyright notice and this permission notice shall be
 * included in all copies or substantial portions of the Software.
 *
 * THE SOFTWARE IS PROVIDED "AS IS", WITHOUT WARRANTY OF ANY KIND,
 * EXPRESS OR IMPLIED, INCLUDING BUT NOT LIMITED TO THE WARRANTIES OF
 * MERCHANTABILITY, FITNESS FOR A PARTICULAR PURPOSE AND NONINFRINGEMENT
 * IN NO EVENT SHALL THE AUTHORS BE LIABLE FOR ANY CLAIM, DAMAGES OR
 * OTHER LIABILITY, WHETHER IN AN ACTION OF CONTRACT, TORT OR OTHERWISE,
 * ARISING FROM, OUT OF OR IN CONNECTION WITH THE SOFTWARE OR THE USE OR
 * OTHER DEALINGS IN THE SOFTWARE.
 */


#include "anticache/EvictionIterator.h"
#include "storage/persistenttable.h"

// that's the factor indicate how many times the number of the tuple we'll sample comparing to we request
#define RANDOM_SCALE 4

namespace voltdb {
    
EvictionIterator::EvictionIterator(Table *t)
{
    //ptable = static_cast<PersistentTable*>(table); 
    table = t; 
    current_tuple_id = 0;
    current_tuple = new TableTuple(table->schema());
    is_first = true; 
}

#ifdef ANTICACHE_TIMESTAMPS
/**
 * Reserve some tuples when an eviction requested.
 */
void EvictionIterator::reserve(int64_t amount) {
    VOLT_DEBUG("amount: %ld\n", amount);

    char* addr = NULL;
    PersistentTable* ptable = static_cast<PersistentTable*>(table);
    int tuple_size = ptable->m_schema->tupleLength() + TUPLE_HEADER_SIZE;
    int active_tuple = (int)ptable->activeTupleCount();
    int evict_num = 0;
    //uint32_t tuples_per_block = ptable->m_tuplesPerBlock;

    if (active_tuple)	
        evict_num = (int)(amount / (tuple_size + ptable->nonInlinedMemorySize() / active_tuple));
    else 
        evict_num = (int)(amount / tuple_size);

    VOLT_DEBUG("Count: %lu %lu\n", ptable->usedTupleCount(), ptable->activeTupleCount());

    if (evict_num > active_tuple)
        evict_num = active_tuple;

    // TODO: there's another block-sample strategy, but it does not get good accuracy of selecting cold data.
    // If we use that, the throughput of VOTER can increases from 55,000 to 59,000, but IO of other experiments increases a lot
<<<<<<< HEAD
=======
    // The reason why this is slow? I guess is the rand() and % operation
    //
    // Lin Ma
>>>>>>> 8a5b49a9
    int pick_num = evict_num * RANDOM_SCALE;

    int block_num = (int)ptable->m_data.size();
    int block_size = ptable->m_tuplesPerBlock;
    int location_size;
    int block_location;

    srand((unsigned int)time(0));

    VOLT_INFO("evict pick num: %d %d\n", evict_num, pick_num);
    VOLT_INFO("active_tuple: %d\n", active_tuple);
    VOLT_INFO("block number: %d\n", block_num);

    int activeN = 0, evictedN = 0;
    m_size = 0;
    current_tuple_id = 0;

    // If we'll evict the entire table, we should do a scan instead of sampling.
    // The main reason we should do that is to past the test...
    if (evict_num < active_tuple) {
        candidates = new EvictionTuple[pick_num];
        for (int i = 0; i < pick_num; i++) {
            // should we use a faster random generator?
            block_location = rand() % block_num;
            addr = ptable->m_data[block_location];
            if ((block_location + 1) * block_size > ptable->usedTupleCount())
                location_size = (int)(ptable->usedTupleCount() - block_location * block_size);
            else
                location_size = block_size;
            addr += (rand() % location_size) * tuple_size;

            current_tuple->move(addr);

            VOLT_DEBUG("Flip addr: %p\n", addr);

            if (current_tuple->isActive()) activeN++;
            if (current_tuple->isEvicted()) evictedN++;

            if (!current_tuple->isActive() || current_tuple->isEvicted())
                continue;

<<<<<<< HEAD
            //printf("here!!\n");

=======
>>>>>>> 8a5b49a9
            candidates[m_size].setTuple(current_tuple->getTimeStamp(), addr);
            m_size++;
        }
    } else {
        candidates = new EvictionTuple[active_tuple];
        for (int i = 0; i < block_num; ++i) { 
            addr = ptable->m_data[i];
            if ((i + 1) * block_size > ptable->usedTupleCount())
                location_size = (int)(ptable->usedTupleCount() - i * block_size);
            else
                location_size = block_size;
            for (int j = 0; j < location_size; j++) {
                current_tuple->move(addr);

                if (current_tuple->isActive()) activeN++;
                if (current_tuple->isEvicted()) evictedN++;

                if (!current_tuple->isActive() || current_tuple->isEvicted()) {
                    addr += tuple_size;
                    continue;
                }

                VOLT_TRACE("Flip addr: %p\n", addr);

                candidates[m_size].setTuple(current_tuple->getTimeStamp(), addr);
                m_size++;

                addr += tuple_size;
            }
        }
    }
    sort(candidates, candidates + m_size, less <EvictionTuple>());

    VOLT_INFO("Size of eviction candidates: %lu %d %d\n", m_size, activeN, evictedN);
}
#endif


EvictionIterator::~EvictionIterator()
{
#ifdef ANTICACHE_TIMESTAMPS
    delete[] candidates;
#endif
    delete current_tuple;
}

bool EvictionIterator::hasNext()
{        
    VOLT_DEBUG("Size: %lu\n", m_size);
    PersistentTable* ptable = static_cast<PersistentTable*>(table);

    VOLT_DEBUG("Count: %lu %lu\n", ptable->usedTupleCount(), ptable->activeTupleCount());

    if(ptable->usedTupleCount() == 0)
        return false; 

#ifndef ANTICACHE_TIMESTAMPS
    if(current_tuple_id == ptable->getNewestTupleID())
        return false;
    if(ptable->getNumTuplesInEvictionChain() == 0) { // there are no tuples in the chain
        VOLT_DEBUG("There are no tuples in the eviction chain.");
        return false; 
    }
#else
    if (current_tuple_id == m_size)
        return false;
#endif

    return true; 
}

bool EvictionIterator::next(TableTuple &tuple)
{    
#ifndef ANTICACHE_TIMESTAMPS
    PersistentTable* ptable = static_cast<PersistentTable*>(table);

    if(current_tuple_id == ptable->getNewestTupleID()) // we've already returned the last tuple in the chain
    {
        VOLT_DEBUG("No more tuples in the chain.");
        return false; 
    }

    if(is_first) // this is the first call to next
    {
        is_first = false; 
        VOLT_DEBUG("This is the first tuple in the chain.");

        if(ptable->getNumTuplesInEvictionChain() == 0)  // there are no tuples in the chain
        {
            VOLT_DEBUG("There are no tuples in the eviction chain.");
            return false; 
        }

        current_tuple_id = ptable->getOldestTupleID(); 
    }
    else  // advance the iterator to the next tuple in the chain
    {        
        current_tuple_id = current_tuple->getNextTupleInChain();
    }

    current_tuple->move(ptable->dataPtrForTuple(current_tuple_id)); 
    tuple.move(current_tuple->address()); 

    VOLT_DEBUG("current_tuple_id = %d", current_tuple_id);
#else
    tuple.move(candidates[current_tuple_id].m_addr);
    current_tuple_id++;
    while (candidates[current_tuple_id].m_addr == candidates[current_tuple_id - 1].m_addr) {
        current_tuple_id++;
        if (current_tuple_id == m_size) break;
    }
#endif

    return true; 
}

}<|MERGE_RESOLUTION|>--- conflicted
+++ resolved
@@ -87,12 +87,9 @@
 
     // TODO: there's another block-sample strategy, but it does not get good accuracy of selecting cold data.
     // If we use that, the throughput of VOTER can increases from 55,000 to 59,000, but IO of other experiments increases a lot
-<<<<<<< HEAD
-=======
     // The reason why this is slow? I guess is the rand() and % operation
     //
     // Lin Ma
->>>>>>> 8a5b49a9
     int pick_num = evict_num * RANDOM_SCALE;
 
     int block_num = (int)ptable->m_data.size();
@@ -134,11 +131,6 @@
             if (!current_tuple->isActive() || current_tuple->isEvicted())
                 continue;
 
-<<<<<<< HEAD
-            //printf("here!!\n");
-
-=======
->>>>>>> 8a5b49a9
             candidates[m_size].setTuple(current_tuple->getTimeStamp(), addr);
             m_size++;
         }
