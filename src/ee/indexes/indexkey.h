--- conflicted
+++ resolved
@@ -158,11 +158,7 @@
              * in this next uint64_t.
              */
             if (intraKeyOffset < 0) {
-<<<<<<< HEAD
-                intraKeyOffset = (int)(sizeof(uint64_t)) - 1;
-=======
                 intraKeyOffset = static_cast<int>(sizeof(uint64_t) - 1);
->>>>>>> 61f230d0
                 keyOffset++;
             }
         }
@@ -188,11 +184,8 @@
     std::string debug( const voltdb::TupleSchema *keySchema) const {
         std::ostringstream buffer;
         int keyOffset = 0;
-<<<<<<< HEAD
-        int intraKeyOffset = sizeof(uint64_t) - (int)1;
-=======
         int intraKeyOffset = static_cast<int>(sizeof(uint64_t) - 1);
->>>>>>> 61f230d0
+
         const int columnCount = keySchema->columnCount();
         for (int ii = 0; ii < columnCount; ii++) {
             switch(keySchema->columnType(ii)) {
