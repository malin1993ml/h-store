/* This file is part of VoltDB.
 * Copyright (C) 2008-2010 VoltDB Inc.
 *
 * This file contains original code and/or modifications of original code.
 * Any modifications made by VoltDB Inc. are licensed under the following
 * terms and conditions:
 *
 * VoltDB is free software: you can redistribute it and/or modify
 * it under the terms of the GNU General Public License as published by
 * the Free Software Foundation, either version 3 of the License, or
 * (at your option) any later version.
 *
 * VoltDB is distributed in the hope that it will be useful,
 * but WITHOUT ANY WARRANTY; without even the implied warranty of
 * MERCHANTABILITY or FITNESS FOR A PARTICULAR PURPOSE.  See the
 * GNU General Public License for more details.
 *
 * You should have received a copy of the GNU General Public License
 * along with VoltDB.  If not, see <http://www.gnu.org/licenses/>.
 */
/* Copyright (C) 2008 by H-Store Project
 * Brown University
 * Massachusetts Institute of Technology
 * Yale University
 *
 * Permission is hereby granted, free of charge, to any person obtaining
 * a copy of this software and associated documentation files (the
 * "Software"), to deal in the Software without restriction, including
 * without limitation the rights to use, copy, modify, merge, publish,
 * distribute, sublicense, and/or sell copies of the Software, and to
 * permit persons to whom the Software is furnished to do so, subject to
 * the following conditions:
 *
 * The above copyright notice and this permission notice shall be
 * included in all copies or substantial portions of the Software.
 *
 * THE SOFTWARE IS PROVIDED "AS IS", WITHOUT WARRANTY OF ANY KIND,
 * EXPRESS OR IMPLIED, INCLUDING BUT NOT LIMITED TO THE WARRANTIES OF
 * MERCHANTABILITY, FITNESS FOR A PARTICULAR PURPOSE AND NONINFRINGEMENT
 * IN NO EVENT SHALL THE AUTHORS BE LIABLE FOR ANY CLAIM, DAMAGES OR
 * OTHER LIABILITY, WHETHER IN AN ACTION OF CONTRACT, TORT OR OTHERWISE,
 * ARISING FROM, OUT OF OR IN CONNECTION WITH THE SOFTWARE OR THE USE OR
 * OTHER DEALINGS IN THE SOFTWARE.
 */

#include <iostream>
#include <stdio.h>
#include <inttypes.h>
#include <fstream>
#include <errno.h>
#include <sstream>
#include <unistd.h>
#include <locale>
#include "boost/shared_array.hpp"
#include "boost/scoped_array.hpp"
#include "boost/foreach.hpp"
#include "boost/scoped_ptr.hpp"
#include "VoltDBEngine.h"
#include "common/common.h"
#include "common/debuglog.h"
#include "common/serializeio.h"
#include "common/valuevector.h"
#include "common/TheHashinator.h"
#include "common/DummyUndoQuantum.hpp"
#include "common/tabletuple.h"
#include "common/executorcontext.hpp"
#include "common/FatalException.hpp"
#include "common/RecoveryProtoMessage.h"
#include "catalog/catalogmap.h"
#include "catalog/catalog.h"
#include "catalog/cluster.h"
#include "catalog/site.h"
#include "catalog/partition.h"
#include "catalog/database.h"
#include "catalog/table.h"
#include "catalog/index.h"
#include "catalog/column.h"
#include "catalog/columnref.h"
#include "catalog/procedure.h"
#include "catalog/statement.h"
#include "catalog/planfragment.h"
#include "catalog/constraint.h"
#include "catalog/materializedviewinfo.h"
#include "catalog/connector.h"
#include "plannodes/abstractplannode.h"
#include "plannodes/abstractscannode.h"
#include "plannodes/nodes.h"
#include "plannodes/plannodeutil.h"
#include "plannodes/plannodefragment.h"
#include "executors/executors.h"
#include "executors/executorutil.h"
#include "storage/table.h"
#include "storage/tablefactory.h"
#include "indexes/tableindex.h"
#include "storage/constraintutil.h"
#include "storage/persistenttable.h"
#include "storage/MaterializedViewMetadata.h"
#include "storage/StreamBlock.h"
#include "storage/TableCatalogDelegate.hpp"
#include "org_voltdb_jni_ExecutionEngine.h" // to use static values
#include "stats/StatsAgent.h"
#include "voltdbipc.h"
#include "common/FailureInjection.h"

// ARIES
#include "logging/Logrecord.h"
#include "logging/AriesLogProxy.h"
#include <string>

#define BUFFER_SIZE		 1024*1024*300	// 100 MB buffer for reading in log file

using namespace std;
namespace voltdb {

const int64_t AD_HOC_FRAG_ID = -1;

VoltDBEngine::VoltDBEngine(Topend *topend, LogProxy *logProxy) :
		m_currentUndoQuantum(NULL),
		m_catalogVersion(0), m_staticParams(
		MAX_PARAM_COUNT),
		m_currentOutputDepId(-1),
		m_currentInputDepId(-1),
		m_isELEnabled(false),
		m_stringPool(16777216, 2),
		m_numResultDependencies(0),
		m_templateSingleLongTable(NULL),
		m_topend(topend),
		m_logProxy(logProxy),
		m_logManager(new LogManager(logProxy)),
		m_ARIESEnabled(false) {
	m_currentUndoQuantum = new DummyUndoQuantum();

	// init the number of planfragments executed
	m_pfCount = 0;

	// require a site id, at least, to inititalize.
	m_executorContext = NULL;

	m_ariesWriteOffset = 0;
	m_isRecovering = false;
	// m_logManager.setAriesProxyEngine(this);
<<<<<<< HEAD
}

bool VoltDBEngine::initialize(int32_t clusterIndex, int32_t siteId,
		int32_t partitionId, int32_t hostId, string hostname) {
	// Be explicit about running in the standard C locale for now.
	locale::global(locale("C"));
	m_clusterIndex = clusterIndex;
	m_siteId = siteId;
	m_partitionId = partitionId;

	// Instantiate our catalog - it will be populated later on by load()
	m_catalog = boost::shared_ptr<catalog::Catalog>(new catalog::Catalog());

	// create the template single long (int) table
	assert(m_templateSingleLongTable == NULL);
	m_templateSingleLongTable = new char[m_templateSingleLongTableSize];
	memset(m_templateSingleLongTable, 0, m_templateSingleLongTableSize);
	m_templateSingleLongTable[7] = 28; // table size
	m_templateSingleLongTable[11] = 8; // size of header
	m_templateSingleLongTable[13] = 0; // status code
	m_templateSingleLongTable[14] = 1; // number of columns
	m_templateSingleLongTable[15] = VALUE_TYPE_BIGINT; // column type
	m_templateSingleLongTable[16] = 0; // column name length
	m_templateSingleLongTable[23] = 1; // row count
	m_templateSingleLongTable[27] = 8; // row size

	// required for catalog loading.
	m_executorContext = new ExecutorContext(siteId, m_partitionId,
			m_currentUndoQuantum, getTopend(), m_isELEnabled, 0, /* epoch not yet known */
			hostname, hostId);

	return true;
}

=======
}

bool VoltDBEngine::initialize(int32_t clusterIndex, int32_t siteId,
		int32_t partitionId, int32_t hostId, string hostname) {
	// Be explicit about running in the standard C locale for now.
	locale::global(locale("C"));
	m_clusterIndex = clusterIndex;
	m_siteId = siteId;
	m_partitionId = partitionId;

	// Instantiate our catalog - it will be populated later on by load()
	m_catalog = boost::shared_ptr<catalog::Catalog>(new catalog::Catalog());

	// create the template single long (int) table
	assert(m_templateSingleLongTable == NULL);
	m_templateSingleLongTable = new char[m_templateSingleLongTableSize];
	memset(m_templateSingleLongTable, 0, m_templateSingleLongTableSize);
	m_templateSingleLongTable[7] = 28; // table size
	m_templateSingleLongTable[11] = 8; // size of header
	m_templateSingleLongTable[13] = 0; // status code
	m_templateSingleLongTable[14] = 1; // number of columns
	m_templateSingleLongTable[15] = VALUE_TYPE_BIGINT; // column type
	m_templateSingleLongTable[16] = 0; // column name length
	m_templateSingleLongTable[23] = 1; // row count
	m_templateSingleLongTable[27] = 8; // row size

	// required for catalog loading.
	m_executorContext = new ExecutorContext(siteId, m_partitionId,
			m_currentUndoQuantum, getTopend(), m_isELEnabled, 0, /* epoch not yet known */
			hostname, hostId);

	return true;
}

>>>>>>> 61f230d0
VoltDBEngine::~VoltDBEngine() {
	// WARNING WARNING WARNING
	// The sequence below in which objects are cleaned up/deleted is
	// fragile.  Reordering or adding additional destruction below
	// greatly increases the risk of accidentally freeing the same
	// object multiple times.  Change at your own risk.
	// --izzy 8/19/2009

	// Get rid of any dummy undo quantum first so m_undoLog.clear()
	// doesn't wipe this out before we do it.
	if (m_currentUndoQuantum != NULL && m_currentUndoQuantum->isDummy()) {
		delete m_currentUndoQuantum;
	}

	// Clear the undo log before deleting the persistent tables so
	// that the persistent table schema are still around so we can
	// actually find the memory that has been allocated to non-inlined
	// strings and deallocated it.
	m_undoLog.clear();

	for (int ii = 0; ii < m_planFragments.size(); ii++) {
		delete m_planFragments[ii];
	}

	// clean up memory for the template memory for the single long (int) table
	if (m_templateSingleLongTable) {
		delete[] m_templateSingleLongTable;
	}

	// Delete table delegates and release any table reference counts.
	typedef pair<int64_t, Table*> TIDPair;
	typedef pair<string, CatalogDelegate*> CDPair;

	BOOST_FOREACH (CDPair cdPair, m_catalogDelegates){
	delete cdPair.second;
}
	m_catalogDelegates.clear();

	BOOST_FOREACH (TIDPair tidPair, m_snapshottingTables){
	tidPair.second->decrementRefcount();
}
	m_snapshottingTables.clear();

	BOOST_FOREACH (TIDPair tidPair, m_exportingTables){
	tidPair.second->decrementRefcount();
}
	m_exportingTables.clear();

	delete m_topend;
	delete m_executorContext;

    delete m_logManager;
}

// ------------------------------------------------------------------
// OBJECT ACCESS FUNCTIONS
// ------------------------------------------------------------------
catalog::Catalog *VoltDBEngine::getCatalog() const {
	return (m_catalog.get());
}

Table* VoltDBEngine::getTable(int32_t tableId) const {
	// Caller responsible for checking null return value.
	map<int32_t, Table*>::const_iterator lookup = m_tables.find(tableId);
	if (lookup != m_tables.end()) {
		return lookup->second;
	}
	return NULL;
}

Table* VoltDBEngine::getTable(string name) const {
	// Caller responsible for checking null return value.
	map<string, Table*>::const_iterator lookup = m_tablesByName.find(name);
	if (lookup != m_tablesByName.end()) {
		return lookup->second;
	}
	return NULL;
}

bool VoltDBEngine::serializeTable(int32_t tableId, SerializeOutput* out) const {
	// Just look in our list of tables
	map<int32_t, Table*>::const_iterator lookup = m_tables.find(tableId);
	if (lookup != m_tables.end()) {
		Table* table = lookup->second;
		table->serializeTo(*out);
		return true;
	} else {
		throwFatalException("Unable to find table for TableId '%d'",
				(int ) tableId);
	}
}

// ------------------------------------------------------------------
// EXECUTION FUNCTIONS
// ------------------------------------------------------------------
int VoltDBEngine::executeQuery(int64_t planfragmentId,
		int32_t outputDependencyId, int32_t inputDependencyId,
		const NValueArray &params, int64_t txnId, int64_t lastCommittedTxnId,
		bool first, bool last) {
	Table *cleanUpTable = NULL;
	m_currentOutputDepId = outputDependencyId;
	m_currentInputDepId = inputDependencyId;

	/*
	 * Reserve space in the result output buffer for the number of
	 * result dependencies and for the dirty byte. Necessary for a
	 * plan fragment because the number of produced depenencies may
	 * not be known in advance.
	 */
	if (first) {
		m_startOfResultBuffer = m_resultOutput.reserveBytes(
				sizeof(int32_t) + sizeof(int8_t));
		m_dirtyFragmentBatch = false;
	}

	// set this to zero for dml operations
	m_tuplesModified = 0;

	/*
	 * Reserve space in the result output buffer for the number of
	 * result dependencies generated by this particular plan fragment.
	 * Necessary for a plan fragment because the
	 * number of produced depenencies may not be known in advance.
	 */
	m_numResultDependencies = 0;
	size_t numResultDependenciesCountOffset = m_resultOutput.reserveBytes(4);

	// configure the execution context.
	m_executorContext->setupForPlanFragments(getCurrentUndoQuantum(), txnId,
			lastCommittedTxnId);

	// count the number of plan fragments executed
	++m_pfCount;

	// execution lists for planfragments are cached by planfragment id
	assert(planfragmentId >= -1);
//     fprintf(stderr, "Looking to execute fragid %jd\n", (intmax_t)planfragmentId);
//     
//     std::map<int64_t, boost::shared_ptr<ExecutorVector> >::const_iterator pavlo_it;
//     fprintf(stderr, "-----------------------------\n");
//     for (pavlo_it = m_executorMap.begin();
//          pavlo_it != m_executorMap.end(); pavlo_it++) {
//         fprintf(stderr, "PlanFragment: %jd\n", (intmax_t)pavlo_it->first);
//     } // FOR
//     fprintf(stderr, "-----------------------------\n");

	std::map<int64_t, boost::shared_ptr<ExecutorVector> >::const_iterator iter =
			m_executorMap.find(planfragmentId);
	assert(iter != m_executorMap.end());
	boost::shared_ptr<ExecutorVector> execsForFrag = iter->second;

	// Read/Write Set Tracking
	ReadWriteTracker *tracker = NULL;
	if (m_executorContext->isTrackingEnabled()) {
		ReadWriteTrackerManager *trackerMgr =
				m_executorContext->getTrackerManager();
		tracker = trackerMgr->getTracker(txnId);
	}

	// PAVLO: If we see a SendPlanNode with the "fake" flag set to true,
	// then we won't really execute it and instead will send back the
	// number of tuples that we modified
	bool send_tuple_count = false;

	// Walk through the queue and execute each plannode.  The query
	// planner guarantees that for a given plannode, all of its
	// children are positioned before it in this list, therefore
	// dependency tracking is not needed here.
	size_t ttl = execsForFrag->list.size();
	for (int ctr = 0; ctr < ttl; ++ctr) {
		AbstractExecutor *executor = execsForFrag->list[ctr];
		assert(executor);

		if (executor->needsPostExecuteClear())
			cleanUpTable =
					dynamic_cast<Table*>(executor->getPlanNode()->getOutputTable());

		// PAVLO: Check whether we don't need to execute anything and should just
		// send back the number of tuples modified
		if (executor->forceTupleCount()) {
			send_tuple_count = true;
			VOLT_DEBUG(
					"[PlanFragment %jd] Forcing tuple count at PlanNode #%02d for txn #%jd [OutputDep=%d]",
					(intmax_t)planfragmentId,
					executor->getPlanNode()->getPlanNodeId(), (intmax_t)txnId,
					m_currentOutputDepId);
		} else {
			VOLT_DEBUG(
					"[PlanFragment %jd] Executing PlanNode #%02d for txn #%jd [OutputDep=%d]",
					(intmax_t)planfragmentId,
					executor->getPlanNode()->getPlanNodeId(), (intmax_t)txnId,
					m_currentOutputDepId);
			try {
				// Now call the execute method to actually perform whatever action
				// it is that the node is supposed to do...
				if (!executor->execute(params, tracker)) {
					VOLT_DEBUG(
							"The Executor's execution at position '%d' failed for PlanFragment '%jd'",
							ctr, (intmax_t)planfragmentId);
					if (cleanUpTable != NULL)
						cleanUpTable->deleteAllTuples(false);
					// set these back to -1 for error handling
					m_currentOutputDepId = -1;
					m_currentInputDepId = -1;
					return ENGINE_ERRORCODE_ERROR;
				}
			} catch (SerializableEEException &e) {
				VOLT_DEBUG(
						"The Executor's execution at position '%d' failed for PlanFragment '%jd'",
						ctr, (intmax_t)planfragmentId);
				VOLT_INFO("SerializableEEException: %s", e.message().c_str());
				if (cleanUpTable != NULL)
					cleanUpTable->deleteAllTuples(false);
				resetReusedResultOutputBuffer();
				e.serialize(getExceptionOutputSerializer());

				// set these back to -1 for error handling
				m_currentOutputDepId = -1;
				m_currentInputDepId = -1;
				return ENGINE_ERRORCODE_ERROR;
			}
		}
	}
	if (cleanUpTable != NULL)
		cleanUpTable->deleteAllTuples(false);

	// assume this is sendless dml
	if (send_tuple_count || m_numResultDependencies == 0) {
		// put the number of tuples modified into our simple table
		uint64_t changedCount = htonll(m_tuplesModified);
		memcpy(m_templateSingleLongTable + m_templateSingleLongTableSize - 8,
				&changedCount, sizeof(changedCount));
		m_resultOutput.writeBytes(m_templateSingleLongTable,
				m_templateSingleLongTableSize);
		m_numResultDependencies++;
	}

	//Write the number of result dependencies if necessary.
	m_resultOutput.writeIntAt(numResultDependenciesCountOffset,
			m_numResultDependencies);

	// if a fragment modifies any tuples, the whole batch is dirty
	if (m_tuplesModified > 0)
		m_dirtyFragmentBatch = true;

	// write dirty-ness of the batch and number of dependencies output to the FRONT of
	// the result buffer
	if (last) {
		m_resultOutput.writeIntAt(m_startOfResultBuffer,
				static_cast<int32_t>((m_resultOutput.position()
						- m_startOfResultBuffer) - sizeof(int32_t)));
		m_resultOutput.writeBoolAt(m_startOfResultBuffer + sizeof(int32_t),
				m_dirtyFragmentBatch);
	}

	// set these back to -1 for error handling
	m_currentOutputDepId = -1;
	m_currentInputDepId = -1;

	VOLT_DEBUG("Finished executing.");
	return ENGINE_ERRORCODE_SUCCESS;
}

/*
 * Execute the supplied fragment in the context of the specified
 * cluster and database with the supplied parameters as arguments. A
 * catalog with all the necessary tables needs to already have been
 * loaded.
 */
int VoltDBEngine::executePlanFragment(string fragmentString,
		int32_t outputDependencyId, int32_t inputDependencyId, int64_t txnId,
		int64_t lastCommittedTxnId) {
	int retval = ENGINE_ERRORCODE_ERROR;

	m_currentOutputDepId = outputDependencyId;
	m_currentInputDepId = inputDependencyId;

	// how many current plans (too see if we added any)
	size_t frags = m_planFragments.size();

	boost::scoped_array<char> buffer(new char[fragmentString.size() * 2 + 1]);
	catalog::Catalog::hexEncodeString(fragmentString.c_str(), buffer.get());
	string hexEncodedFragment(buffer.get());

	try {
		if (initPlanFragment(AD_HOC_FRAG_ID, hexEncodedFragment)) {
			NValueArray parameterValueArray(0);
			retval = executeQuery(AD_HOC_FRAG_ID, outputDependencyId,
					inputDependencyId, parameterValueArray, txnId,
					lastCommittedTxnId, true, true);
		} else {
			char message[128];
			snprintf(message, 128, "Unable to load ad-hoc plan fragment for"
					" transaction %jd.", (intmax_t) txnId);
			throw SerializableEEException(VOLT_EE_EXCEPTION_TYPE_EEEXCEPTION,
					message);
		}
	} catch (SerializableEEException &e) {
		VOLT_TRACE(
				"executePlanFragment: failed to initialize " "ad-hoc plan fragment");
		resetReusedResultOutputBuffer();
		e.serialize(getExceptionOutputSerializer());
		retval = ENGINE_ERRORCODE_ERROR;
	}

	// clean up stuff
	m_executorMap.erase(AD_HOC_FRAG_ID);

	// delete any generated plan
	size_t nowFrags = m_planFragments.size();
	if (nowFrags > frags) {
		assert((nowFrags - frags) == 1);
		delete m_planFragments.back();
		m_planFragments.pop_back();
	}

	// set these back to -1 for error handling
	m_currentOutputDepId = -1;
	m_currentInputDepId = -1;

	return retval;
}

// -------------------------------------------------
// RESULT FUNCTIONS
// -------------------------------------------------
bool VoltDBEngine::send(Table* dependency) {
	VOLT_DEBUG("Sending Dependency '%d' from C++", m_currentOutputDepId);
	m_resultOutput.writeInt(m_currentOutputDepId);
	if (!dependency->serializeTo(m_resultOutput))
		return false;
	m_numResultDependencies++;
	return true;
}

int VoltDBEngine::loadNextDependency(Table* destination) {
	return m_topend->loadNextDependency(m_currentInputDepId, &m_stringPool,
			destination);
}

// -------------------------------------------------
// Catalog Functions
// -------------------------------------------------
bool VoltDBEngine::updateCatalogDatabaseReference() {
	catalog::Cluster *cluster = m_catalog->clusters().get("cluster");
	if (!cluster) {
		VOLT_ERROR("Unable to find cluster catalog information");
		return false;
	}

	m_database = cluster->databases().get("database");
	if (!m_database) {
		VOLT_ERROR("Unable to find database catalog information");
		return false;
	}

	return true;
}

bool VoltDBEngine::loadCatalog(const string &catalogPayload) {
	assert(m_catalog != NULL);
	VOLT_DEBUG("Loading catalog...");
	m_catalog->execute(catalogPayload);

	if (updateCatalogDatabaseReference() == false) {
		return false;
	}

	// initialize the list of partition ids
	bool success = initCluster();
	if (success == false) {
		VOLT_ERROR("Unable to load partition list for cluster");
		return false;
	}

	// Tables care about EL state.
	if (m_database->connectors().size() > 0
			&& m_database->connectors().get("0")->enabled()) {
		VOLT_DEBUG("EL enabled.");
		m_executorContext->m_exportEnabled = true;
		m_isELEnabled = true;
	}

	// load up all the tables, adding all tables
	if (processCatalogAdditions(true) == false) {
		return false;
	}

	if (rebuildTableCollections() == false) {
		VOLT_ERROR("Error updating catalog id mappings for tables.");
		return false;
	}

	// load up all the materialized views
	initMaterializedViews(true);

	// load the plan fragments from the catalog
	if (!rebuildPlanFragmentCollections())
		return false;

	VOLT_DEBUG("Loaded catalog...");
	return true;
}

/*
 * Obtain the recent deletion list from the catalog.  For any item in
 * that list with a corresponding table delegate, process a deletion.
 *
 * TODO: This should be extended to find the parent delegate if the
 * deletion isn't a top-level object .. and delegates should have a
 * deleteChildCommand() interface.
 */
bool VoltDBEngine::processCatalogDeletes() {
	vector<string> deletions;
	m_catalog->getDeletedPaths(deletions);
	vector<string>::iterator pathIter = deletions.begin();
	while (pathIter != deletions.end()) {
		map<string, CatalogDelegate*>::iterator pos;
		if ((pos = m_catalogDelegates.find(*pathIter))
				!= m_catalogDelegates.end()) {
			pos->second->deleteCommand();
			delete pos->second;
			m_catalogDelegates.erase(pos++);
		}
		++pathIter;
	}
	return true;
}

/*
 * Create catalog delegates for new catalog items.
 */
bool VoltDBEngine::processCatalogAdditions(bool addAll) {
	// process new tables.
	map<string, catalog::Table*>::const_iterator it =
			m_database->tables().begin();
	while (it != m_database->tables().end()) {
		catalog::Table *t = it->second;
		if (addAll || t->wasAdded()) {
			TableCatalogDelegate *tcd = new TableCatalogDelegate(
					m_catalogVersion, t->relativeIndex(), t->path());
			if (tcd->init(m_executorContext, *m_database, *t) != 0) {
				VOLT_ERROR("Failed to initialize table '%s' from catalog",
						it->second->name().c_str());
				return false;
			}
			m_catalogDelegates[tcd->path()] = tcd;
			if (tcd->exportEnabled()) {
				tcd->getTable()->incrementRefcount();
				m_exportingTables[tcd->delegateId()] = tcd->getTable();
			}
		}
		++it;
	}

	// new plan fragments are handled differently.
	return true;
}

/*
 * Accept a list of catalog commands expressing a diff between the
 * current and the desired catalog. Execute those commands and create,
 * delete or modify the corresponding exectution engine objects.
 */
bool VoltDBEngine::updateCatalog(const string &catalogPayload,
		int catalogVersion) {
	assert(m_catalog != NULL); // the engine must be initialized
	assert((m_catalogVersion + 1) == catalogVersion);

	VOLT_DEBUG("Updating catalog...");

	// apply the diff commands to the existing catalog
	// throws SerializeEEExceptions on error.
	m_catalog->execute(catalogPayload);
	m_catalogVersion = catalogVersion;

	if (updateCatalogDatabaseReference() == false) {
		VOLT_ERROR("Error re-caching catalog references.");
		return false;
	}

	if (processCatalogDeletes() == false) {
		VOLT_ERROR("Error processing catalog deletions.");
		return false;
	}

	if (processCatalogAdditions(false) == false) {
		VOLT_ERROR("Error processing catalog additions.");
		return false;
	}

	if (rebuildTableCollections() == false) {
		VOLT_ERROR("Error updating catalog id mappings for tables.");
		return false;
	}

	if (initMaterializedViews(false) == false) {
		VOLT_ERROR("Error update materialized view definitions.");
		return false;
	}

	// stored procedure catalog changes aren't written using delegates
	if (!rebuildPlanFragmentCollections()) {
		VOLT_ERROR("Error updating catalog planfragments");
		return false;
	}

	m_catalog->purgeDeletions();
	VOLT_DEBUG("Updated catalog...");
	return true;
}

bool VoltDBEngine::loadTable(bool allowExport, int32_t tableId,
		ReferenceSerializeInput &serializeIn, int64_t txnId,
		int64_t lastCommittedTxnId) {
	m_executorContext->setupForPlanFragments(getCurrentUndoQuantum(), txnId,
			lastCommittedTxnId);

	Table* ret = getTable(tableId);
	if (ret == NULL) {
		VOLT_ERROR("Table ID %d doesn't exist. Could not load data",
				(int ) tableId);
		return false;
	}

	PersistentTable* table = dynamic_cast<PersistentTable*>(ret);
	if (table == NULL) {
		VOLT_ERROR("Table ID %d(name '%s') is not a persistent table."
				" Could not load data", (int ) tableId, ret->name().c_str());
		return false;
	}

	return loadTable(table, serializeIn, txnId, lastCommittedTxnId, true);
}

<<<<<<< HEAD
bool VoltDBEngine::loadTable(Table *table,
=======
bool VoltDBEngine::loadTable(PersistentTable *table,
>>>>>>> 61f230d0
		ReferenceSerializeInput &serializeIn, int64_t txnId,
		int64_t lastCommittedTxnId, bool isExecutionNormal) {

#ifdef ARIES
	// Don't do this if we are recovering
	if (isARIESEnabled() && isExecutionNormal) {
		LogRecord *logrecord = new LogRecord(computeTimeStamp(),
				LogRecord::T_BULKLOAD,	// we are bulk loading bytes directly
				LogRecord::T_FORWARD,// the system is running normally
				-1,// XXX: prevLSN
				txnId,// xid
				getSiteId(),// which execution site
				table->name(),// the table affected
				NULL,// bulk-load, no primary key
				-1,// inserting, all columns affected
				NULL,// insert, don't care about modified cols
				NULL,// no before image
				NULL// no TableTuple for after image, will store bytes directly
		);

		size_t logrecordEstLength = logrecord->getEstimatedLength();

		// We could also include the length of the
		// entire buffer of raw tuples while allocating
		// the log record buffer but that might just be too slow
		// and the allocated array just way too big.
		char *logrecordBuffer = new char[logrecordEstLength];

		FallbackSerializeOutput output;
		output.initializeWithPosition(logrecordBuffer, logrecordEstLength, 0);

		logrecord->serializeTo(output);

		LogManager* m_logManager = getLogManager();
		Logger m_ariesLogger = m_logManager->getAriesLogger();

		const Logger *logger = m_logManager->getThreadLogger(LOGGERID_MM_ARIES);

		assert(logger != NULL);

		// we could ALSO directly write via writeToAriesLogBuffer(buffer, size)
		// but not doing that for consistency while logging to Aries.
<<<<<<< HEAD

		// CHANGE :: skip
=======
>>>>>>> 61f230d0
		logger->log(LOGLEVEL_INFO, output.data(), output.position());

		// CAREFUL -- the number of bytes might just be too many
		// Its possible they could cause a buffer overflow
		// in the shared Aries buffer.
		// XXX: either increase size of buffer in ExecutionEngineJNI
		// OR check buffer array bounds and flush periodically
		// as the buffer fills up. The latter could be slow at runtime.
		size_t numBytes = serializeIn.numBytesNotYetRead();

		int64_t value = htonll(numBytes);

		// first log the size of the bulkload array
<<<<<<< HEAD
		// CHANGE :: skip
		logger->log(LOGLEVEL_INFO, reinterpret_cast<char*>(&value), sizeof(value));

		// next log the raw bytes of the bulkload array
		// CHANGE :: skip
=======
		logger->log(LOGLEVEL_INFO, reinterpret_cast<char*>(&value), sizeof(value));

		// next log the raw bytes of the bulkload array
>>>>>>> 61f230d0
		logger->log(LOGLEVEL_INFO, reinterpret_cast<const char *>(serializeIn.getRawPointer(0)), numBytes);

		delete[] logrecordBuffer;
		logrecordBuffer = NULL;

		delete logrecord;
		logrecord = NULL;
	}
#endif

	try {
		bool allowExport = false;
		table->loadTuplesFrom(allowExport, serializeIn);
	} catch (SerializableEEException e) {
		throwFatalException("%s", e.message().c_str());
	}
	return true;
}

/*
 * Delete and rebuild id based table collections. Does not affect
 * any currently stored tuples.
 */
bool VoltDBEngine::rebuildTableCollections() {
	// 1. See header comments explaining m_snapshottingTables.
	// 2. Don't clear m_exportTables. They are still exporting, even if deleted.
	// 3. Clear everything else.
	m_tables.clear();
	m_tablesByName.clear();

	// need to re-map all the table ids.
	getStatsManager().unregisterStatsSource(STATISTICS_SELECTOR_TYPE_TABLE);

	//map<string, catalog::Table*>::const_iterator it = m_database->tables().begin();
	map<string, CatalogDelegate*>::iterator cdIt = m_catalogDelegates.begin();

	// walk the table delegates and update local table collections
	while (cdIt != m_catalogDelegates.end()) {
		TableCatalogDelegate *tcd =
				dynamic_cast<TableCatalogDelegate*>(cdIt->second);
		if (tcd) {
			catalog::Table *catTable = m_database->tables().get(
					tcd->getTable()->name());
			m_tables[catTable->relativeIndex()] = tcd->getTable();
			m_tablesByName[tcd->getTable()->name()] = tcd->getTable();

			getStatsManager().registerStatsSource(
					STATISTICS_SELECTOR_TYPE_TABLE, catTable->relativeIndex(),
					tcd->getTable()->getTableStats());

			// add all of the indexes to the stats source
			std::vector<TableIndex*> tindexes = tcd->getTable()->allIndexes();
			for (int i = 0; i < tindexes.size(); i++) {
				TableIndex *index = tindexes[i];
				getStatsManager().registerStatsSource(
						STATISTICS_SELECTOR_TYPE_INDEX,
						catTable->relativeIndex(), index->getIndexStats());
			}
		}
		cdIt++;
	}

	return true;
}

/*
 * Delete and rebuild all plan fragments.
 */
bool VoltDBEngine::rebuildPlanFragmentCollections() {
	for (int ii = 0; ii < m_planFragments.size(); ii++)
		delete m_planFragments[ii];
	m_planFragments.clear();
	m_executorMap.clear();

	// initialize all the planfragments.
	map<string, catalog::Procedure*>::const_iterator proc_iterator;
	for (proc_iterator = m_database->procedures().begin();
			proc_iterator != m_database->procedures().end(); proc_iterator++) {
		// Procedure
		const catalog::Procedure *catalog_proc = proc_iterator->second;
		VOLT_TRACE("Building Procedure PlanFragment Collections for %s",
				catalog_proc->name().c_str());
		map<string, catalog::Statement*>::const_iterator stmt_iterator;
		for (stmt_iterator = catalog_proc->statements().begin();
				stmt_iterator != catalog_proc->statements().end();
				stmt_iterator++) {
			// PlanFragment
			const catalog::Statement *catalogStmt = stmt_iterator->second;
			VOLT_DEBUG("Initialize Statement: %s : %s",
					catalogStmt->name().c_str(),
					catalogStmt->sqltext().c_str());

			map<string, catalog::PlanFragment*>::const_iterator pf_iterator;
			for (pf_iterator = catalogStmt->fragments().begin();
					pf_iterator != catalogStmt->fragments().end();
					pf_iterator++) {
				int64_t fragId = uniqueIdForFragment(pf_iterator->second);
				string planNodeTree = pf_iterator->second->plannodetree();
				if (!initPlanFragment(fragId, planNodeTree)) {
					VOLT_ERROR("Failed to initialize plan fragment '%s' from"
							" catalogs\nFailed SQL Statement: %s",
							pf_iterator->second->name().c_str(),
							catalogStmt->sqltext().c_str());
					return false;
				}
			}

			// PAVLO: Multi-partition Plan Fragments
			std::map<std::string, catalog::PlanFragment*>::const_iterator pf_iterator2;
			for (pf_iterator2 = catalogStmt->ms_fragments().begin();
					pf_iterator2 != catalogStmt->ms_fragments().end();
					pf_iterator2++) {
				int64_t fragId = uniqueIdForFragment(pf_iterator2->second);
//                 fprintf(stderr, "Initializing Multi-Partition: %jd\n", (intmax_t)fragId);
				std::string planNodeTree = pf_iterator2->second->plannodetree();
				if (!initPlanFragment(fragId, planNodeTree)) {
					VOLT_ERROR(
							"Failed to initialize multi-partition plan fragment '%s' from"
									" catalogs\nFailed SQL Statement: %s",
							pf_iterator2->second->name().c_str(),
							catalogStmt->sqltext().c_str());
					return false;
				}
			}
			// PAVLO

		}
	}

	return true;
}

// -------------------------------------------------
// Initialization Functions
// -------------------------------------------------
bool VoltDBEngine::initPlanFragment(const int64_t fragId,
		const string planNodeTree) {

	// Deserialize the PlanFragment and stick in our local map

	map<int64_t, boost::shared_ptr<ExecutorVector> >::const_iterator iter =
			m_executorMap.find(fragId);
	if (iter != m_executorMap.end()) {
		VOLT_ERROR("Duplicate PlanNodeList entry for PlanFragment '%jd' during"
				" initialization", (intmax_t )fragId);
		return false;
	}

	// catalog method plannodetree returns PlanNodeList.java
	PlanNodeFragment *pnf = PlanNodeFragment::createFromCatalog(planNodeTree,
			m_database);
	m_planFragments.push_back(pnf);
	VOLT_TRACE("\n%s\n", pnf->debug().c_str());
	assert(pnf->getRootNode());

	if (!pnf->getRootNode()) {
		VOLT_ERROR("Deserialized PlanNodeFragment for PlanFragment '%jd' "
				"does not have a root PlanNode", (intmax_t )fragId);
		return false;
	}

	boost::shared_ptr<ExecutorVector> ev = boost::shared_ptr<ExecutorVector>(
			new ExecutorVector());
	ev->tempTableMemoryInBytes = 0;

	// Initialize each node!
	for (int ctr = 0, cnt = (int) pnf->getExecuteList().size(); ctr < cnt;
			ctr++) {
		if (!initPlanNode(fragId, pnf->getExecuteList()[ctr],
				&(ev->tempTableMemoryInBytes))) {
			VOLT_ERROR("Failed to initialize PlanNode '%s' at position '%d'"
					" for PlanFragment '%jd'",
					pnf->getExecuteList()[ctr]->debug().c_str(), ctr,
					(intmax_t )fragId);
			return false;
		}
	}

	// Initialize the vector of executors for this planfragment, used at runtime.
	for (int ctr = 0, cnt = (int) pnf->getExecuteList().size(); ctr < cnt;
			ctr++) {
		ev->list.push_back(pnf->getExecuteList()[ctr]->getExecutor());
	}
	m_executorMap[fragId] = ev;

	return true;
}

bool VoltDBEngine::initPlanNode(const int64_t fragId, AbstractPlanNode* node,
		int* tempTableMemoryInBytes) {
	assert(node);
	assert(node->getExecutor() == NULL);

	// Executor is created here. An executor is *devoted* to this plannode
	// so that it can cache anything for the plannode
	AbstractExecutor* executor = getNewExecutor(this, node);
	if (executor == NULL)
		return false;
	node->setExecutor(executor);

	// If this PlanNode has an internal PlanNode (e.g., AbstractScanPlanNode can
	// have internal Projections), then we need to make sure that we set that
	// internal node's executor as well
	if (node->getInlinePlanNodes().size() > 0) {
		map<PlanNodeType, AbstractPlanNode*>::iterator internal_it;
		for (internal_it = node->getInlinePlanNodes().begin();
				internal_it != node->getInlinePlanNodes().end();
				internal_it++) {
			AbstractPlanNode* inline_node = internal_it->second;
			if (!initPlanNode(fragId, inline_node, tempTableMemoryInBytes)) {
				VOLT_ERROR("Failed to initialize the internal PlanNode '%s' of"
						" PlanNode '%s'", inline_node->debug().c_str(),
						node->debug().c_str());
				return false;
			}
		}
	}

	// Now use the executor to initialize the plannode for execution later on
	if (!executor->init(this, m_database, tempTableMemoryInBytes)) {
		VOLT_ERROR("The Executor failed to initialize PlanNode '%s' for"
				" PlanFragment '%jd'", node->debug().c_str(), (intmax_t )fragId);
		return false;
	}

	return true;
}

/*
 * Iterate catalog tables looking for tables that are materialized
 * view sources.  When found, construct a materialized view metadata
 * object that connects the source and destination tables, and assign
 * that object to the source table.
 *
 * Assumes all tables (sources and destinations) have been constructed.
 * @param addAll Pass true to add all views. Pass false to only add new views.
 */
bool VoltDBEngine::initMaterializedViews(bool addAll) {
	map<string, catalog::Table*>::const_iterator tableIterator;
	// walk tables
	for (tableIterator = m_database->tables().begin();
			tableIterator != m_database->tables().end(); tableIterator++) {
		catalog::Table *srcCatalogTable = tableIterator->second;
		PersistentTable *srcTable =
				dynamic_cast<PersistentTable*>(m_tables[srcCatalogTable->relativeIndex()]);
		// walk views
		map<string, catalog::MaterializedViewInfo*>::const_iterator matviewIterator;
		for (matviewIterator = srcCatalogTable->views().begin();
				matviewIterator != srcCatalogTable->views().end();
				matviewIterator++) {
			catalog::MaterializedViewInfo *catalogView = matviewIterator->second;

			// Skip Vertical Partitions
			if (catalogView->verticalpartition()) {
				VOLT_DEBUG(
						"Skipping MaterializedViewInfo %s because it is a vertical partition",
						catalogView->name().c_str());
				continue;
			}

			// connect source and destination tables
			if (addAll || catalogView->wasAdded()) {
				const catalog::Table *destCatalogTable = catalogView->dest();
				PersistentTable *destTable =
						dynamic_cast<PersistentTable*>(m_tables[destCatalogTable->relativeIndex()]);
				MaterializedViewMetadata *mvmd = new MaterializedViewMetadata(
						srcTable, destTable, catalogView);
				srcTable->addMaterializedView(mvmd);
				VOLT_DEBUG("Added MaterializedViewMetadata %s [%s->%s]",
						mvmd->name().c_str(), srcTable->name().c_str(),
						destTable->name().c_str());
			}
		}
	}

	return true;
}

bool VoltDBEngine::initCluster() {

	catalog::Cluster* catalogCluster = m_catalog->clusters().get("cluster");

	// Find the partition id for this execution site.
//     std::map<std::string, catalog::Site*>::const_iterator site_it;
//     for (site_it = catalogCluster->sites().begin();
//          site_it != catalogCluster->sites().end();
//          site_it++)
//     {
//         catalog::Site *site = site_it->second;
//         assert (site);
//         std::string sname = site->name();
//         if (atoi(sname.c_str()) == m_siteId) {
//             assert(site->partition());
//             std::string pname = site->partition()->name();
//             m_partitionId = atoi(pname.c_str());
//             break;
//         }
//     }
	// need to update executor context as partitionId wasn't
	// available when the structure was initially created.
	m_executorContext->m_partitionId = m_partitionId;
	m_totalPartitions = catalogCluster->num_partitions();
	return true;
}

int VoltDBEngine::getResultsSize() const {
	return static_cast<int>(m_resultOutput.size());
}

void VoltDBEngine::setBuffers(char *parameterBuffer,
		int parameterBuffercapacity, char *resultBuffer,
		int resultBufferCapacity, char *exceptionBuffer,
		int exceptionBufferCapacity) {
	m_parameterBuffer = parameterBuffer;
	m_parameterBufferCapacity = parameterBuffercapacity;

	m_reusedResultBuffer = resultBuffer;
	m_reusedResultCapacity = resultBufferCapacity;

	m_exceptionBuffer = exceptionBuffer;
	m_exceptionBufferCapacity = exceptionBufferCapacity;
}

void VoltDBEngine::setBuffers(char *parameterBuffer,
		int parameterBuffercapacity, char *resultBuffer,
		int resultBufferCapacity, char *exceptionBuffer,
		int exceptionBufferCapacity, char *arieslogBuffer,
		int arieslogBufferCapacity) {
	m_parameterBuffer = parameterBuffer;
	m_parameterBufferCapacity = parameterBuffercapacity;

	m_reusedResultBuffer = resultBuffer;
	m_reusedResultCapacity = resultBufferCapacity;

	m_exceptionBuffer = exceptionBuffer;
	m_exceptionBufferCapacity = exceptionBufferCapacity;

	m_arieslogBuffer = arieslogBuffer;
	m_arieslogBufferCapacity = arieslogBufferCapacity;
}

// -------------------------------------------------
// MISC FUNCTIONS
// -------------------------------------------------

void VoltDBEngine::printReport() {
	std::cout << "==========" << std::endl;
	std::cout << "Report for Planfragment # " << m_pfCount << std::endl;
	typedef std::pair<int32_t, voltdb::Table*> TablePair;
	BOOST_FOREACH (TablePair table, m_tables){
	std::vector<TableIndex*> indexes = table.second->allIndexes();
	if (!indexes.empty()) continue;
	BOOST_FOREACH (TableIndex *index, indexes) {
		index->printReport();
	}
}
	std::cout << "==========" << std::endl << std::endl;
}

bool VoltDBEngine::isLocalSite(const NValue& value) {
	int index = TheHashinator::hashinate(value, m_totalPartitions);
	return index == m_partitionId;
}

/** Perform once per second, non-transactional work. */
void VoltDBEngine::tick(int64_t timeInMillis, int64_t lastCommittedTxnId) {
	m_executorContext->setupForTick(lastCommittedTxnId, timeInMillis);
	typedef pair<int64_t, Table*> TablePair;
	BOOST_FOREACH (TablePair table, m_exportingTables){
	table.second->flushOldTuples(timeInMillis);
}
}

/** For now, bring the Export system to a steady state with no buffers with content */
void VoltDBEngine::quiesce(int64_t lastCommittedTxnId) {
	m_executorContext->setupForQuiesce(lastCommittedTxnId);
	typedef pair<int64_t, Table*> TablePair;
	BOOST_FOREACH (TablePair table, m_exportingTables){
	table.second->flushOldTuples(-1L);
}
}

string VoltDBEngine::debug(void) const {
	stringstream output(stringstream::in | stringstream::out);
	map<int64_t, boost::shared_ptr<ExecutorVector> >::const_iterator iter;
	vector<AbstractExecutor*>::const_iterator executorIter;

	for (iter = m_executorMap.begin(); iter != m_executorMap.end(); iter++) {
		output << "Fragment ID: " << iter->first << ", "
				<< "Executor list size: " << iter->second->list.size() << ", "
				<< "Temp table memory in bytes: "
				<< iter->second->tempTableMemoryInBytes << endl;

		for (executorIter = iter->second->list.begin();
				executorIter != iter->second->list.end(); executorIter++) {
			output << (*executorIter)->getPlanNode()->debug(" ") << endl;
		}
	}

	return output.str();
}

StatsAgent& VoltDBEngine::getStatsManager() {
	return m_statsManager;
}

/**
 * Retrieve a set of statistics and place them into the result buffer as a set
 * of VoltTables.
 *
 * @param selector StatisticsSelectorType indicating what set of statistics
 *                 should be retrieved
 * @param locators Integer identifiers specifying what subset of possible
 *                 statistical sources should be polled. Probably a CatalogId
 *                 Can be NULL in which case all possible sources for the
 *                 selector should be included.
 * @param numLocators Size of locators array.
 * @param interval Whether to return counters since the beginning or since the
 *                 last time this was called
 * @param Timestamp to embed in each row
 * @return Number of result tables, 0 on no results, -1 on failure.
 */
int VoltDBEngine::getStats(int selector, int locators[], int numLocators,
		bool interval, int64_t now) {
	Table *resultTable = NULL;
	vector<CatalogId> locatorIds;

	for (int ii = 0; ii < numLocators; ii++) {
		CatalogId locator = static_cast<CatalogId>(locators[ii]);
		locatorIds.push_back(locator);
	}
	size_t lengthPosition = m_resultOutput.reserveBytes(sizeof(int32_t));

	try {
		switch (selector) {
		case STATISTICS_SELECTOR_TYPE_TABLE:
			for (int ii = 0; ii < numLocators; ii++) {
				CatalogId locator = static_cast<CatalogId>(locators[ii]);
				if (m_tables.find(locator) == m_tables.end()) {
					char message[256];
					snprintf(message, 256,
							"getStats() called with selector %d, and"
									" an invalid locator %d that does not correspond to"
									" a table", selector, locator);
					throw SerializableEEException(
							VOLT_EE_EXCEPTION_TYPE_EEEXCEPTION, message);
				}
			}

			resultTable = m_statsManager.getStats(
					(StatisticsSelectorType) selector, locatorIds, interval,
					now);
			break;
		case STATISTICS_SELECTOR_TYPE_INDEX:
			for (int ii = 0; ii < numLocators; ii++) {
				CatalogId locator = static_cast<CatalogId>(locators[ii]);
				if (m_tables.find(locator) == m_tables.end()) {
					char message[256];
					snprintf(message, 256,
							"getStats() called with selector %d, and"
									" an invalid locator %d that does not correspond to"
									" a table", selector, locator);
					throw SerializableEEException(
							VOLT_EE_EXCEPTION_TYPE_EEEXCEPTION, message);
				}
			}

			resultTable = m_statsManager.getStats(
					(StatisticsSelectorType) selector, locatorIds, interval,
					now);
			break;
		default:
			char message[256];
			snprintf(message, 256,
					"getStats() called with an unrecognized selector"
							" %d", selector);
			throw SerializableEEException(VOLT_EE_EXCEPTION_TYPE_EEEXCEPTION,
					message);
		}
	} catch (SerializableEEException &e) {
		resetReusedResultOutputBuffer();
		e.serialize(getExceptionOutputSerializer());
		return -1;
	}

	if (resultTable != NULL) {
		resultTable->serializeTo(m_resultOutput);
		m_resultOutput.writeIntAt(lengthPosition,
				static_cast<int32_t>(m_resultOutput.size() - sizeof(int32_t)));
		return 1;
	} else {
		return 0;
	}
}

/*
 * Exists to transition pre-existing unit test cases.
 */
ExecutorContext * VoltDBEngine::getExecutorContext() {
	m_executorContext->setupForPlanFragments(getCurrentUndoQuantum());
	return m_executorContext;
}

int64_t VoltDBEngine::uniqueIdForFragment(catalog::PlanFragment *frag) {
	int64_t retval = 0;
<<<<<<< HEAD

	retval = atol(frag->name().c_str());
	// PAVLO: This won't work if we have multi sets of fragments we
	// want to execute because they will end up getting the same ids
	//catalog::CatalogType *parent = frag->parent();
	//retval = static_cast<int64_t>(parent->parent()->relativeIndex()) << 32;
	//retval += static_cast<int64_t>(parent->relativeIndex()) << 16;
	//retval += static_cast<int64_t>(frag->relativeIndex());

=======

	retval = atol(frag->name().c_str());
	// PAVLO: This won't work if we have multi sets of fragments we
	// want to execute because they will end up getting the same ids
	//catalog::CatalogType *parent = frag->parent();
	//retval = static_cast<int64_t>(parent->parent()->relativeIndex()) << 32;
	//retval += static_cast<int64_t>(parent->relativeIndex()) << 16;
	//retval += static_cast<int64_t>(frag->relativeIndex());

>>>>>>> 61f230d0
	return retval;
}

/**
 * Activate a table stream for the specified table
 */
bool VoltDBEngine::activateTableStream(const CatalogId tableId,
		TableStreamType streamType) {
	map<int32_t, Table*>::iterator it = m_tables.find(tableId);
	if (it == m_tables.end()) {
		return false;
	}

	PersistentTable *table = dynamic_cast<PersistentTable*>(it->second);
	if (table == NULL) {
		assert(table != NULL);
		return false;
	}

	switch (streamType) {
	case TABLE_STREAM_SNAPSHOT:
		VOLT_WARN("TableStreamType : TABLE_STREAM_SNAPSHOT for table %s ",
				table->name().c_str())
		;

		if (table->activateCopyOnWrite(&m_tupleSerializer, m_partitionId)) {
			return false;
		}

		// keep track of snapshotting tables. a table already in cow mode
		// can not be re-activated for cow mode.
		if (m_snapshottingTables.find(tableId) != m_snapshottingTables.end()) {
			assert(false);
			return true;
		}

		table->incrementRefcount();
		m_snapshottingTables[tableId] = table;
		break;

	case TABLE_STREAM_RECOVERY:
		if (table->activateRecoveryStream(it->first)) {
			return false;
		}
		break;
	default:
		return false;
	}

	return true;
}

/**
 * Serialize more tuples from the specified table that is in COW mode.
 * Returns the number of bytes worth of tuple data serialized or 0 if
 * there are no more.  Returns -1 if the table is no in COW mode. The
 * table continues to be in COW (although no copies are made) after
 * all tuples have been serialize until the last call to
 * cowSerializeMore which returns 0 (and deletes the COW
 * context). Further calls will return -1
 */
int VoltDBEngine::tableStreamSerializeMore(ReferenceSerializeOutput *out,
		const CatalogId tableId, const TableStreamType streamType) {

	switch (streamType) {
	case TABLE_STREAM_SNAPSHOT: {
		// If a completed table is polled, return 0 bytes serialized. The
		// Java engine will always poll a fully serialized table one more
		// time (it doesn't see the hasMore return code).  Note that the
		// dynamic cast was already verified in activateCopyOnWrite.
		map<int32_t, Table*>::iterator pos = m_snapshottingTables.find(tableId);
		if (pos == m_snapshottingTables.end()) {
			return 0;
		}

		PersistentTable *table = dynamic_cast<PersistentTable*>(pos->second);
		bool hasMore = table->serializeMore(out);
		if (!hasMore) {
			m_snapshottingTables.erase(tableId);
			table->decrementRefcount();
		}

		break;
	}

	case TABLE_STREAM_RECOVERY: {
		/*
		 * Table ids don't change during recovery because
		 * catalog changes are not allowed.
		 */
		map<int32_t, Table*>::iterator pos = m_tables.find(tableId);
		if (pos == m_tables.end()) {
			return 0;
		}
		PersistentTable *table = dynamic_cast<PersistentTable*>(pos->second);
		table->nextRecoveryMessage(out);
		break;
	}
	default:
		return -1;
	}

	return static_cast<int>(out->position());
}

/*
 * Apply the updates in a recovery message.
 */
void VoltDBEngine::processRecoveryMessage(RecoveryProtoMsg *message) {
	CatalogId tableId = message->tableId();
	map<int32_t, Table*>::iterator pos = m_tables.find(tableId);
	if (pos == m_tables.end()) {
		throwFatalException(
				"Attempted to process recovery message for tableId %d but the table could not be found",
				tableId);
	}
	PersistentTable *table = dynamic_cast<PersistentTable*>(pos->second);
	table->processRecoveryMessage(message, NULL, false);
<<<<<<< HEAD
}

#ifdef ARIES
void VoltDBEngine::ARIESInitialize(std::string dbDir, std::string logFile) {
	VOLT_WARN("Enabling ARIES Feature at Partition %d ", m_partitionId);
	setARIESDir(dbDir);
	setARIESFile(logFile);
	setARIESEnabled(true);

	// Do this only after ARIES dir is set
	m_logManager = new LogManager(m_logProxy, this);
	m_executorContext->enableARIES(dbDir);
}
#else
void VoltDBEngine::ARIESInitialize(std::string dbDir, std::string logFile) {
	VOLT_ERROR("ARIES feature was not enabled when compiling the EE");
}
#endif

#ifdef ARIES
char* VoltDBEngine::readAriesLogForReplay(int64_t* sizes) {
	if(!isARIESEnabled()) {
		return NULL;
	}

	ifstream logfilestream;

	// read custom file names later
	ostringstream ss;
	ss << getARIESDir();
	ss << "/" << AriesLogProxy::defaultLogfileName;
	string logFileName = ss.str();
	VOLT_WARN("readAriesLogForReplay at : --%s--",logFileName.c_str());

	logfilestream.open(logFileName.c_str(), ios::binary | ios::in);

	if (!logfilestream.is_open()) {
		sizes[0] = 0;
		VOLT_WARN("Did not find aries log file at : %s", logFileName.c_str());
		return NULL;	// log file does not exist
	}

	logfilestream.seekg(0, ios::end);
	size_t length = logfilestream.tellg();

	sizes[0] = length;

	logfilestream.seekg(0, ios::beg);

	if (length == 0) {
		logfilestream.close();
		VOLT_WARN("Log file is empty : %s", logFileName.c_str());
		return NULL; //log is empty
	}

	// XXX: change the code NOT to read all of the file at once
	char *logData = new char[length];
	logfilestream.read(logData, length);

	logfilestream.close();

	/*
	 while (!noMoreLogRecords) {
	 // read small chunks of the file at a time
	 char *logData = new char[BUFFER_SIZE];
	 logfilestream.read(logData, BUFFER_SIZE);

	 int64_t actualBufLen = static_cast<int64_t> (logfilestream.gcount());

	 if(logfilestream.eof()) {
	 noMoreLogRecords = true;
	 }
	 */
	return logData;
}

void VoltDBEngine::freePointerToReplayLog(char *logData) {
	if (logData != NULL) {
		delete[] logData;
		logData = NULL;
	}
}

=======
}

#ifdef ARIES
void VoltDBEngine::ARIESInitialize(std::string dbDir, std::string logFile) {
	VOLT_WARN("Enabling ARIES Feature at Partition %d ", m_partitionId);
	setARIESDir(dbDir);
	setARIESFile(logFile);
	setARIESEnabled(true);

	// Do this only after ARIES dir is set
	m_logManager = new LogManager(m_logProxy, this);
	m_executorContext->enableARIES(dbDir);
}
#else
void VoltDBEngine::ARIESInitialize(std::string dbDir, std::string logFile) {
	VOLT_ERROR("ARIES feature was not enabled when compiling the EE");
}
#endif

#ifdef ARIES
char* VoltDBEngine::readAriesLogForReplay(int64_t* sizes) {
	if(!isARIESEnabled()) {
		return NULL;
	}

	ifstream logfilestream;

	// read custom file names later
	ostringstream ss;
	ss << getARIESDir();
	ss << "/" << AriesLogProxy::defaultLogfileName;
	string logFileName = ss.str();
	VOLT_WARN("readAriesLogForReplay at : --%s--",logFileName.c_str());

	logfilestream.open(logFileName.c_str(), ios::binary | ios::in);

	if (!logfilestream.is_open()) {
		sizes[0] = 0;
		VOLT_WARN("Did not find aries log file at : %s", logFileName.c_str());
		return NULL;	// log file does not exist
	}

	logfilestream.seekg(0, ios::end);
	size_t length = logfilestream.tellg();

	sizes[0] = length;

	logfilestream.seekg(0, ios::beg);

	if (length == 0) {
		logfilestream.close();
		VOLT_WARN("Log file is empty : %s", logFileName.c_str());
		return NULL; //log is empty
	}

	// XXX: change the code NOT to read all of the file at once
	char *logData = new char[length];
	logfilestream.read(logData, length);

	logfilestream.close();

	/*
	 while (!noMoreLogRecords) {
	 // read small chunks of the file at a time
	 char *logData = new char[BUFFER_SIZE];
	 logfilestream.read(logData, BUFFER_SIZE);

	 int64_t actualBufLen = static_cast<int64_t> (logfilestream.gcount());

	 if(logfilestream.eof()) {
	 noMoreLogRecords = true;
	 }
	 */
	return logData;
}

void VoltDBEngine::freePointerToReplayLog(char *logData) {
	if (logData != NULL) {
		delete[] logData;
		logData = NULL;
	}
}

>>>>>>> 61f230d0
/*
 * Do Aries recovery
 */
void VoltDBEngine::doAriesRecovery(char *logData, size_t length, int64_t replay_txnid) {
	VOLT_WARN("ARIES : doAriesRecovery check at partition : %d ",this->m_partitionId);

	if(!isARIESEnabled()) {
		return;
	}

	// every thread sets its own copy of m_isRecovering
	// XXX: could make this static but not sure if that's a good idea
	if (logData == NULL || length == 0) {
		VOLT_WARN("ARIES : logData NULL or length %lu",length);
		return;
	}

	VOLT_WARN("ARIES : doAriesRecovery at partition : %d starting from replay_txnid : %ld",this->m_partitionId, replay_txnid);

<<<<<<< HEAD
=======
	// TIMING
	struct timeval tv1, tv2;
	gettimeofday(&tv1, NULL);

>>>>>>> 61f230d0
	m_isRecovering = true;

	bool noMoreLogRecords = false;

	Logger m_ariesLogger = m_logManager->getAriesLogger();
<<<<<<< HEAD
	VOLT_WARN("m_logManager : %p AriesLogger : %p",&m_logManager, &m_ariesLogger);
=======
	VOLT_DEBUG("m_logManager : %p AriesLogger : %p",&m_logManager, &m_ariesLogger);
>>>>>>> 61f230d0
	const Logger *logger = m_logManager->getThreadLogger(LOGGERID_MM_ARIES);
	logger->log(LOGLEVEL_INFO, "Running ARIES recovery, repeating history ...");

	int64_t actualBufLen = length;
	ReferenceSerializeInput input(logData, actualBufLen);

	char *endOfBuffer = logData + actualBufLen;

	int32_t counter = 0;

<<<<<<< HEAD
	VOLT_WARN("actualBufLen : %ld", actualBufLen);
=======
	VOLT_DEBUG("actualBufLen : %ld", actualBufLen);
>>>>>>> 61f230d0

	while (input.getRawPointer(0) < endOfBuffer) {
		const char* logInitPosition = reinterpret_cast<const char*>(input.getRawPointer(0));

		int32_t recordSize = 0;

		// log header is 4 bytes
		int64_t breathingSpace = endOfBuffer - (logInitPosition + sizeof(int32_t));

		if (breathingSpace < 0) {
			// read the full header along with the next chunk
			// seek in reverse direction
			break;//XXX:hack when we have a single buffer for the entire file
			// logfilestream.seekg((logInitPosition - endOfBuffer), ios::cur);
		} else {
			// read log record header to determine its size.
			memcpy(&recordSize, logInitPosition, sizeof(recordSize));
			recordSize = ntohl(recordSize);

<<<<<<< HEAD
			VOLT_WARN("breathingSpace : %ld recordSize : %d", breathingSpace, recordSize);
=======
			VOLT_DEBUG("breathingSpace : %ld recordSize : %d", breathingSpace, recordSize);
>>>>>>> 61f230d0
			if (recordSize <= 0) {
				// hit junk, no more log records.
				noMoreLogRecords = true;
				break;
			} else {
				/* if (logInitPosition + sizeof(int32_t) + recordSize > endOfBuffer) {
				 //part of this log record is in the
				 // next buffer chunk
				 // rewind back to beginning of log record's header
				 logfilestream.seekg((logInitPosition - endOfBuffer), ios::cur);
				 break;
				 }
				 // else entire log record is in this chunk
				 */
			}
		}

		bool skipLogRecord = false;

		// find the transaction type, need to know if its a bulk load
		int8_t txnType;
		memcpy(&txnType, logInitPosition + sizeof(int32_t) + OFFSET_TO_TXNTYPE, sizeof(txnType));

		int64_t numBulkLoadBytes = 0;

		if (txnType == static_cast<int8_t>(LogRecord::T_BULKLOAD)) {
			memcpy(&numBulkLoadBytes, logInitPosition + sizeof(int32_t) + recordSize, sizeof(numBulkLoadBytes));
			numBulkLoadBytes = ntohll(numBulkLoadBytes);
		}

		// Run only if txnId is greater than the id to replay from
		int64_t txnId;
		memcpy(&txnId, logInitPosition + sizeof(int32_t) + OFFSET_TO_TXNID, sizeof(txnId));
		txnId = ntohll(txnId);

<<<<<<< HEAD
		VOLT_WARN("LogRecord :: TXN Type : %d TXN Id : %ld", txnType, txnId);
=======
		VOLT_DEBUG("LogRecord :: TXN Type : %d TXN Id : %ld", txnType, txnId);
>>>>>>> 61f230d0

		// Check the site-id, re-run only if original site-id matches
		// Correctness follows because all updates from a site are to
		// a particular partition only.
		// (much like the page wise recovery in the original Aries recovery)
		int32_t origSiteId;
		memcpy(&origSiteId, logInitPosition + sizeof(int32_t) + OFFSET_TO_SITEID, sizeof(origSiteId));
		origSiteId = ntohl(origSiteId);

		if ((txnId < replay_txnid) || (origSiteId != m_siteId)) {
			// don't forget to advance the pointer, o/w there's an infinite loop
			input.readInt();
			input.getRawPointer(recordSize);

			if (txnType == static_cast<int8_t>(LogRecord::T_BULKLOAD)) {
				// skip over the load bytes as well
				input.getRawPointer(sizeof(numBulkLoadBytes) + numBulkLoadBytes);
			}

			skipLogRecord = true;
			continue;
		}

		LogRecord logrecord(input);

		PersistentTable* table = dynamic_cast<PersistentTable*>(getTable(logrecord.getTableName()));

		if (table == NULL) {
			// Invalid log record hit
			// This does not take into account log corruption,
			// for otherwise log replay semantics are ill-defined.
			break;
		}

		logrecord.populateFields(table->schema(), table->primaryKeyIndex());

		if (!logrecord.isValidRecord()) {
			// XXX: can actually NEVER happen because
			// this call always returns true.
			break;
		}

		counter++;

		TableTuple *beforeImage = NULL;
		TableTuple *afterImage = NULL;

		if (logrecord.getType() == LogRecord::T_INSERT) {
<<<<<<< HEAD
			VOLT_WARN("Log record recovery : INSERT start");
=======
			VOLT_DEBUG("Log record recovery : INSERT start");
>>>>>>> 61f230d0

			// at this point, don't worry about
			// logging during recovery
			// XXX: note that duplicate inserts won't happen silently:
			// constraint failure exceptions will get thrown
			afterImage = logrecord.getTupleAfterImage();

			if (afterImage != NULL) {
				table->insertTuple(*afterImage);

				// Job is done, delete the tuple now
				logrecord.dellocateAfterImageData();

				//afterImage->freeObjectColumns();
				delete afterImage;
				afterImage = NULL;
			}

<<<<<<< HEAD
			VOLT_WARN("Log record recovery : INSERT end");
		} else if (logrecord.getType() == LogRecord::T_UPDATE) {
			VOLT_WARN("Log record recovery : UPDATE start");
=======
			VOLT_DEBUG("Log record recovery : INSERT end");
		} else if (logrecord.getType() == LogRecord::T_UPDATE) {
			VOLT_DEBUG("Log record recovery : UPDATE start");
>>>>>>> 61f230d0

			beforeImage = logrecord.getTupleBeforeImage();
			afterImage = logrecord.getTupleAfterImage();

			// XXX: setting updateIndexes to true
			// for simplicity, originally it comes from the plan
			// node during forward execution.
			// Might need to change this if problems arise.
			// XXX: should I modify the log record to track this
			// attribute too? That doesn't seem too hard.
			table->updateTuple(*beforeImage, *afterImage, true);

			logrecord.dellocateBeforeImageData();
			//beforeImage->freeObjectColumns();
			delete beforeImage;
			beforeImage = NULL;

			logrecord.dellocateAfterImageData();
			//afterImage->freeObjectColumns();
			delete afterImage;
			afterImage = NULL;

<<<<<<< HEAD
			VOLT_WARN("Log record recovery : UPDATE end");
		} else if (logrecord.getType() == LogRecord::T_BULKLOAD) {
			VOLT_WARN("Log record recovery : BULKLOAD start");
=======
			VOLT_DEBUG("Log record recovery : UPDATE end");
		} else if (logrecord.getType() == LogRecord::T_BULKLOAD) {
			VOLT_DEBUG("Log record recovery : BULKLOAD start");
>>>>>>> 61f230d0

			numBulkLoadBytes = input.readLong();

			// make sure we create a separate input reader
			// for the load, otherwise we'll get the number of
			// bytes wrong in there.
			ReferenceSerializeInput bulkIn(input.getRawPointer(0), numBulkLoadBytes);

			// figure if the last committed txnId,
			// should be the replay_txnId?
			// The thing to note here is that if we have a
			// a non-trivial value for the replay_txnId,
			// NO bulk loads will be needed --
			// the snapshot reload itself will take care of the database
			// bulk reload and the reload record will be SKIPPED.

			// make a call to load table, effectively mimicking
			// the table load the client makes on an actual load.
			// let the txnId be set to 1 + last committed txnId for now
			loadTable(table, bulkIn, replay_txnid + 1, replay_txnid, false);

			// advance read position to the correct place.
			input.getRawPointer(numBulkLoadBytes);

<<<<<<< HEAD
			VOLT_WARN("Log record recovery : BULKLOAD end");
		} else if (logrecord.getType() == LogRecord::T_DELETE) {
			VOLT_WARN("Log record recovery : DELETE start");
=======
			VOLT_DEBUG("Log record recovery : BULKLOAD end");
		} else if (logrecord.getType() == LogRecord::T_DELETE) {
			VOLT_DEBUG("Log record recovery : DELETE start");
>>>>>>> 61f230d0

			beforeImage = logrecord.getTupleBeforeImage();

			table->deleteTuple(*beforeImage, true);

			logrecord.dellocateBeforeImageData();
			//beforeImage->freeObjectColumns();
			delete beforeImage;
			beforeImage = NULL;

<<<<<<< HEAD
			VOLT_WARN("Log record recovery : DELETE end");
		} else if (logrecord.getType() == LogRecord::T_TRUNCATE) {
			table->deleteAllTuples(true);

			VOLT_WARN("Log record recovery : TRUNCATE");
=======
			VOLT_DEBUG("Log record recovery : DELETE end");
		} else if (logrecord.getType() == LogRecord::T_TRUNCATE) {
			table->deleteAllTuples(true);

			VOLT_DEBUG("Log record recovery : TRUNCATE");
>>>>>>> 61f230d0
		} else {
			// do nothing for invalid records
			VOLT_WARN("Log record recovery : Invalid Record");
		}
	}

<<<<<<< HEAD
=======

	gettimeofday(&tv2, NULL);

	//long microseconds = (tv2.tv_sec - tv1.tv_sec) * 1000000 + ((int)tv2.tv_usec - (int)tv1.tv_usec);
	//long milliseconds = microseconds/1000;
	//VOLT_ERROR("ARIES : ######################### Recovery Latency : completed in %ld ms", milliseconds);
	//VOLT_ERROR("ARIES : ######################### Recovery Completed : %d log records replayed", counter);

>>>>>>> 61f230d0
	std::ostringstream sstm;
	sstm << counter;

	std::string outputString = "ARIES : recovery completed, " + sstm.str() + " log records found, all replayed.";
	logger->log(LOGLEVEL_INFO, &outputString);
}

void VoltDBEngine::writeToAriesLogBuffer(const char *data, size_t size) {
	memcpy(m_arieslogBuffer + m_ariesWriteOffset, data, size);
	m_ariesWriteOffset += size;
}

size_t VoltDBEngine::getArieslogBufferLength() {
	return m_ariesWriteOffset;
}

void VoltDBEngine::rewindArieslogBuffer() {
	m_ariesWriteOffset = 0;
}
#endif

long VoltDBEngine::exportAction(bool ackAction, bool pollAction,
		bool resetAction, bool syncAction, int64_t ackOffset, int64_t seqNo,
		int64_t tableId) {
	map<int64_t, Table*>::iterator pos = m_exportingTables.find(tableId);

	// return no data and polled offset for unavailable tables.
	if (pos == m_exportingTables.end()) {
		// ignore trying to sync a non-exported table
		if (syncAction) {
			assert(ackOffset == 0);
			return 0;
		}

		m_resultOutput.writeInt(0);
		if (ackOffset < 0) {
			return 0;
		} else {
			return ackOffset;
		}
	}

	Table *table_for_el = pos->second;

	if (syncAction) {
		table_for_el->setExportStreamPositions(seqNo, (size_t) ackOffset);
		// done after the sync
		return 0;
	}

	// perform any releases before polls.
	if (ackOffset > 0) {
		if (!table_for_el->releaseExportBytes(ackOffset)) {
			return -1;
		}
	}

	// perform resets after acks
	if (resetAction) {
		table_for_el->resetPollMarker();
	}

	// ack was successful.  Get the next buffer of committed Export bytes
	StreamBlock* block = table_for_el->getCommittedExportBytes();
	if (block == NULL) {
		return -1;
	}

	// prepend the length of the block to the results buffer
	m_resultOutput.writeInt((int) (block->unreleasedSize()));

	// if the block isn't empty, copy it into the query results buffer
	// if the block is empty, check if it is a dropped table finishing
	// export. These tables appear in the export list but not in the
	// current tables list.
	if (block->unreleasedSize() != 0) {
		m_resultOutput.writeBytes(block->dataPtr(), block->unreleasedSize());
	} else {
		map<string, CatalogDelegate*>::iterator dels =
				m_catalogDelegates.begin();
		while (dels != m_catalogDelegates.end()) {
			CatalogDelegate *tcd = dels->second;
			if (tcd->delegateId() == tableId) {
				break;
			}
			++dels;
		}
		if (dels == m_catalogDelegates.end()) {
			table_for_el->decrementRefcount();
			m_exportingTables.erase(pos);
		}
	}

	// return the stream offset for the end of the returned block
	return (block->uso() + block->offset());
}

size_t VoltDBEngine::tableHashCode(int32_t tableId) {
	map<int32_t, Table*>::iterator it = m_tables.find(tableId);
	if (it == m_tables.end()) {
		throwFatalException(
				"Tried to calculate a hash code for a table that doesn't exist with id %d\n",
				tableId);
	}

	PersistentTable *table = dynamic_cast<PersistentTable*>(it->second);
	if (table == NULL) {
		throwFatalException(
				"Tried to calculate a hash code for a table that is not a persistent table id %d\n",
				tableId);
	}
	return table->hashCode();
}

// -------------------------------------------------
// READ/WRITE SET TRACKING FUNCTIONS
// -------------------------------------------------

void VoltDBEngine::trackingEnable(int64_t txnId) {
	// If this our first txn that wants tracking, then
	// we need to setup the tracking manager
	if (m_executorContext->isTrackingEnabled() == false) {
		VOLT_INFO("Setting up Tracking Manager at Partition %d", m_partitionId);
		m_executorContext->enableTracking();
	}
	VOLT_INFO("Creating ReadWriteTracker for txn #%ld at Partition %d", txnId,
			m_partitionId);
	ReadWriteTrackerManager *trackerMgr =
			m_executorContext->getTrackerManager();
	trackerMgr->enableTracking(txnId);
}

void VoltDBEngine::trackingFinish(int64_t txnId) {
	if (m_executorContext->isTrackingEnabled() == false) {
		VOLT_WARN("Tracking is not enable for txn #%ld at Partition %d", txnId,
				m_partitionId);
		return;
	}
	ReadWriteTrackerManager *trackerMgr =
			m_executorContext->getTrackerManager();
	VOLT_INFO("Deleting ReadWriteTracker for txn #%ld at Partition %d", txnId,
			m_partitionId);
	trackerMgr->removeTracker(txnId);
	return;
}

int VoltDBEngine::trackingTupleSet(int64_t txnId, bool writes) {
	if (m_executorContext->isTrackingEnabled() == false) {
		return (ENGINE_ERRORCODE_NO_DATA);
	}

	ReadWriteTrackerManager *trackerMgr =
			m_executorContext->getTrackerManager();
	ReadWriteTracker *tracker = trackerMgr->getTracker(txnId);

	Table *resultTable = NULL;
	if (writes) {
		VOLT_INFO("Getting WRITE tracking set for txn #%ld at Partition %d",
				txnId, m_partitionId);
		resultTable = trackerMgr->getTuplesWritten(tracker);
	} else {
		VOLT_INFO("Getting READ tracking set for txn #%ld at Partition %d",
				txnId, m_partitionId);
		resultTable = trackerMgr->getTuplesRead(tracker);
	}

	// Serialize the output table so that we can read it up in Java
	if (resultTable != NULL) {
		VOLT_DEBUG("TRACKING TABLE TXN #%ld\n%s\n", txnId,
				resultTable->debug().c_str());

		size_t lengthPosition = m_resultOutput.reserveBytes(sizeof(int32_t));
		resultTable->serializeTo(m_resultOutput);
		m_resultOutput.writeIntAt(lengthPosition,
				static_cast<int32_t>(m_resultOutput.size() - sizeof(int32_t)));
		VOLT_INFO("Returning tracking set for txn #%ld at Partition %d", txnId,
				m_partitionId);
		return (ENGINE_ERRORCODE_SUCCESS);
	}
	return (ENGINE_ERRORCODE_ERROR);
}

// std::vector<std::string> VoltDBEngine::trackingTablesRead(int64_t txnId) {
//     if (m_executorContext->isTrackingEnabled()) {
//         ReadWriteTracker *tracker = m_executorContext->getTrackerManager(txnId);
//         if (tracker != NULL) {
//             return tracker->getTablesRead();
//         }
//     }
//     return (NULL);
// }
// std::vector<std::string> VoltDBEngine::trackingTablesWritten(int64_t txnId) {
//     if (m_executorContext->isTrackingEnabled()) {
//         ReadWriteTracker *tracker = m_executorContext->getTrackerManager(txnId);
//         if (tracker != NULL) {
//             return tracker->getTablesWritten();
//         }
//     }
//     return (NULL);
// }

// -------------------------------------------------
// ANTI-CACHE FUNCTIONS
// -------------------------------------------------

#ifdef ANTICACHE
void VoltDBEngine::antiCacheInitialize(std::string dbDir, long blockSize) const {
	VOLT_INFO("Enabling Anti-Cache at Partition %d: dir=%s / blockSize=%ld",
			m_partitionId, dbDir.c_str(), blockSize);
<<<<<<< HEAD
	m_executorContext->enableAntiCache(this, dbDir, blockSize);
=======
	m_executorContext->enableAntiCache(dbDir, blockSize);
>>>>>>> 61f230d0
}

int VoltDBEngine::antiCacheReadBlocks(int32_t tableId, int numBlocks, int16_t blockIds[], int32_t tupleOffsets[]) {
	int retval = ENGINE_ERRORCODE_SUCCESS;

	// Grab the PersistentTable referenced by the given tableId
	// This is simply the relativeIndex of the table in the catalog
	// We can assume that the ordering hasn't changed.
	PersistentTable *table = dynamic_cast<PersistentTable*>(this->getTable(tableId));
	if (table == NULL) {
		throwFatalException("Invalid table id %d", tableId);
	}

	// We can now ask it directly to read in the evicted blocks that they want
	bool finalResult = true;
<<<<<<< HEAD
	AntiCacheEvictionManager* eviction_manager = m_executorContext->getAntiCacheEvictionManager();
	try {
		for (int i = 0; i < numBlocks; i++) {
			finalResult = eviction_manager->readEvictedBlock(table, blockIds[i], tupleOffsets[i]) && finalResult;
=======
	try {
		for (int i = 0; i < numBlocks; i++) {
			finalResult = table->readEvictedBlock(blockIds[i], tupleOffsets[i]) && finalResult;
>>>>>>> 61f230d0
		} // FOR

	} catch (SerializableEEException &e) {
		VOLT_INFO("antiCacheReadBlocks: Failed to read %d evicted blocks for table '%s'",
				numBlocks, table->name().c_str());
		// FIXME: This won't work if we execute are executing this operation the
		//        same time that txns are running
		resetReusedResultOutputBuffer();
		e.serialize(getExceptionOutputSerializer());
		retval = ENGINE_ERRORCODE_ERROR;
	}

	return (retval);
}

/**
 * Somebody wants us to forcibly evict a certain number of bytes from the given table.
 * This is likely only used for testing...
 * @param tableId
 * @param blockSize The number of bytes to evict from this table
 */
int VoltDBEngine::antiCacheEvictBlock(int32_t tableId, long blockSize, int numBlocks) {
	PersistentTable *table = dynamic_cast<PersistentTable*>(this->getTable(tableId));
	if (table == NULL) {
		throwFatalException("Invalid table id %d", tableId);
	}

	VOLT_DEBUG("Attempting to evict a block of %ld bytes from table '%s'",
			blockSize, table->name().c_str());
	size_t lengthPosition = m_resultOutput.reserveBytes(sizeof(int32_t));
	Table *resultTable = m_executorContext->getAntiCacheEvictionManager()->evictBlock(table, blockSize, numBlocks);
	if (resultTable != NULL) {
		resultTable->serializeTo(m_resultOutput);
		m_resultOutput.writeIntAt(lengthPosition,
				static_cast<int32_t>(m_resultOutput.size() - sizeof(int32_t)));
		return 1;
	} else {
		return 0;
	}
<<<<<<< HEAD
}

/**
 * Somebody wants us to forcibly evict a certain number of bytes from the given table and its children tables in batch.
 * @param tableId
 * @param childTableId
 * @param blockSize The number of bytes to evict from this table
 */
int VoltDBEngine::antiCacheEvictBlockInBatch(int32_t tableId, int32_t childTableId, long blockSize, int numBlocks) {
    PersistentTable *table = dynamic_cast<PersistentTable*>(this->getTable(tableId));
    PersistentTable *childTable = dynamic_cast<PersistentTable*>(this->getTable(childTableId));
    if (table == NULL) {
        throwFatalException("Invalid table id %d", tableId);
    }
    if (childTable == NULL) {
        throwFatalException("Invalid table id %d", childTableId);
    }

    VOLT_DEBUG("Attempting to evict a block of %ld bytes from table '%s'",
               blockSize, table->name().c_str());
    size_t lengthPosition = m_resultOutput.reserveBytes(sizeof(int32_t));
    Table *resultTable = m_executorContext->getAntiCacheEvictionManager()->evictBlockInBatch(table, childTable, blockSize, numBlocks);
    if (resultTable != NULL) {
        resultTable->serializeTo(m_resultOutput);
        m_resultOutput.writeIntAt(lengthPosition,
                                  static_cast<int32_t>(m_resultOutput.size() - sizeof(int32_t)));
        return 1;
    } else {
        return 0;
    }
=======
>>>>>>> 61f230d0
}

/**
 * Merge the recently all of the unevicted data for the given tableId
 * Note: This should only be called when no other txn is running
 * @param tableId
 */
int VoltDBEngine::antiCacheMergeBlocks(int32_t tableId) {
	int retval = ENGINE_ERRORCODE_SUCCESS;
	PersistentTable *table = dynamic_cast<PersistentTable*>(this->getTable(tableId));
	if (table == NULL) {
		throwFatalException("Invalid table id %d", tableId);
	}

	VOLT_DEBUG("Merging unevicted blocks for table %d", tableId);
	// Merge all the newly unevicted blocks back into our regular table data
	try {
<<<<<<< HEAD
		m_executorContext->getAntiCacheEvictionManager()->mergeUnevictedTuples(table);
=======
		table->mergeUnevictedTuples();
>>>>>>> 61f230d0
	} catch (SerializableEEException &e) {
		VOLT_INFO("Failed to merge blocks for table %d", tableId);

		VOLT_TRACE("antiCacheMerge: Failed to merge unevicted tuples for table '%s'",
				table->name().c_str());
		resetReusedResultOutputBuffer();
		e.serialize(getExceptionOutputSerializer());
		retval = ENGINE_ERRORCODE_ERROR;
	}

	return (retval);
}

#else
void VoltDBEngine::antiCacheInitialize(std::string dbDir,
		long blockSize) const {
	// FIX :: Dummy call if ANTICACHE is not defined
	//VOLT_ERROR("Anti-Cache feature was not enable when compiling the EE");
<<<<<<< HEAD
}
#endif

// -------------------------------------------------
// STORAGE MMAP FUNCTIONS
// -------------------------------------------------

#ifdef STORAGE_MMAP
void VoltDBEngine::MMAPInitialize(std::string dbDir, long mapSize, long syncFrequency) const {
	VOLT_INFO("Enabling Storage MMAP Feature at Partition %d: dir=%s / blockSize=%ld / syncFrequency=%ld ",
			m_partitionId, dbDir.c_str(), mapSize, syncFrequency);
	m_executorContext->enableMMAP(dbDir, mapSize, syncFrequency);
}
#else
void VoltDBEngine::MMAPInitialize(std::string dbDir, long blockSize,
		long syncFrequency) const {
	VOLT_ERROR("Storage MMAP feature was not enabled when compiling the EE");
}
#endif

=======
}
#endif

// -------------------------------------------------
// STORAGE MMAP FUNCTIONS
// -------------------------------------------------

#ifdef STORAGE_MMAP
void VoltDBEngine::MMAPInitialize(std::string dbDir, long mapSize, long syncFrequency) const {
	VOLT_INFO("Enabling Storage MMAP Feature at Partition %d: dir=%s / blockSize=%ld / syncFrequency=%ld ",
			m_partitionId, dbDir.c_str(), mapSize, syncFrequency);
	m_executorContext->enableMMAP(dbDir, mapSize, syncFrequency);
}
#else
void VoltDBEngine::MMAPInitialize(std::string dbDir, long blockSize,
		long syncFrequency) const {
	VOLT_ERROR("Storage MMAP feature was not enabled when compiling the EE");
}
#endif

>>>>>>> 61f230d0
}<|MERGE_RESOLUTION|>--- conflicted
+++ resolved
@@ -139,7 +139,6 @@
 	m_ariesWriteOffset = 0;
 	m_isRecovering = false;
 	// m_logManager.setAriesProxyEngine(this);
-<<<<<<< HEAD
 }
 
 bool VoltDBEngine::initialize(int32_t clusterIndex, int32_t siteId,
@@ -174,42 +173,6 @@
 	return true;
 }
 
-=======
-}
-
-bool VoltDBEngine::initialize(int32_t clusterIndex, int32_t siteId,
-		int32_t partitionId, int32_t hostId, string hostname) {
-	// Be explicit about running in the standard C locale for now.
-	locale::global(locale("C"));
-	m_clusterIndex = clusterIndex;
-	m_siteId = siteId;
-	m_partitionId = partitionId;
-
-	// Instantiate our catalog - it will be populated later on by load()
-	m_catalog = boost::shared_ptr<catalog::Catalog>(new catalog::Catalog());
-
-	// create the template single long (int) table
-	assert(m_templateSingleLongTable == NULL);
-	m_templateSingleLongTable = new char[m_templateSingleLongTableSize];
-	memset(m_templateSingleLongTable, 0, m_templateSingleLongTableSize);
-	m_templateSingleLongTable[7] = 28; // table size
-	m_templateSingleLongTable[11] = 8; // size of header
-	m_templateSingleLongTable[13] = 0; // status code
-	m_templateSingleLongTable[14] = 1; // number of columns
-	m_templateSingleLongTable[15] = VALUE_TYPE_BIGINT; // column type
-	m_templateSingleLongTable[16] = 0; // column name length
-	m_templateSingleLongTable[23] = 1; // row count
-	m_templateSingleLongTable[27] = 8; // row size
-
-	// required for catalog loading.
-	m_executorContext = new ExecutorContext(siteId, m_partitionId,
-			m_currentUndoQuantum, getTopend(), m_isELEnabled, 0, /* epoch not yet known */
-			hostname, hostId);
-
-	return true;
-}
-
->>>>>>> 61f230d0
 VoltDBEngine::~VoltDBEngine() {
 	// WARNING WARNING WARNING
 	// The sequence below in which objects are cleaned up/deleted is
@@ -745,11 +708,7 @@
 	return loadTable(table, serializeIn, txnId, lastCommittedTxnId, true);
 }
 
-<<<<<<< HEAD
 bool VoltDBEngine::loadTable(Table *table,
-=======
-bool VoltDBEngine::loadTable(PersistentTable *table,
->>>>>>> 61f230d0
 		ReferenceSerializeInput &serializeIn, int64_t txnId,
 		int64_t lastCommittedTxnId, bool isExecutionNormal) {
 
@@ -792,11 +751,6 @@
 
 		// we could ALSO directly write via writeToAriesLogBuffer(buffer, size)
 		// but not doing that for consistency while logging to Aries.
-<<<<<<< HEAD
-
-		// CHANGE :: skip
-=======
->>>>>>> 61f230d0
 		logger->log(LOGLEVEL_INFO, output.data(), output.position());
 
 		// CAREFUL -- the number of bytes might just be too many
@@ -810,17 +764,9 @@
 		int64_t value = htonll(numBytes);
 
 		// first log the size of the bulkload array
-<<<<<<< HEAD
-		// CHANGE :: skip
 		logger->log(LOGLEVEL_INFO, reinterpret_cast<char*>(&value), sizeof(value));
 
 		// next log the raw bytes of the bulkload array
-		// CHANGE :: skip
-=======
-		logger->log(LOGLEVEL_INFO, reinterpret_cast<char*>(&value), sizeof(value));
-
-		// next log the raw bytes of the bulkload array
->>>>>>> 61f230d0
 		logger->log(LOGLEVEL_INFO, reinterpret_cast<const char *>(serializeIn.getRawPointer(0)), numBytes);
 
 		delete[] logrecordBuffer;
@@ -1326,7 +1272,6 @@
 
 int64_t VoltDBEngine::uniqueIdForFragment(catalog::PlanFragment *frag) {
 	int64_t retval = 0;
-<<<<<<< HEAD
 
 	retval = atol(frag->name().c_str());
 	// PAVLO: This won't work if we have multi sets of fragments we
@@ -1336,17 +1281,6 @@
 	//retval += static_cast<int64_t>(parent->relativeIndex()) << 16;
 	//retval += static_cast<int64_t>(frag->relativeIndex());
 
-=======
-
-	retval = atol(frag->name().c_str());
-	// PAVLO: This won't work if we have multi sets of fragments we
-	// want to execute because they will end up getting the same ids
-	//catalog::CatalogType *parent = frag->parent();
-	//retval = static_cast<int64_t>(parent->parent()->relativeIndex()) << 32;
-	//retval += static_cast<int64_t>(parent->relativeIndex()) << 16;
-	//retval += static_cast<int64_t>(frag->relativeIndex());
-
->>>>>>> 61f230d0
 	return retval;
 }
 
@@ -1465,7 +1399,6 @@
 	}
 	PersistentTable *table = dynamic_cast<PersistentTable*>(pos->second);
 	table->processRecoveryMessage(message, NULL, false);
-<<<<<<< HEAD
 }
 
 #ifdef ARIES
@@ -1549,91 +1482,6 @@
 	}
 }
 
-=======
-}
-
-#ifdef ARIES
-void VoltDBEngine::ARIESInitialize(std::string dbDir, std::string logFile) {
-	VOLT_WARN("Enabling ARIES Feature at Partition %d ", m_partitionId);
-	setARIESDir(dbDir);
-	setARIESFile(logFile);
-	setARIESEnabled(true);
-
-	// Do this only after ARIES dir is set
-	m_logManager = new LogManager(m_logProxy, this);
-	m_executorContext->enableARIES(dbDir);
-}
-#else
-void VoltDBEngine::ARIESInitialize(std::string dbDir, std::string logFile) {
-	VOLT_ERROR("ARIES feature was not enabled when compiling the EE");
-}
-#endif
-
-#ifdef ARIES
-char* VoltDBEngine::readAriesLogForReplay(int64_t* sizes) {
-	if(!isARIESEnabled()) {
-		return NULL;
-	}
-
-	ifstream logfilestream;
-
-	// read custom file names later
-	ostringstream ss;
-	ss << getARIESDir();
-	ss << "/" << AriesLogProxy::defaultLogfileName;
-	string logFileName = ss.str();
-	VOLT_WARN("readAriesLogForReplay at : --%s--",logFileName.c_str());
-
-	logfilestream.open(logFileName.c_str(), ios::binary | ios::in);
-
-	if (!logfilestream.is_open()) {
-		sizes[0] = 0;
-		VOLT_WARN("Did not find aries log file at : %s", logFileName.c_str());
-		return NULL;	// log file does not exist
-	}
-
-	logfilestream.seekg(0, ios::end);
-	size_t length = logfilestream.tellg();
-
-	sizes[0] = length;
-
-	logfilestream.seekg(0, ios::beg);
-
-	if (length == 0) {
-		logfilestream.close();
-		VOLT_WARN("Log file is empty : %s", logFileName.c_str());
-		return NULL; //log is empty
-	}
-
-	// XXX: change the code NOT to read all of the file at once
-	char *logData = new char[length];
-	logfilestream.read(logData, length);
-
-	logfilestream.close();
-
-	/*
-	 while (!noMoreLogRecords) {
-	 // read small chunks of the file at a time
-	 char *logData = new char[BUFFER_SIZE];
-	 logfilestream.read(logData, BUFFER_SIZE);
-
-	 int64_t actualBufLen = static_cast<int64_t> (logfilestream.gcount());
-
-	 if(logfilestream.eof()) {
-	 noMoreLogRecords = true;
-	 }
-	 */
-	return logData;
-}
-
-void VoltDBEngine::freePointerToReplayLog(char *logData) {
-	if (logData != NULL) {
-		delete[] logData;
-		logData = NULL;
-	}
-}
-
->>>>>>> 61f230d0
 /*
  * Do Aries recovery
  */
@@ -1653,23 +1501,16 @@
 
 	VOLT_WARN("ARIES : doAriesRecovery at partition : %d starting from replay_txnid : %ld",this->m_partitionId, replay_txnid);
 
-<<<<<<< HEAD
-=======
 	// TIMING
 	struct timeval tv1, tv2;
 	gettimeofday(&tv1, NULL);
 
->>>>>>> 61f230d0
 	m_isRecovering = true;
 
 	bool noMoreLogRecords = false;
 
 	Logger m_ariesLogger = m_logManager->getAriesLogger();
-<<<<<<< HEAD
-	VOLT_WARN("m_logManager : %p AriesLogger : %p",&m_logManager, &m_ariesLogger);
-=======
 	VOLT_DEBUG("m_logManager : %p AriesLogger : %p",&m_logManager, &m_ariesLogger);
->>>>>>> 61f230d0
 	const Logger *logger = m_logManager->getThreadLogger(LOGGERID_MM_ARIES);
 	logger->log(LOGLEVEL_INFO, "Running ARIES recovery, repeating history ...");
 
@@ -1680,11 +1521,7 @@
 
 	int32_t counter = 0;
 
-<<<<<<< HEAD
-	VOLT_WARN("actualBufLen : %ld", actualBufLen);
-=======
 	VOLT_DEBUG("actualBufLen : %ld", actualBufLen);
->>>>>>> 61f230d0
 
 	while (input.getRawPointer(0) < endOfBuffer) {
 		const char* logInitPosition = reinterpret_cast<const char*>(input.getRawPointer(0));
@@ -1704,11 +1541,7 @@
 			memcpy(&recordSize, logInitPosition, sizeof(recordSize));
 			recordSize = ntohl(recordSize);
 
-<<<<<<< HEAD
-			VOLT_WARN("breathingSpace : %ld recordSize : %d", breathingSpace, recordSize);
-=======
 			VOLT_DEBUG("breathingSpace : %ld recordSize : %d", breathingSpace, recordSize);
->>>>>>> 61f230d0
 			if (recordSize <= 0) {
 				// hit junk, no more log records.
 				noMoreLogRecords = true;
@@ -1744,11 +1577,7 @@
 		memcpy(&txnId, logInitPosition + sizeof(int32_t) + OFFSET_TO_TXNID, sizeof(txnId));
 		txnId = ntohll(txnId);
 
-<<<<<<< HEAD
-		VOLT_WARN("LogRecord :: TXN Type : %d TXN Id : %ld", txnType, txnId);
-=======
 		VOLT_DEBUG("LogRecord :: TXN Type : %d TXN Id : %ld", txnType, txnId);
->>>>>>> 61f230d0
 
 		// Check the site-id, re-run only if original site-id matches
 		// Correctness follows because all updates from a site are to
@@ -1797,11 +1626,7 @@
 		TableTuple *afterImage = NULL;
 
 		if (logrecord.getType() == LogRecord::T_INSERT) {
-<<<<<<< HEAD
-			VOLT_WARN("Log record recovery : INSERT start");
-=======
 			VOLT_DEBUG("Log record recovery : INSERT start");
->>>>>>> 61f230d0
 
 			// at this point, don't worry about
 			// logging during recovery
@@ -1820,15 +1645,9 @@
 				afterImage = NULL;
 			}
 
-<<<<<<< HEAD
-			VOLT_WARN("Log record recovery : INSERT end");
-		} else if (logrecord.getType() == LogRecord::T_UPDATE) {
-			VOLT_WARN("Log record recovery : UPDATE start");
-=======
 			VOLT_DEBUG("Log record recovery : INSERT end");
 		} else if (logrecord.getType() == LogRecord::T_UPDATE) {
 			VOLT_DEBUG("Log record recovery : UPDATE start");
->>>>>>> 61f230d0
 
 			beforeImage = logrecord.getTupleBeforeImage();
 			afterImage = logrecord.getTupleAfterImage();
@@ -1851,15 +1670,9 @@
 			delete afterImage;
 			afterImage = NULL;
 
-<<<<<<< HEAD
-			VOLT_WARN("Log record recovery : UPDATE end");
-		} else if (logrecord.getType() == LogRecord::T_BULKLOAD) {
-			VOLT_WARN("Log record recovery : BULKLOAD start");
-=======
 			VOLT_DEBUG("Log record recovery : UPDATE end");
 		} else if (logrecord.getType() == LogRecord::T_BULKLOAD) {
 			VOLT_DEBUG("Log record recovery : BULKLOAD start");
->>>>>>> 61f230d0
 
 			numBulkLoadBytes = input.readLong();
 
@@ -1884,15 +1697,9 @@
 			// advance read position to the correct place.
 			input.getRawPointer(numBulkLoadBytes);
 
-<<<<<<< HEAD
-			VOLT_WARN("Log record recovery : BULKLOAD end");
-		} else if (logrecord.getType() == LogRecord::T_DELETE) {
-			VOLT_WARN("Log record recovery : DELETE start");
-=======
 			VOLT_DEBUG("Log record recovery : BULKLOAD end");
 		} else if (logrecord.getType() == LogRecord::T_DELETE) {
 			VOLT_DEBUG("Log record recovery : DELETE start");
->>>>>>> 61f230d0
 
 			beforeImage = logrecord.getTupleBeforeImage();
 
@@ -1903,27 +1710,17 @@
 			delete beforeImage;
 			beforeImage = NULL;
 
-<<<<<<< HEAD
-			VOLT_WARN("Log record recovery : DELETE end");
-		} else if (logrecord.getType() == LogRecord::T_TRUNCATE) {
-			table->deleteAllTuples(true);
-
-			VOLT_WARN("Log record recovery : TRUNCATE");
-=======
 			VOLT_DEBUG("Log record recovery : DELETE end");
 		} else if (logrecord.getType() == LogRecord::T_TRUNCATE) {
 			table->deleteAllTuples(true);
 
 			VOLT_DEBUG("Log record recovery : TRUNCATE");
->>>>>>> 61f230d0
 		} else {
 			// do nothing for invalid records
 			VOLT_WARN("Log record recovery : Invalid Record");
 		}
 	}
 
-<<<<<<< HEAD
-=======
 
 	gettimeofday(&tv2, NULL);
 
@@ -1932,7 +1729,6 @@
 	//VOLT_ERROR("ARIES : ######################### Recovery Latency : completed in %ld ms", milliseconds);
 	//VOLT_ERROR("ARIES : ######################### Recovery Completed : %d log records replayed", counter);
 
->>>>>>> 61f230d0
 	std::ostringstream sstm;
 	sstm << counter;
 
@@ -2142,11 +1938,7 @@
 void VoltDBEngine::antiCacheInitialize(std::string dbDir, long blockSize) const {
 	VOLT_INFO("Enabling Anti-Cache at Partition %d: dir=%s / blockSize=%ld",
 			m_partitionId, dbDir.c_str(), blockSize);
-<<<<<<< HEAD
 	m_executorContext->enableAntiCache(this, dbDir, blockSize);
-=======
-	m_executorContext->enableAntiCache(dbDir, blockSize);
->>>>>>> 61f230d0
 }
 
 int VoltDBEngine::antiCacheReadBlocks(int32_t tableId, int numBlocks, int16_t blockIds[], int32_t tupleOffsets[]) {
@@ -2162,16 +1954,10 @@
 
 	// We can now ask it directly to read in the evicted blocks that they want
 	bool finalResult = true;
-<<<<<<< HEAD
 	AntiCacheEvictionManager* eviction_manager = m_executorContext->getAntiCacheEvictionManager();
 	try {
 		for (int i = 0; i < numBlocks; i++) {
 			finalResult = eviction_manager->readEvictedBlock(table, blockIds[i], tupleOffsets[i]) && finalResult;
-=======
-	try {
-		for (int i = 0; i < numBlocks; i++) {
-			finalResult = table->readEvictedBlock(blockIds[i], tupleOffsets[i]) && finalResult;
->>>>>>> 61f230d0
 		} // FOR
 
 	} catch (SerializableEEException &e) {
@@ -2211,7 +1997,6 @@
 	} else {
 		return 0;
 	}
-<<<<<<< HEAD
 }
 
 /**
@@ -2242,8 +2027,6 @@
     } else {
         return 0;
     }
-=======
->>>>>>> 61f230d0
 }
 
 /**
@@ -2261,11 +2044,7 @@
 	VOLT_DEBUG("Merging unevicted blocks for table %d", tableId);
 	// Merge all the newly unevicted blocks back into our regular table data
 	try {
-<<<<<<< HEAD
 		m_executorContext->getAntiCacheEvictionManager()->mergeUnevictedTuples(table);
-=======
-		table->mergeUnevictedTuples();
->>>>>>> 61f230d0
 	} catch (SerializableEEException &e) {
 		VOLT_INFO("Failed to merge blocks for table %d", tableId);
 
@@ -2284,7 +2063,6 @@
 		long blockSize) const {
 	// FIX :: Dummy call if ANTICACHE is not defined
 	//VOLT_ERROR("Anti-Cache feature was not enable when compiling the EE");
-<<<<<<< HEAD
 }
 #endif
 
@@ -2305,26 +2083,4 @@
 }
 #endif
 
-=======
-}
-#endif
-
-// -------------------------------------------------
-// STORAGE MMAP FUNCTIONS
-// -------------------------------------------------
-
-#ifdef STORAGE_MMAP
-void VoltDBEngine::MMAPInitialize(std::string dbDir, long mapSize, long syncFrequency) const {
-	VOLT_INFO("Enabling Storage MMAP Feature at Partition %d: dir=%s / blockSize=%ld / syncFrequency=%ld ",
-			m_partitionId, dbDir.c_str(), mapSize, syncFrequency);
-	m_executorContext->enableMMAP(dbDir, mapSize, syncFrequency);
-}
-#else
-void VoltDBEngine::MMAPInitialize(std::string dbDir, long blockSize,
-		long syncFrequency) const {
-	VOLT_ERROR("Storage MMAP feature was not enabled when compiling the EE");
-}
-#endif
-
->>>>>>> 61f230d0
 }