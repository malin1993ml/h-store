/* This file is part of VoltDB.
 * Copyright (C) 2008-2010 VoltDB Inc.
 *
 * VoltDB is free software: you can redistribute it and/or modify
 * it under the terms of the GNU General Public License as published by
 * the Free Software Foundation, either version 3 of the License, or
 * (at your option) any later version.
 *
 * VoltDB is distributed in the hope that it will be useful,
 * but WITHOUT ANY WARRANTY; without even the implied warranty of
 * MERCHANTABILITY or FITNESS FOR A PARTICULAR PURPOSE.  See the
 * GNU General Public License for more details.
 *
 * You should have received a copy of the GNU General Public License
 * along with VoltDB.  If not, see <http://www.gnu.org/licenses/>.
 */

#ifndef _EXECUTORCONTEXT_HPP_
#define _EXECUTORCONTEXT_HPP_

#include "Topend.h"
#include "common/UndoQuantum.h"
#include "storage/ReadWriteTracker.h"

#ifdef ANTICACHE
#include "anticache/AntiCacheDB.h"
#include "anticache/BerkeleyAntiCacheDB.h"
#include "anticache/AntiCacheEvictionManager.h"
#include "execution/VoltDBEngine.h"
#endif

namespace voltdb {
    
    class ReadWriteTrackerManager;
    
    #ifdef ANTICACHE
    class AntiCacheDB;
    class AntiCacheEvictionManager; 
    #endif
    
    /*
     * EE site global data required by executors at runtime.
     *
     * This data is factored into common to avoid creating dependencies on
     * execution/VoltDBEngine throughout the storage and executor code.
     * This facilitates easier test case writing and breaks circular
     * dependencies between ee component directories.
     *
     * A better implementation that meets these goals is always welcome if
     * you see a preferable refactoring.
     */
    class ExecutorContext {
    public:
        ~ExecutorContext() {

            if (m_trackingEnabled) {
                delete m_trackingManager;
            }

            #ifdef ANTICACHE
            if (m_antiCacheEnabled) {
                delete m_antiCacheDB;
                delete m_antiCacheEvictionManager;
            }
            #endif
        }

        ExecutorContext(CatalogId siteId, CatalogId partitionId,
                UndoQuantum *undoQuantum, Topend* topend, bool exportEnabled,
                int64_t epoch, std::string hostname, CatalogId hostId) :
                m_topEnd(topend), m_undoQuantum(undoQuantum), m_txnId(0),
                m_siteId(siteId), m_partitionId(partitionId), m_hostname(hostname),
                m_hostId(hostId), m_exportEnabled(exportEnabled), m_epoch(epoch) {
            m_lastCommittedTxnId = 0;
            m_lastTickTime = 0;
            m_antiCacheEnabled = false;
            m_trackingEnabled = false;
            m_MMAPEnabled = false;
            m_ARIESEnabled = false;
        }

        // not always known at initial construction
        void setPartitionId(CatalogId partitionId) {
            m_partitionId = partitionId;
        }

        CatalogId getPartitionId() const {
            return (m_partitionId);
        }

        CatalogId getSiteId() const {
            return (m_siteId);
        }

        CatalogId getHostId() const {
            return (m_hostId);
        }

        // ------------------------------------------------------------------
        // STORAGE MMAP MANAGEMENT
        // ------------------------------------------------------------------
        #ifdef STORAGE_MMAP
        inline long getFileSize() const {
            return (m_MMAPSize);
        }

        inline int64_t getMMAPSyncFrequency() const {
            return (m_MMAPSyncFrequency);
        }
        #endif

        inline std::string getDBDir() const {
            if (m_MMAPDir.empty())
                return "/tmp";          // Default : "/tmp"
            return (m_MMAPDir);
        }

        inline bool isMMAPEnabled() const {
            return (m_MMAPEnabled);
        }

        //----------------------------------------------------------------------

        // not always known at initial construction
        void setEpoch(int64_t epoch) {
            m_epoch = epoch;
        }

        // helper to configure the context for a new jni call
        void setupForPlanFragments(UndoQuantum *undoQuantum, int64_t txnId,
                int64_t lastCommittedTxnId) {
            m_undoQuantum = undoQuantum;
            m_txnId = txnId;
            m_lastCommittedTxnId = lastCommittedTxnId;
        }

        // data available via tick()
        void setupForTick(int64_t lastCommittedTxnId, int64_t lastTickTime) {
            m_lastCommittedTxnId = lastCommittedTxnId;
            m_lastTickTime = lastTickTime;
        }

        // data available via quiesce()
        void setupForQuiesce(int64_t lastCommittedTxnId) {
            m_lastCommittedTxnId = lastCommittedTxnId;
        }

        // for test (VoltDBEngine::getExecutorContext())
        void setupForPlanFragments(UndoQuantum *undoQuantum) {
            m_undoQuantum = undoQuantum;
        }

        UndoQuantum *getCurrentUndoQuantum() {
            return m_undoQuantum;
        }

        Topend* getTopend() {
            return m_topEnd;
        }

        /** Current or most recently executed transaction id. */
        int64_t currentTxnId() {
            return m_txnId;
        }

        /** Current or most recently executed transaction id. */
        int64_t currentTxnTimestamp() {
            return (m_txnId >> 23) + m_epoch;
        }

        /** Last committed transaction known to this EE */
        int64_t lastCommittedTxnId() {
            return m_lastCommittedTxnId;
        }

        /** Time of the last tick() invocation. */
        int64_t lastTickTime() {
            return m_lastTickTime;
        }

        // ------------------------------------------------------------------
        // ANTI-CACHE
        // ------------------------------------------------------------------

        #ifdef ANTICACHE
        
        inline bool isAntiCacheEnabled() const {
            return (m_antiCacheEnabled);
        }
        
        /**
         * Return the handle to disk-based storage object that we
         * can use to read and write tuples to
         */
        AntiCacheDB* getAntiCacheDB() const {
            return m_antiCacheDB;
        }

        /**
         * Return the handle to the anti-cache manager that will update tuple timestamps
         * and can select tuples for eviction.
         */
        AntiCacheEvictionManager* getAntiCacheEvictionManager() const {
            return m_antiCacheEvictionManager;
        }

        /**
         * Enable the anti-caching feature in the EE.
         * The input parameter is the directory where our disk-based storage
         * will write out evicted blocks of tuples for this partition
         */
<<<<<<< HEAD
            void enableAntiCache(const VoltDBEngine *engine, std::string &dbDir, long blockSize) {
                    assert(m_antiCacheEnabled == false);
                    m_antiCacheEnabled = true;
                    m_antiCacheDB = new BerkeleyAntiCacheDB(this, dbDir, blockSize);
                    m_antiCacheEvictionManager = new AntiCacheEvictionManager(engine);
            }
=======
        void enableAntiCache(const VoltDBEngine *engine, std::string &dbDir, long blockSize) {
            assert(m_antiCacheEnabled == false);
            m_antiCacheEnabled = true;
            m_antiCacheDB = new AntiCacheDB(this, dbDir, blockSize);
            m_antiCacheEvictionManager = new AntiCacheEvictionManager(engine);
        }
>>>>>>> 71aea377
        #endif

        // ------------------------------------------------------------------
        // STORAGE MMAP MANAGEMENT
        // ------------------------------------------------------------------

        #ifdef STORAGE_MMAP
        /**
         * Enable the mmap storage feature in the EE.
         * The input parameter is the directory where our disk-based storage
         * will write out mmap'ed files for this partition
         */
        void enableMMAP(std::string &dbDir, long mapSize, uint64_t syncFrequency) {
            assert(m_MMAPEnabled == false);
            m_MMAPDir = dbDir;
            m_MMAPSize = mapSize;
            m_MMAPSyncFrequency = syncFrequency;

            m_MMAPEnabled = true;
        }
        #endif

        // ------------------------------------------------------------------
        // ARIES
        // ------------------------------------------------------------------

        #ifdef ARIES
        /**
         * Enable ARIES in the EE.
         * The input parameter is the directory where our aries log
         * for this partition will be stored
         */
        void enableARIES(std::string &dbDir) {
            m_ARIESDir = dbDir;
            m_ARIESEnabled = true;
        }

        std::string getARIESDir(){
            return m_ARIESDir;
        }

        #endif

        inline bool isARIESEnabled() const {
            return (m_ARIESEnabled);
        }

        // ------------------------------------------------------------------
        // READ-WRITE TRACKERS
        // ------------------------------------------------------------------

        inline bool isTrackingEnabled() const {
            return (m_trackingEnabled);
        }

        inline ReadWriteTrackerManager* getTrackerManager() const {
            return (m_trackingManager);
        }

        /**
         * Enable the read/write set tracking feature in the EE.
         */
        void enableTracking() {
            assert(m_trackingEnabled == false);
            m_trackingEnabled = true;
            m_trackingManager = new ReadWriteTrackerManager(this);
        }

    private:
        Topend *m_topEnd;
        UndoQuantum *m_undoQuantum;
        int64_t m_txnId;

        #ifdef ANTICACHE
        AntiCacheDB *m_antiCacheDB;
        AntiCacheEvictionManager *m_antiCacheEvictionManager;
        #endif

        #ifdef STORAGE_MMAP
        long m_MMAPSize;
        int64_t m_MMAPSyncFrequency;
        #endif

        #ifdef ARIES
        std::string m_ARIESDir;
        #endif

        /** ReadWrite Trackers */
        bool m_trackingEnabled;
        ReadWriteTrackerManager *m_trackingManager;

    public:
        int64_t m_lastCommittedTxnId;
        int64_t m_lastTickTime;
        CatalogId m_siteId;
        CatalogId m_partitionId;
        std::string m_hostname;
        CatalogId m_hostId;
        bool m_exportEnabled;
        bool m_antiCacheEnabled;

        std::string m_MMAPDir;
        bool m_MMAPEnabled;
        bool m_ARIESEnabled;

        /** local epoch for voltdb, somtime around 2008, pulled from catalog */
        int64_t m_epoch;
    };
}

#endif<|MERGE_RESOLUTION|>--- conflicted
+++ resolved
@@ -209,21 +209,13 @@
          * The input parameter is the directory where our disk-based storage
          * will write out evicted blocks of tuples for this partition
          */
-<<<<<<< HEAD
-            void enableAntiCache(const VoltDBEngine *engine, std::string &dbDir, long blockSize) {
-                    assert(m_antiCacheEnabled == false);
-                    m_antiCacheEnabled = true;
-                    m_antiCacheDB = new BerkeleyAntiCacheDB(this, dbDir, blockSize);
-                    m_antiCacheEvictionManager = new AntiCacheEvictionManager(engine);
-            }
-=======
         void enableAntiCache(const VoltDBEngine *engine, std::string &dbDir, long blockSize) {
             assert(m_antiCacheEnabled == false);
             m_antiCacheEnabled = true;
-            m_antiCacheDB = new AntiCacheDB(this, dbDir, blockSize);
+            // MJG: change this based upon configuration options
+            m_antiCacheDB = new BerkeleyAntiCacheDB(this, dbDir, blockSize);
             m_antiCacheEvictionManager = new AntiCacheEvictionManager(engine);
         }
->>>>>>> 71aea377
         #endif
 
         // ------------------------------------------------------------------
