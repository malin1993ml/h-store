--- conflicted
+++ resolved
@@ -1,5 +1,5 @@
 /* This file is part of VoltDB.
- * Copyright (C) 2008-2011 VoltDB Inc.
+ * Copyright (C) 2008-2010 VoltDB Inc.
  *
  * VoltDB is free software: you can redistribute it and/or modify
  * it under the terms of the GNU General Public License as published by
@@ -2069,7 +2069,6 @@
         return sizeof(int32_t);
       case VALUE_TYPE_DOUBLE:
         *reinterpret_cast<double* >(storage) = input.readDouble();
-<<<<<<< HEAD
         return sizeof(double);
       case VALUE_TYPE_VARCHAR: 
       case VALUE_TYPE_VARBINARY: 
@@ -2077,13 +2076,6 @@
     	  int64_t bytesRead = 0;
           const int32_t length = input.readInt();
           bytesRead+= sizeof(int32_t);
-=======
-        break;
-      case VALUE_TYPE_VARCHAR:
-      case VALUE_TYPE_VARBINARY:
-      {
-          const int32_t length = input.readInt();
->>>>>>> 61f230d0
           if (length > maxLength) {
               char msg[1024];
               snprintf(msg, 1024, "Object exceeds specified size. Size is %d and max is %d", length, maxLength);
