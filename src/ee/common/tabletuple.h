/* This file is part of VoltDB.
 * Copyright (C) 2008-2010 VoltDB Inc.
 *
 * This file contains original code and/or modifications of original code.
 * Any modifications made by VoltDB Inc. are licensed under the following
 * terms and conditions:
 *
 * VoltDB is free software: you can redistribute it and/or modify
 * it under the terms of the GNU General Public License as published by
 * the Free Software Foundation, either version 3 of the License, or
 * (at your option) any later version.
 *
 * VoltDB is distributed in the hope that it will be useful,
 * but WITHOUT ANY WARRANTY; without even the implied warranty of
 * MERCHANTABILITY or FITNESS FOR A PARTICULAR PURPOSE.  See the
 * GNU General Public License for more details.
 *
 * You should have received a copy of the GNU General Public License
 * along with VoltDB.  If not, see <http://www.gnu.org/licenses/>.
 */
/* Copyright (C) 2008 by H-Store Project
 * Brown University
 * Massachusetts Institute of Technology
 * Yale University
 *
 * Permission is hereby granted, free of charge, to any person obtaining
 * a copy of this software and associated documentation files (the
 * "Software"), to deal in the Software without restriction, including
 * without limitation the rights to use, copy, modify, merge, publish,
 * distribute, sublicense, and/or sell copies of the Software, and to
 * permit persons to whom the Software is furnished to do so, subject to
 * the following conditions:
 *
 * The above copyright notice and this permission notice shall be
 * included in all copies or substantial portions of the Software.
 *
 * THE SOFTWARE IS PROVIDED "AS IS", WITHOUT WARRANTY OF ANY KIND,
 * EXPRESS OR IMPLIED, INCLUDING BUT NOT LIMITED TO THE WARRANTIES OF
 * MERCHANTABILITY, FITNESS FOR A PARTICULAR PURPOSE AND NONINFRINGEMENT
 * IN NO EVENT SHALL THE AUTHORS BE LIABLE FOR ANY CLAIM, DAMAGES OR
 * OTHER LIABILITY, WHETHER IN AN ACTION OF CONTRACT, TORT OR OTHERWISE,
 * ARISING FROM, OUT OF OR IN CONNECTION WITH THE SOFTWARE OR THE USE OR
 * OTHER DEALINGS IN THE SOFTWARE.
 */

#ifndef HSTORETABLETUPLE_H
#define HSTORETABLETUPLE_H

#include "common/common.h"
#include "common/TupleSchema.h"
#include "common/ValuePeeker.hpp"
#include "common/FatalException.hpp"
#include "common/ExportSerializeIo.h"
#include <ostream>

#include <iostream>

class CopyOnWriteTest_TestTableTupleFlags;
class TableTupleTest_MarkAsEvicted;

namespace voltdb {
    
/*
 
 The tuple header is of the following structures:
 
 (a). No anti-caching
 -----------------------------------
 |  flags (1 byte)  |  tuple data  |
 -----------------------------------
 
 (b). Anti-Caching with single-linked list
 ---------------------------------------------------------------
 |  flags (1 byte)  |  "next" tuple id (4 bytes) | tuple data  |
 ---------------------------------------------------------------
 
 (c). Anti-Caching with double-linked list
 ---------------------------------------------------------------------------------------------------
 |  flags (1 byte)  |  "previous" tuple id  (4 bytes)  |  "next" tuple id (4 bytes)  | tuple data  |
 ---------------------------------------------------------------------------------------------------
 
 (d). Anti-Caching with time stamps
 ---------------------------------------------------------------
 |  flags (1 byte)  |  time stamp (4 bytes) | tuple data  |
 ---------------------------------------------------------------

 */

#ifdef ANTICACHE
    #ifdef ANTICACHE_TIMESTAMPS
    	#define TUPLE_HEADER_SIZE 5
	#else
    	#ifdef ANTICACHE_REVERSIBLE_LRU
        	#define TUPLE_HEADER_SIZE 9
    	#else
        	#define TUPLE_HEADER_SIZE 5
    	#endif
	#endif
#else
    #define TUPLE_HEADER_SIZE 1
#endif

#define DELETED_MASK 1
#define DIRTY_MASK 2
#define MIGRATED_MASK 4
#define EVICTED_MASK 8

class TableColumn;

class TableTuple {
    friend class TableFactory;
    friend class Table;
    friend class TempTable;
    friend class EvictedTable;
    friend class PersistentTable;
    friend class PersistentTableUndoDeleteAction;
    friend class PersistentTableUndoUpdateAction;
    friend class CopyOnWriteIterator;
    friend class CopyOnWriteContext;
    friend class ::CopyOnWriteTest_TestTableTupleFlags;
    friend class ::TableTupleTest_MarkAsEvicted;
    template<std::size_t keySize> friend class IntsKey;
    template<std::size_t keySize> friend class GenericKey;

public:
    /** Initialize a tuple unassociated with a table (bad idea... dangerous) */
    explicit TableTuple();

    /** Setup the tuple given a table */
    TableTuple(const TableTuple &rhs);

    /** Setup the tuple given a schema */
    TableTuple(const TupleSchema *schema);

    /** Setup the tuple given the specified data location and schema **/
    TableTuple(char *data, const voltdb::TupleSchema *schema);

    /** Assignment operator */
    TableTuple& operator=(const TableTuple &rhs);

    /**
     * Set the tuple to point toward a given address in a table's
     * backing store
     */
    inline void move(void *address) {
        assert(m_schema);
        m_data = reinterpret_cast<char*> (address);
    }

    inline void moveNoHeader(void *address) {
        assert(m_schema);
        // isActive() and all the other methods expect a header
        m_data = reinterpret_cast<char*> (address) - TUPLE_HEADER_SIZE;
    }

    // Used to wrap read only tuples in indexing code. TODO Remove
    // constedeness from indexing code so this cast isn't necessary.
    inline void moveToReadOnlyTuple(const void *address) {
        assert(m_schema);
        assert(address);
        //Necessary to move the pointer back TUPLE_HEADER_SIZE
        // artificially because Tuples used as keys for indexes do not
        // have the header.
        m_data = reinterpret_cast<char*>(const_cast<void*>(address)) - TUPLE_HEADER_SIZE;
    }

    /** Get the address of this tuple in the table's backing store */
    inline char* address() const {
        return m_data;
    }

    /** Return the number of columns in this tuple */
    inline int sizeInValues() const {
        return m_schema->columnCount();
    }

    /**
        Determine the maximum number of bytes when serialized for Export.
        Excludes the bytes required by the row header (which includes
        the null bit indicators) and ignores the width of metadata cols.
    */
    size_t maxExportSerializationSize() const {
        size_t bytes = 0;
        int cols = sizeInValues();
        for (int i = 0; i < cols; ++i) {
            switch (getType(i)) {
              case VALUE_TYPE_TINYINT:
              case VALUE_TYPE_SMALLINT:
              case VALUE_TYPE_INTEGER:
              case VALUE_TYPE_BIGINT:
              case VALUE_TYPE_TIMESTAMP:
              case VALUE_TYPE_DOUBLE:
                bytes += sizeof (int64_t);
                break;

              case VALUE_TYPE_DECIMAL:
                // decimals serialized in ascii as
                // 32 bits of length + max prec digits + radix pt + sign
                bytes += sizeof (int32_t) + NValue::kMaxDecPrec + 1 + 1;
                break;

              case VALUE_TYPE_VARCHAR:
              case VALUE_TYPE_VARBINARY:
                  // 32 bit length preceding value and
                  // actual character data without null string terminator.
                  if (!getNValue(i).isNull())
                  {
                      bytes += (sizeof (int32_t) +
                                ValuePeeker::peekObjectLength(getNValue(i)));
                  }
                break;
              default:
                // let caller handle this error
                throwFatalException("Unknown ValueType found during Export serialization.");
                return (size_t)0;
            }
        }
        return bytes;
    }

    // Return the amount of memory allocated for non-inlined objects
    size_t getNonInlinedMemorySize() const
    {
        size_t bytes = 0;
        int cols = sizeInValues();
        // fast-path for no inlined cols
        if (m_schema->getUninlinedObjectColumnCount() != 0)
        {
            for (int i = 0; i < cols; ++i)
            {
                // peekObjectLength is unhappy with non-varchar
            	if ((getType(i) == VALUE_TYPE_VARCHAR || (getType(i) == VALUE_TYPE_VARBINARY))  &&
                    !m_schema->columnIsInlined(i))
                {
                    if (!getNValue(i).isNull())
                    {
                        bytes += (sizeof(int32_t) +
                                  ValuePeeker::
                                  peekObjectLength(getNValue(i)));
                    }
                }
            }
        }
        return bytes;
    }

    void setNValue(const int idx, voltdb::NValue value);

    /*
     * Version of setSlimValue that will allocate space to copy
     * strings that can't be inlined rather then copying the
     * pointer. Used when setting a SlimValue that will go into
     * permanent storage in a persistent table.  It is also possible
     * to provide NULL for stringPool in which case the strings will
     * be allocated on the heap.
     */
    void setNValueAllocateForObjectCopies(const int idx, voltdb::NValue value,
                                             Pool *dataPool);

    /** How long is a tuple? */
    inline int tupleLength() const {
        return m_schema->tupleLength() + TUPLE_HEADER_SIZE;
    }

    /** Is the tuple deleted or active? */
    inline bool isActive() const {
        return (*(reinterpret_cast<const char*> (m_data)) & DELETED_MASK) == 0 ? true : false;
    }

    /** Is the tuple deleted or active? */
    inline bool isDirty() const {
        return (*(reinterpret_cast<const char*> (m_data)) & DIRTY_MASK) == 0 ? false : true;
    }

    inline bool isEvicted() const {
        return (*(reinterpret_cast<const char*> (m_data)) & EVICTED_MASK) == 0 ? false : true;
    }

    /** Is the column value null? */
    inline bool isNull(const int idx) const {
        return getNValue(idx).isNull();
    }

    inline bool isNullTuple() const {
        return m_data == NULL;
    }

    /** Get the type of a particular column in the tuple */
    inline ValueType getType(int idx) const {
        return m_schema->columnType(idx);
    }
    
#ifdef ANTICACHE
	#ifndef ANTICACHE_TIMESTAMPS
    	inline uint32_t getNextTupleInChain() {
        	uint32_t tuple_id = 0;
	        memcpy(&tuple_id, m_data+TUPLE_HEADER_SIZE-4, 4);
   	     
    	    return tuple_id; 
    	}
    
	    inline void setNextTupleInChain(uint32_t next) {
    	    memcpy(m_data+TUPLE_HEADER_SIZE-4, &next, 4);

    	}
    
    	inline uint32_t getPreviousTupleInChain() {
        	uint32_t tuple_id = 0;
        	memcpy(&tuple_id, m_data+TUPLE_HEADER_SIZE-8, 4);
        	return tuple_id;
    	}
    
    	inline void setPreviousTupleInChain(uint32_t prev) {
        	memcpy(m_data+TUPLE_HEADER_SIZE-8, &prev, 4);
    	}

	#else
    	inline uint32_t getTimeStamp() {
        	uint32_t time_stamp = 0;
	        memcpy(&time_stamp, m_data+TUPLE_HEADER_SIZE-4, 4);
   	     
    	    return time_stamp; 
    	}

        static uint64_t rdtsc() {
            uint32_t lo, hi;
            __asm__ __volatile__ ("rdtsc": "=a" (lo), "=d" (hi));
            return (((uint64_t)hi << 32) | lo);
        }
    
        inline void setTimeStamp() {
            uint32_t current_time = (uint32_t)(rdtsc() >> 32);
            //uint32_t *time_ptr = &current_time;
            memcpy(m_data+TUPLE_HEADER_SIZE-4, &current_time, 4);
        }

        inline void setColdTimeStamp() {
            uint32_t cold_time = 0;
            memcpy(m_data+TUPLE_HEADER_SIZE-4, &cold_time, 4);
        }
#endif
#endif

        inline uint32_t getTupleID()
        {
            uint32_t tuple_id; 
            memcpy(&tuple_id, m_data+TUPLE_HEADER_SIZE-4, 4);  

            return tuple_id; 
        }

        inline void setTupleID(uint32_t tuple_id)
        {
            memcpy(m_data+TUPLE_HEADER_SIZE-4, &tuple_id, 4); 
        }

        /** Get the value of a specified column (const) */
        //not performant because it has to check the schema to see how to
        //return the SlimValue.
        inline const NValue getNValue(const int idx) const {
            assert(m_schema);
            assert(m_data);
            assert(idx < m_schema->columnCount());

            //assert(isActive());
            const voltdb::ValueType columnType = m_schema->columnType(idx);
            const char* dataPtr = getDataPtr(idx);
            const bool isInlined = m_schema->columnIsInlined(idx);
            return NValue::deserializeFromTupleStorage( dataPtr, columnType, isInlined);
        }

        inline const voltdb::TupleSchema* getSchema() const {
            return m_schema;
        }

        /** Print out a human readable description of this tuple */
        std::string debug(const std::string& tableName) const;
        std::string debugNoHeader() const;

        /** Copy values from one tuple into another (uses memcpy) */
        // verify assumptions for copy. do not use at runtime (expensive)
        bool compatibleForCopy(const TableTuple &source);
        void copyForPersistentInsert(const TableTuple &source, Pool *pool = NULL);
        void copyForPersistentUpdate(const TableTuple &source, Pool *pool = NULL);
        void copy(const TableTuple &source);

        /** this does set NULL in addition to clear string count.*/
        void setAllNulls();

        bool equals(const TableTuple &other) const;
        bool equalsNoSchemaCheck(const TableTuple &other) const;

        int compare(const TableTuple &other) const;

        void deserializeFrom(voltdb::SerializeInput &tupleIn, Pool *stringPool);
        void serializeTo(voltdb::SerializeOutput &output);
        void serializeToExport(voltdb::ExportSerializeOutput &io,
                int colOffset, uint8_t *nullArray);

        void serializeWithHeaderTo(voltdb::SerializeOutput &output);
        int64_t deserializeWithHeaderFrom(voltdb::SerializeInput &tupleIn);

        void freeObjectColumns();

        //#ifdef ARIES
        void freeObjectColumnsOfLogTuple();
        //#endif

<<<<<<< HEAD
        size_t hashCode(size_t seed) const;
        size_t hashCode() const;
        inline void setEvictedTrue()
        {
            // treat the first "value" as a boolean flag
            *(reinterpret_cast<char*> (m_data)) |= static_cast<char>(EVICTED_MASK);
        }
        inline void setEvictedFalse()
        {
            // treat the first "value" as a boolean flag
            *(reinterpret_cast<char*> (m_data)) &= static_cast<char>(~EVICTED_MASK);
        }
        inline void setDeletedFalse() {
            // treat the first "value" as a boolean flag
            *(reinterpret_cast<char*> (m_data)) &= static_cast<char>(~DELETED_MASK);
        }
=======
    size_t hashCode(size_t seed) const;
    size_t hashCode() const;
    inline void setEvictedTrue() {
        *(reinterpret_cast<char*> (m_data)) |= static_cast<char>(EVICTED_MASK);
    }
    inline void setEvictedFalse() {
        *(reinterpret_cast<char*> (m_data)) &= static_cast<char>(~EVICTED_MASK);
    }
    inline void setDeletedFalse() {
        // treat the first "value" as a boolean flag
        *(reinterpret_cast<char*> (m_data)) &= static_cast<char>(~DELETED_MASK);
    }
>>>>>>> a32b1972

protected:
        inline void setDeletedTrue() {
            // treat the first "value" as a boolean flag
            *(reinterpret_cast<char*> (m_data)) |= static_cast<char>(DELETED_MASK);
        }
        inline void setDirtyTrue() {
            // treat the first "value" as a boolean flag
            *(reinterpret_cast<char*> (m_data)) |= static_cast<char>(DIRTY_MASK);
        }
        inline void setDirtyFalse() {
            // treat the first "value" as a boolean flag
            *(reinterpret_cast<char*> (m_data)) &= static_cast<char>(~DIRTY_MASK);
        }


        /** The types of the columns in the tuple */
        const TupleSchema *m_schema;

        /**
         * The column data, padded at the front by 8 bytes
         * representing whether the tuple is active or deleted
         */
        char *m_data;
private:
        inline char* getDataPtr(const int idx) {
            assert(m_schema);
            assert(m_data);
            return &m_data[m_schema->columnOffset(idx) + TUPLE_HEADER_SIZE];
        }

        inline const char* getDataPtr(const int idx) const {
            assert(m_schema);
            assert(m_data);
            return &m_data[m_schema->columnOffset(idx) + TUPLE_HEADER_SIZE];
        }
};

inline TableTuple::TableTuple() :
    m_schema(NULL), m_data(NULL) {
    }

inline TableTuple::TableTuple(const TableTuple &rhs) :
    m_schema(rhs.m_schema), m_data(rhs.m_data) {
    }

inline TableTuple::TableTuple(const TupleSchema *schema) :
    m_schema(schema), m_data(NULL) {
        assert (m_schema);
    }

/** Setup the tuple given the specified data location and schema **/
inline TableTuple::TableTuple(char *data, const voltdb::TupleSchema *schema) {
    assert(data);
    assert(schema);
    m_data = data;
    m_schema = schema;
}

inline TableTuple& TableTuple::operator=(const TableTuple &rhs) {
    m_schema = rhs.m_schema;
    m_data = rhs.m_data;
    return *this;
}

/** Copy scalars by value and non-scalars (non-inlined strings, decimals) by
  reference from a slim value in to this tuple. */
inline void TableTuple::setNValue(const int idx, voltdb::NValue value) {
    assert(m_schema);
    assert(m_data);
    const ValueType type = m_schema->columnType(idx);
    value = value.castAs(type);
    const bool isInlined = m_schema->columnIsInlined(idx);
    char *dataPtr = getDataPtr(idx);
    const int32_t columnLength = m_schema->columnLength(idx);
    value.serializeToTupleStorage(dataPtr, isInlined, columnLength);
}

/* Copy strictly by value from slimvalue into this tuple */
inline void TableTuple::setNValueAllocateForObjectCopies(const int idx,
        voltdb::NValue value,
        Pool *dataPool)
{
    assert(m_schema);
    assert(m_data);
    //assert(isActive())
    const ValueType type = m_schema->columnType(idx);
    value = value.castAs(type);
    const bool isInlined = m_schema->columnIsInlined(idx);
    char *dataPtr = getDataPtr(idx);
    const int32_t columnLength = m_schema->columnLength(idx);
    value.serializeToTupleStorageAllocateForObjects(dataPtr, isInlined,
            columnLength, dataPool);
}

/*
 * With a persistent insert the copy should do an allocation for all uninlinable strings
 */
inline void TableTuple::copyForPersistentInsert(const voltdb::TableTuple &source, Pool *pool) {
    assert(m_schema);
    assert(source.m_schema);
    assert(source.m_data);
    assert(m_data);

    const bool allowInlinedObjects = m_schema->allowInlinedObjects();
    const TupleSchema *sourceSchema = source.m_schema;
    const bool oAllowInlinedObjects = sourceSchema->allowInlinedObjects();
    const uint16_t uninlineableObjectColumnCount = m_schema->getUninlinedObjectColumnCount();

#ifndef NDEBUG
    if(!compatibleForCopy(source)) {
        std::ostringstream message;
        message << "src  tuple: " << source.debug("") << std::endl;
        message << "src schema: " << source.m_schema->debug() << std::endl;
        message << "dest schema: " << m_schema->debug() << std::endl;
        throwFatalException( "%s", message.str().c_str());
    }
#endif

    if (allowInlinedObjects == oAllowInlinedObjects) {
        /*
         * The source and target tuple have the same policy WRT to
         * inlining strings. A memcpy can be used to speed the process
         * up for all columns that are not uninlineable strings.
         */
        if (uninlineableObjectColumnCount > 0) {
            // copy the data AND the isActive flag
            ::memcpy(m_data, source.m_data, m_schema->tupleLength() + TUPLE_HEADER_SIZE);
            /*
             * Copy each uninlined string column doing an allocation for string copies.
             */
            for (uint16_t ii = 0; ii < uninlineableObjectColumnCount; ii++) {
                const uint16_t uinlineableObjectColumnIndex =
                    m_schema->getUninlinedObjectColumnInfoIndex(ii);
                setNValueAllocateForObjectCopies(uinlineableObjectColumnIndex,
                        source.getNValue(uinlineableObjectColumnIndex),
                        pool);
            }
            m_data[0] = source.m_data[0];
        } else {
            // copy the data AND the isActive flag
            ::memcpy(m_data, source.m_data, m_schema->tupleLength() + TUPLE_HEADER_SIZE);
        }
    } else {
        // Can't copy the string ptr from the other tuple if the string
        // is inlined into the tuple
        assert(!(!allowInlinedObjects && oAllowInlinedObjects));
        const uint16_t columnCount = m_schema->columnCount();
        for (uint16_t ii = 0; ii < columnCount; ii++) {
            setNValueAllocateForObjectCopies(ii, source.getNValue(ii), pool);
        }

        m_data[0] = source.m_data[0];
    }
}

/*
 * With a persistent update the copy should only do an allocation for
 * a string if the source and destination pointers are different.
 */
inline void TableTuple::copyForPersistentUpdate(const TableTuple &source, Pool *pool) {
    assert(m_schema);
    assert(m_schema == source.m_schema);
    const int columnCount = m_schema->columnCount();
    const uint16_t uninlineableObjectColumnCount = m_schema->getUninlinedObjectColumnCount();
    /*
     * The source and target tuple have the same policy WRT to
     * inlining strings because a TableTuple used for updating a
     * persistent table uses the same schema as the persistent table.
     */
    if (uninlineableObjectColumnCount > 0) {
        uint16_t uninlineableObjectColumnIndex = 0;
        uint16_t nextUninlineableObjectColumnInfoIndex = m_schema->getUninlinedObjectColumnInfoIndex(0);
        /*
         * Copy each column doing an allocation for string
         * copies. Compare the source and target pointer to see if it
         * is changed in this update. If it is changed then free the
         * old string and copy/allocate the new one from the source.
         */
        for (uint16_t ii = 0; ii < columnCount; ii++) {
            if (ii == nextUninlineableObjectColumnInfoIndex) {
                const char *mPtr = *reinterpret_cast<char* const*>(getDataPtr(ii));
                const char *oPtr = *reinterpret_cast<char* const*>(source.getDataPtr(ii));
                if (mPtr != oPtr) {
                    // Make a copy of the input string. Don't need to
                    // delete the old string because that will be done
                    // by the UndoAction for the update.
                    setNValueAllocateForObjectCopies(ii, source.getNValue(ii), pool);
                }
                uninlineableObjectColumnIndex++;
                if (uninlineableObjectColumnIndex < uninlineableObjectColumnCount) {
                    nextUninlineableObjectColumnInfoIndex =
                        m_schema->getUninlinedObjectColumnInfoIndex(uninlineableObjectColumnIndex);
                } else {
                    nextUninlineableObjectColumnInfoIndex = 0;
                }
            } else {
                setNValueAllocateForObjectCopies(ii, source.getNValue(ii), pool);
            }
        }
        m_data[0] = source.m_data[0];
    } else {
        // copy the data AND the isActive flag
        ::memcpy(m_data, source.m_data, m_schema->tupleLength() + TUPLE_HEADER_SIZE);
    }
}

inline void TableTuple::copy(const TableTuple &source) {
    assert(m_schema);
    assert(source.m_schema);
    assert(source.m_data);
    assert(m_data);

    const uint16_t columnCount = m_schema->columnCount();
    const bool allowInlinedObjects = m_schema->allowInlinedObjects();
    const TupleSchema *sourceSchema = source.m_schema;
    const bool oAllowInlinedObjects = sourceSchema->allowInlinedObjects();

#ifndef NDEBUG
    if(!compatibleForCopy(source)) {
        std::ostringstream message;
        message << "src  tuple: " << source.debug("") << std::endl;
        message << "src schema: " << source.m_schema->debug() << std::endl;
        message << "dest schema: " << m_schema->debug() << std::endl;
        throwFatalException("%s", message.str().c_str());
    }
#endif

    if (allowInlinedObjects == oAllowInlinedObjects) {
        // copy the data AND the isActive flag
        ::memcpy(m_data, source.m_data, m_schema->tupleLength() + TUPLE_HEADER_SIZE);
    } else {
        // Can't copy the string ptr from the other tuple if the
        // string is inlined into the tuple
        assert(!(!allowInlinedObjects && oAllowInlinedObjects));
        for (uint16_t ii = 0; ii < columnCount; ii++) {
            setNValue(ii, source.getNValue(ii));
        }
        m_data[0] = source.m_data[0];
    }
}

inline void TableTuple::deserializeFrom(voltdb::SerializeInput &tupleIn, Pool *dataPool) {
    assert(m_schema);
    assert(m_data);

    tupleIn.readInt();
    for (int j = 0; j < m_schema->columnCount(); ++j) {
        const ValueType type = m_schema->columnType(j);
        /**
         * Hack hack. deserializeFrom is only called when we serialize
         * and deserialize tables. The serialization format for
         * Strings/Objects in a serialized table happens to have the
         * same in memory representation as the Strings/Objects in a
         * tabletuple. The goal here is to wrap the serialized
         * representation of the value in an NValue and then serialize
         * that into the tuple from the NValue. This makes it possible
         * to push more value specific functionality out of
         * TableTuple. The memory allocation will be performed when
         * serializing to tuple storage.
         */
        const bool isInlined = m_schema->columnIsInlined(j);
        char *dataPtr = getDataPtr(j);
        const int32_t columnLength = m_schema->columnLength(j);
        NValue::deserializeFrom(tupleIn, type, dataPtr, isInlined, columnLength, dataPool);
    }
}

inline int64_t TableTuple::deserializeWithHeaderFrom(voltdb::SerializeInput &tupleIn) {

    int64_t total_bytes_deserialized = 0;

    assert(m_schema);
    assert(m_data);

    tupleIn.readInt();  // read in the tuple size, discard 
    total_bytes_deserialized+=sizeof(int);

    memcpy(m_data, tupleIn.getRawPointer(TUPLE_HEADER_SIZE), TUPLE_HEADER_SIZE);    
    total_bytes_deserialized += TUPLE_HEADER_SIZE;

    for (int j = 0; j < m_schema->columnCount(); ++j) {
        const ValueType type = m_schema->columnType(j);
        /**
         * Hack hack. deserializeFrom is only called when we serialize
         * and deserialize tables. The serialization format for
         * Strings/Objects in a serialized table happens to have the
         * same in memory representation as the Strings/Objects in a
         * tabletuple. The goal here is to wrap the serialized
         * representation of the value in an NValue and then serialize
         * that into the tuple from the NValue. This makes it possible
         * to push more value specific functionality out of
         * TableTuple. The memory allocation will be performed when
         * serializing to tuple storage.
         */
        const bool isInlined = m_schema->columnIsInlined(j);
        char *dataPtr = getDataPtr(j);
        const int32_t columnLength = m_schema->columnLength(j);
        total_bytes_deserialized+= NValue::deserializeFrom(tupleIn, type, dataPtr, isInlined, columnLength, NULL);
    }
    return total_bytes_deserialized;
    //    for (int j = 0; j < m_schema->columnCount(); ++j) {
    //        ValueType type = m_schema->columnType(j);
    //        
    //        switch (type) {
    //            case VALUE_TYPE_BIGINT:
    //            case VALUE_TYPE_TIMESTAMP:
    //                
    //                *reinterpret_cast<int64_t*>(m_data+total_bytes_deserialized) = tupleIn.readLong();
    //                total_bytes_deserialized += 8;
    //                break;
    //                
    //            case VALUE_TYPE_TINYINT:
    //                
    //                *reinterpret_cast<int8_t*>(m_data+total_bytes_deserialized) = tupleIn.readByte();
    //                total_bytes_deserialized += 1;
    //                break;
    //                
    //            case VALUE_TYPE_SMALLINT:
    //                
    //                *reinterpret_cast<int16_t*>(m_data+total_bytes_deserialized) = tupleIn.readShort();
    //                total_bytes_deserialized += 2;
    //                break;
    //                
    //            case VALUE_TYPE_INTEGER:
    //                
    //                *reinterpret_cast<int32_t*>(m_data+total_bytes_deserialized) = tupleIn.readInt();
    //                total_bytes_deserialized += 4;
    //                break;
    //                
    //            case VALUE_TYPE_DOUBLE:
    //                
    //                *reinterpret_cast<double* >(m_data+total_bytes_deserialized) = tupleIn.readDouble();
    //                total_bytes_deserialized += sizeof(double);
    //                break;
    //                
    //            case VALUE_TYPE_VARCHAR: {
    //                int32_t length = tupleIn.readInt();  // read in the length of this serialized string
    //                
    //                memcpy(m_data+total_bytes_deserialized, &length, 4);
    //                total_bytes_deserialized += 4;
    //
    //                if(!m_schema->columnIsInlined(j))
    //                {
    //                    VOLT_INFO("Dserializing an non in-line string of length %d.", length);
    //                }
    //                
    //                memcpy(m_data+total_bytes_deserialized, tupleIn.getRawPointer(length), length);
    //                total_bytes_deserialized += length;
    //
    //                break;
    //            }
    //            case VALUE_TYPE_DECIMAL: {
    //                int64_t *longStorage = reinterpret_cast<int64_t*>(m_data+total_bytes_deserialized);
    //                
    //                total_bytes_deserialized += 8;
    //
    //                //Reverse order for Java BigDecimal BigEndian
    //                longStorage[1] = tupleIn.readLong();
    //                longStorage[0] = tupleIn.readLong();
    //                break;
    //            }
    //            default:
    //                char message[128];
    //                snprintf(message, 128, "NValue::deserializeFrom() unrecognized type '%d'",
    //                         type);
    //                throw SerializableEEException(VOLT_EE_EXCEPTION_TYPE_EEEXCEPTION,
    //                                              message);
    //        }
    //    }
}

inline void TableTuple::serializeWithHeaderTo(voltdb::SerializeOutput &output) {

    assert(m_schema);
    assert(m_data); 

    size_t start = output.position(); 
    output.writeInt(0);  // reserve first 4 bytes for the total tuple size

    output.writeBytes(m_data, TUPLE_HEADER_SIZE);

    for (int j = 0; j < m_schema->columnCount(); ++j) {
        //int fieldStart = output.position();
        NValue value = getNValue(j);
        value.serializeTo(output);
    }

    int32_t serialized_size = static_cast<int32_t>(output.position() - start - sizeof(int32_t));

    // write the length of the tuple
    output.writeIntAt(start, serialized_size);
}


inline void TableTuple::serializeTo(voltdb::SerializeOutput &output) {
    size_t start = output.reserveBytes(4);

    for (int j = 0; j < m_schema->columnCount(); ++j) {
        //int fieldStart = output.position();
        NValue value = getNValue(j);
        value.serializeTo(output);
    }

    // write the length of the tuple
    output.writeIntAt(start, static_cast<int32_t>(output.position() - start - sizeof(int32_t)));
}



inline
    void
TableTuple::serializeToExport(ExportSerializeOutput &io,
        int colOffset, uint8_t *nullArray)
{
    int columnCount = sizeInValues();
    for (int i = 0; i < columnCount; i++) {
        // NULL doesn't produce any bytes for the NValue
        // Handle it here to consolidate manipulation of
        // the nullarray.
        if (isNull(i)) {
            // turn on i'th bit of nullArray
            int byte = (colOffset + i) >> 3;
            int bit = (colOffset + i) % 8;
            int mask = 0x80 >> bit;
            nullArray[byte] = (uint8_t)(nullArray[byte] | mask);
            continue;
        }
        getNValue(i).serializeToExport(io);
    }
}

inline bool TableTuple::equals(const TableTuple &other) const {
    if (!m_schema->equals(other.m_schema)) {
        return false;
    }
    return equalsNoSchemaCheck(other);
}

inline bool TableTuple::equalsNoSchemaCheck(const TableTuple &other) const {
    for (int ii = 0; ii < m_schema->columnCount(); ii++) {
        const NValue lhs = getNValue(ii);
        const NValue rhs = other.getNValue(ii);
        if (lhs.op_notEquals(rhs).isTrue()) {
            return false;
        }
    }
    return true;
}

inline void TableTuple::setAllNulls() {
    assert(m_schema);
    assert(m_data);

    for (int ii = 0; ii < m_schema->columnCount(); ++ii) {
        NValue value = NValue::getNullValue(m_schema->columnType(ii));
        setNValue(ii, value);
    }
}

inline int TableTuple::compare(const TableTuple &other) const {
    const int columnCount = m_schema->columnCount();
    int diff;
    for (int ii = 0; ii < columnCount; ii++) {
        const NValue lhs = getNValue(ii);
        const NValue rhs = other.getNValue(ii);
        diff = lhs.compare(rhs);
        if (diff) {
            return diff;
        }
    }
    return 0;
}

inline size_t TableTuple::hashCode(size_t seed) const {
    const int columnCount = m_schema->columnCount();
    for (int i = 0; i < columnCount; i++) {
        const NValue value = getNValue(i);
        value.hashCombine(seed);
    }
    return seed;
}

inline size_t TableTuple::hashCode() const {
    size_t seed = 0;
    return hashCode(seed);
}

/**
 * Release to the heap any memory allocated for any uninlined columns.
 */
inline void TableTuple::freeObjectColumns() {
    const uint16_t unlinlinedColumnCount = m_schema->getUninlinedObjectColumnCount();
    for (int ii = 0; ii < unlinlinedColumnCount; ii++) {
        getNValue(m_schema->getUninlinedObjectColumnInfoIndex(ii)).free();
    }
}

//#ifdef ARIES

inline void TableTuple::freeObjectColumnsOfLogTuple() {
    const uint16_t unlinlinedColumnCount = m_schema->getUninlinedObjectColumnCount();

    for (int ii = 0; ii < unlinlinedColumnCount; ii++) {
        getNValue(m_schema->getUninlinedObjectColumnInfoIndex(ii)).freeLogTupleVal();
    }
}

//#endif

/**
 * Hasher for use with boost::unordered_map and similar
 */
struct TableTupleHasher : std::unary_function<TableTuple, std::size_t>
{
    /** Generate a 64-bit number for the key value */
    inline size_t operator()(TableTuple tuple) const
    {
        return tuple.hashCode();
    }
};

/**
 * Equality operator for use with boost::unrodered_map and similar
 */
class TableTupleEqualityChecker {
    public:
        inline bool operator()(const TableTuple lhs, const TableTuple rhs) const {
            return lhs.equalsNoSchemaCheck(rhs);
        }
};

}

#endif<|MERGE_RESOLUTION|>--- conflicted
+++ resolved
@@ -406,24 +406,6 @@
         void freeObjectColumnsOfLogTuple();
         //#endif
 
-<<<<<<< HEAD
-        size_t hashCode(size_t seed) const;
-        size_t hashCode() const;
-        inline void setEvictedTrue()
-        {
-            // treat the first "value" as a boolean flag
-            *(reinterpret_cast<char*> (m_data)) |= static_cast<char>(EVICTED_MASK);
-        }
-        inline void setEvictedFalse()
-        {
-            // treat the first "value" as a boolean flag
-            *(reinterpret_cast<char*> (m_data)) &= static_cast<char>(~EVICTED_MASK);
-        }
-        inline void setDeletedFalse() {
-            // treat the first "value" as a boolean flag
-            *(reinterpret_cast<char*> (m_data)) &= static_cast<char>(~DELETED_MASK);
-        }
-=======
     size_t hashCode(size_t seed) const;
     size_t hashCode() const;
     inline void setEvictedTrue() {
@@ -436,7 +418,6 @@
         // treat the first "value" as a boolean flag
         *(reinterpret_cast<char*> (m_data)) &= static_cast<char>(~DELETED_MASK);
     }
->>>>>>> a32b1972
 
 protected:
         inline void setDeletedTrue() {
