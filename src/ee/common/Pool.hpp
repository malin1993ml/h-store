/* This file is part of VoltDB.
 * Copyright (C) 2008-2010 VoltDB Inc.
 *
 * VoltDB is free software: you can redistribute it and/or modify
 * it under the terms of the GNU General Public License as published by
 * the Free Software Foundation, either version 3 of the License, or
 * (at your option) any later version.
 *
 * VoltDB is distributed in the hope that it will be useful,
 * but WITHOUT ANY WARRANTY; without even the implied warranty of
 * MERCHANTABILITY or FITNESS FOR A PARTICULAR PURPOSE.  See the
 * GNU General Public License for more details.
 *
 * You should have received a copy of the GNU General Public License
 * along with VoltDB.  If not, see <http://www.gnu.org/licenses/>.
 */

#ifndef POOL_HPP_
#define POOL_HPP_

#include <vector>
#include <iostream>
#include <stdint.h>
#include <sys/mman.h>
#include <errno.h>
#include <climits>
#include <string.h>

#include "common/debuglog.h"
#include "common/FatalException.hpp"
<<<<<<< HEAD

=======
>>>>>>> 61f230d0
#include "common/MMAPMemoryManager.h"

namespace voltdb {
#ifndef MEMCHECK
    /**
     * Description of a chunk of memory allocated on the heap
     */
    class Chunk {
        public:
            Chunk()
                : m_offset(0), m_size(0), m_chunkData(NULL)
            {
            }

            inline Chunk(uint64_t size, void *chunkData)
                : m_offset(0), m_size(size), m_chunkData(static_cast<char*>(chunkData))
            {
            }

            uint64_t m_offset;
            uint64_t m_size;
            char *m_chunkData;
    };

    /*
     * Find next higher power of two
<<<<<<< HEAD
     */
    template <class T>
        inline T getNextPowerOfTwo(T k) {
            if (k == 0)
                return 1;
            k--;
            // set all right bits from largest already set bit to 1
            for (int i=1; i<sizeof(T)*CHAR_BIT; i<<=1)
                k = k | k >> i;
            // increment by 1 to roll over to closest higher power of 2
            return k+1;
        }

    /**
     * A memory pool that provides fast allocation and deallocation. The
     * only way to release memory is to free all memory in the pool by
     * calling purge.
     */
=======
     */
    template <class T>
        inline T getNextPowerOfTwo(T k) {
            if (k == 0)
                return 1;
            k--;
            // set all right bits from largest already set bit to 1
            for (int i=1; i<sizeof(T)*CHAR_BIT; i<<=1)
                k = k | k >> i;
            // increment by 1 to roll over to closest higher power of 2
            return k+1;
        }

    /**
     * A memory pool that provides fast allocation and deallocation. The
     * only way to release memory is to free all memory in the pool by
     * calling purge.
     */
>>>>>>> 61f230d0
    class Pool {
        public:
            Pool() :
                m_allocationSize(65536), m_maxChunkCount(1), m_currentChunkIndex(0),
                m_enableMMAP(false),
                m_pool_manager(NULL)
        {
            VOLT_TRACE("MALLOC Pool Storage Request :: %d %d ",static_cast<int>(m_allocationSize), static_cast<int>(m_maxChunkCount));

            char *storage = new char[m_allocationSize];
            m_chunks.push_back(Chunk(m_allocationSize, storage));
        }

            Pool(uint64_t allocationSize, uint64_t maxChunkCount) :
                m_allocationSize(allocationSize),
                m_maxChunkCount(static_cast<std::size_t>(maxChunkCount)),
                m_currentChunkIndex(0),
                m_enableMMAP(false),
                m_pool_manager(NULL)
        {
            char *storage = new char[allocationSize];
            m_chunks.push_back(Chunk(allocationSize, storage));
        }

            Pool(uint64_t allocationSize, uint64_t maxChunkCount, std::string fileName, bool enableMMAP) :
                m_allocationSize(allocationSize),
                m_maxChunkCount(static_cast<std::size_t>(maxChunkCount)),
                m_currentChunkIndex(0),
                m_enableMMAP(enableMMAP),
                m_name(fileName),
                m_pool_manager(NULL)
        {


            if(m_enableMMAP == false){
                VOLT_TRACE("MALLOC Pool Storage Request :: %d %d ",static_cast<int>(m_allocationSize), static_cast<int>(m_maxChunkCount));

                char *storage = new char[allocationSize];
                m_chunks.push_back(Chunk(allocationSize, storage));
            }
            else{
                /** MMAP Pool Allocation **/
                VOLT_WARN("MMAP Pool Storage Request :: %d %d ",static_cast<int>(m_allocationSize), static_cast<int>(m_maxChunkCount));

                m_pool_manager = new MMAPMemoryManager(m_allocationSize, m_name+"_Pool", true); // backed by a file

                char *memory = static_cast<char*>(m_pool_manager->allocate(m_allocationSize));
                if (memory == MAP_FAILED) {
                    std::cout << strerror( errno ) << std::endl;
                    throwFatalException("Failed mmap");
                }
                m_chunks.push_back(Chunk(m_allocationSize, memory));
            }
        }


            ~Pool() {
                if(m_enableMMAP == false){
                    for (std::size_t ii = 0; ii < m_chunks.size(); ii++) {
                        delete [] m_chunks[ii].m_chunkData;
                    }
                    for (std::size_t ii = 0; ii < m_oversizeChunks.size(); ii++) {
                        delete [] m_oversizeChunks[ii].m_chunkData;
                    }
                }
                /**
                 * MMAP'ed pool cleaned by destructor
                 **/
                delete m_pool_manager ;
            }

            /*
             * Allocate a continous block of memory of the specified size.
             */
            inline void* allocate(std::size_t size) {
                /*
                 * See if there is space in the current chunk
                 */
                Chunk *currentChunk = &m_chunks[m_currentChunkIndex];
                if (size > currentChunk->m_size - currentChunk->m_offset) {
                    /*
                     * Not enough space. Check if it is greater then our allocation size.
                     */
                    if (size > m_allocationSize) {
                        /*
                         * Allocate an oversize chunk that will not be reused.
                         */
                        if(m_enableMMAP == false){
                            char *storage = new char[size];
                            m_oversizeChunks.push_back(Chunk(size, storage));
                        }
                        else{
                            char *memory = static_cast<char*>(m_pool_manager->allocate(size));
                            if (memory == MAP_FAILED) {
                                std::cout << strerror( errno ) << std::endl;
                                throwFatalException("Failed mmap");
                            }
                            m_oversizeChunks.push_back(Chunk(size, memory));
                        }

                        Chunk *newChunk = &(*(m_oversizeChunks.end()));
                        newChunk->m_offset = size;
                        return newChunk->m_chunkData;
                    }

                    /*
                     * Check if there is an already allocated chunk we can use.
                     */
                    m_currentChunkIndex++;
                    if (m_currentChunkIndex < m_chunks.size()) {
                        currentChunk = &m_chunks[m_currentChunkIndex];
                        currentChunk->m_offset = size;
                        return currentChunk->m_chunkData;
                    } else {
                        /*
                         * Need to allocate a new chunk
                         */
                        //                std::cout << "Pool had to allocate a new chunk. Not a good thing "
                        //                  "from a performance perspective. If you see this we need to look "
                        //                  "into structuring our pool sizes and allocations so the this doesn't "
                        //                  "happen frequently" << std::endl;
                        if(m_enableMMAP == false){
                            char *storage = new char[m_allocationSize];
                            m_chunks.push_back(Chunk(m_allocationSize, storage));
                        }
                        else{
                            char *memory = static_cast<char*>(m_pool_manager->allocate(m_allocationSize));
                            if (memory == MAP_FAILED) {
                                std::cout << strerror( errno ) << std::endl;
                                throwFatalException("Failed mmap");
                            }
                            m_chunks.push_back(Chunk(m_allocationSize, memory));
                        }

                        currentChunk = &(*(m_chunks.rbegin()));
                        currentChunk->m_offset = size;
                        return currentChunk->m_chunkData;
                    }
                }

                /*
                 * Get the offset into the current chunk. Then increment the
                 * offset counter by the amount being allocated.
                 */
                void *retval = &currentChunk->m_chunkData[currentChunk->m_offset];
                currentChunk->m_offset += size;

                //Ensure 8 byte alignment of future allocations
                currentChunk->m_offset += (8 - (currentChunk->m_offset % 8));
                if (currentChunk->m_offset > currentChunk->m_size) {
                    currentChunk->m_offset = currentChunk->m_size;
                }

                return retval;
            }

            inline void purge() {
                /*
                 * Erase any oversize chunks that were allocated
                 */
                const std::size_t numOversizeChunks = m_oversizeChunks.size();
                for (std::size_t ii = 0; ii < numOversizeChunks; ii++) {
                    if(m_enableMMAP == false){
                        delete [] m_oversizeChunks[ii].m_chunkData;
                    }
                    /**
                     * MMAP'ed pool will be cleaned up by its own destructor
                     **/
                }
                m_oversizeChunks.clear();
<<<<<<< HEAD

                /*
                 * Set the current chunk to the first in the list
                 */
                m_currentChunkIndex = 0;
                std::size_t numChunks = m_chunks.size();

                /*
                 * If more then maxChunkCount chunks are allocated erase all extra chunks
                 */
                if (numChunks > m_maxChunkCount) {
                    for (std::size_t ii = m_maxChunkCount; ii < numChunks; ii++) {
                        if(m_enableMMAP){
                            delete []m_chunks[ii].m_chunkData;
                        }
                        /**
                         * MMAP'ed pool will be cleaned up by its own destructor
                         **/
                    }
                    m_chunks.resize(m_maxChunkCount);
                }

=======

                /*
                 * Set the current chunk to the first in the list
                 */
                m_currentChunkIndex = 0;
                std::size_t numChunks = m_chunks.size();

                /*
                 * If more then maxChunkCount chunks are allocated erase all extra chunks
                 */
                if (numChunks > m_maxChunkCount) {
                    for (std::size_t ii = m_maxChunkCount; ii < numChunks; ii++) {
                        if(m_enableMMAP){
                            delete []m_chunks[ii].m_chunkData;
                        }
                        /**
                         * MMAP'ed pool will be cleaned up by its own destructor
                         **/
                    }
                    m_chunks.resize(m_maxChunkCount);
                }

>>>>>>> 61f230d0
                numChunks = m_chunks.size();
                for (std::size_t ii = 0; ii < numChunks; ii++) {
                    m_chunks[ii].m_offset = 0;
                }
            }

            MMAPMemoryManager* getPoolManager(){
                return (m_pool_manager);
            }

        private:
            const uint64_t m_allocationSize;
            std::size_t m_maxChunkCount;
            std::size_t m_currentChunkIndex;
            std::vector<Chunk> m_chunks;
            /*
             * Oversize chunks that will be freed and not reused.
             */
            std::vector<Chunk> m_oversizeChunks;

            /* To support STORAGE MMAP */
            bool m_enableMMAP;

            /** MMAP Pool Storage **/
            std::string m_name ;
            MMAPMemoryManager* m_pool_manager;

            // No implicit copies
            Pool(const Pool&);
            Pool& operator=(const Pool&);
    };
#else
    /**
     * A debug version of the memory pool that does each allocation on the heap keeps a list for when purge is called
     */
    class Pool {
        public:
            Pool()
            {
            }

            Pool(uint64_t allocationSize, uint64_t maxChunkCount)
            {
            }

            ~Pool() {
                for (std::size_t ii = 0; ii < m_allocations.size(); ii++) {
                    delete [] m_allocations[ii];
                }
                m_allocations.clear();
            }

            /*
             * Allocate a continous block of memory of the specified size.
             */
            inline void* allocate(std::size_t size) {
                char *retval = new char[size];
                m_allocations.push_back(retval);
                return retval;
            }

            inline void purge() {
                for (std::size_t ii = 0; ii < m_allocations.size(); ii++) {
                    delete [] m_allocations[ii];
                }
                m_allocations.clear();
            }

        private:
            std::vector<char*> m_allocations;
            // No implicit copies
            Pool(const Pool&);
            Pool& operator=(const Pool&);
    };
#endif
}
#endif /* POOL_HPP_ */<|MERGE_RESOLUTION|>--- conflicted
+++ resolved
@@ -17,7 +17,6 @@
 
 #ifndef POOL_HPP_
 #define POOL_HPP_
-
 #include <vector>
 #include <iostream>
 #include <stdint.h>
@@ -28,10 +27,6 @@
 
 #include "common/debuglog.h"
 #include "common/FatalException.hpp"
-<<<<<<< HEAD
-
-=======
->>>>>>> 61f230d0
 #include "common/MMAPMemoryManager.h"
 
 namespace voltdb {
@@ -58,7 +53,6 @@
 
     /*
      * Find next higher power of two
-<<<<<<< HEAD
      */
     template <class T>
         inline T getNextPowerOfTwo(T k) {
@@ -77,26 +71,6 @@
      * only way to release memory is to free all memory in the pool by
      * calling purge.
      */
-=======
-     */
-    template <class T>
-        inline T getNextPowerOfTwo(T k) {
-            if (k == 0)
-                return 1;
-            k--;
-            // set all right bits from largest already set bit to 1
-            for (int i=1; i<sizeof(T)*CHAR_BIT; i<<=1)
-                k = k | k >> i;
-            // increment by 1 to roll over to closest higher power of 2
-            return k+1;
-        }
-
-    /**
-     * A memory pool that provides fast allocation and deallocation. The
-     * only way to release memory is to free all memory in the pool by
-     * calling purge.
-     */
->>>>>>> 61f230d0
     class Pool {
         public:
             Pool() :
@@ -267,7 +241,6 @@
                      **/
                 }
                 m_oversizeChunks.clear();
-<<<<<<< HEAD
 
                 /*
                  * Set the current chunk to the first in the list
@@ -290,30 +263,6 @@
                     m_chunks.resize(m_maxChunkCount);
                 }
 
-=======
-
-                /*
-                 * Set the current chunk to the first in the list
-                 */
-                m_currentChunkIndex = 0;
-                std::size_t numChunks = m_chunks.size();
-
-                /*
-                 * If more then maxChunkCount chunks are allocated erase all extra chunks
-                 */
-                if (numChunks > m_maxChunkCount) {
-                    for (std::size_t ii = m_maxChunkCount; ii < numChunks; ii++) {
-                        if(m_enableMMAP){
-                            delete []m_chunks[ii].m_chunkData;
-                        }
-                        /**
-                         * MMAP'ed pool will be cleaned up by its own destructor
-                         **/
-                    }
-                    m_chunks.resize(m_maxChunkCount);
-                }
-
->>>>>>> 61f230d0
                 numChunks = m_chunks.size();
                 for (std::size_t ii = 0; ii < numChunks; ii++) {
                     m_chunks[ii].m_offset = 0;
