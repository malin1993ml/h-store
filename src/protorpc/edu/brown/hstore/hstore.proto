--- conflicted
+++ resolved
@@ -32,7 +32,6 @@
     ABORT_THROTTLED = 8;
 }
 
-<<<<<<< HEAD
 // Specifies that some data to be given to a single partition
 message PartitionFragment {
     required int32 partition_id = 1;
@@ -50,13 +49,13 @@
     required Status status = 3;
     // If this partition hit an error, this field will contain the error message.
     optional bool error = 4 [default = false];
-=======
+}
+
 message Dependency {
     /// Input Dependency Id
     required int32 id = 1;
     // Serialized VoltTables
     repeated bytes data = 2;
->>>>>>> d834e4a0
 }
 
 // -----------------------------------
