package edu.brown.hstore.txns;

import java.lang.reflect.Field;
import java.util.ArrayList;
import java.util.Collection;
import java.util.Collections;
import java.util.HashMap;
import java.util.LinkedHashMap;
import java.util.List;
import java.util.Map;
import java.util.Map.Entry;
import java.util.Set;
import java.util.TreeMap;
import java.util.concurrent.BlockingDeque;
import java.util.concurrent.ConcurrentHashMap;
import java.util.concurrent.CountDownLatch;
import java.util.concurrent.LinkedBlockingDeque;
import java.util.concurrent.locks.ReentrantLock;

import org.apache.log4j.Logger;
import org.voltdb.CatalogContext;
import org.voltdb.ParameterSet;
import org.voltdb.VoltTable;
import org.voltdb.VoltTableNonBlocking;
import org.voltdb.catalog.CatalogType;
import org.voltdb.catalog.PlanFragment;
import org.voltdb.exceptions.ServerFaultException;
import org.voltdb.utils.Pair;

import edu.brown.catalog.CatalogUtil;
import edu.brown.hstore.HStoreConstants;
import edu.brown.hstore.Hstoreservice.WorkFragment;
import edu.brown.hstore.PartitionExecutor;
import edu.brown.hstore.conf.HStoreConf;
import edu.brown.hstore.txns.AbstractTransaction.RoundState;
import edu.brown.interfaces.DebugContext;
import edu.brown.logging.LoggerUtil;
import edu.brown.logging.LoggerUtil.LoggerBoolean;
import edu.brown.utils.StringUtil;

/**
 * This class is responsible for managing the input and output dependencies of distributed
 * transactions. It contains logic to creating blocking data structures that are released
 * once the appropriate VoltTables arrive for queries executed on remote partitions.
 * @author pavlo
 *
 */
public class DependencyTracker {
    private static final Logger LOG = Logger.getLogger(DependencyTracker.class);
    private static final LoggerBoolean debug = new LoggerBoolean();
    private static final LoggerBoolean trace = new LoggerBoolean();
    static {
        LoggerUtil.attachObserver(LOG, debug, trace);
    }
    
    /**
     * Special set to indicate that there are no more WorkFragments to be executed
     */
    private static final Set<WorkFragment.Builder> EMPTY_FRAGMENT_SET = Collections.emptySet();

    /**
     * Internal Dependency Information
     */
    private class TransactionState {
        
        // ----------------------------------------------------------------------------
        // GLOBAL DATA MEMBERS
        // ----------------------------------------------------------------------------
        
        /**
         * The id of the current transaction that holds this state handle
         */
        private Long txn_id;
        
        // ----------------------------------------------------------------------------
        // ROUND DATA MEMBERS
        // ----------------------------------------------------------------------------
        
        /**
         * This latch will block until all the Dependency results have returned
         * Generated in startRound()
         */
        private CountDownLatch dependency_latch;
        
        /**
         * Mapping from DependencyId to the corresponding DependencyInfo object
         * Map<DependencyId, DependencyInfo>
         */
        private final Map<Integer, DependencyInfo> dependencies = new HashMap<Integer, DependencyInfo>();
        
        /**
         * Final result output dependencies. Each position in the list represents a single Statement
         */
        private final List<Integer> output_order = new ArrayList<Integer>();
        
        /**
         * Sometimes we will get results back while we are still queuing up the rest of the tasks and
         * haven't started the next round. So we need a temporary space where we can put these guys until 
         * we start the round. Otherwise calculating the proper latch count is tricky
         * Partition-DependencyId Key -> VoltTable
         */
        private final Map<Pair<Integer, Integer>, VoltTable> queued_results = new LinkedHashMap<Pair<Integer,Integer>, VoltTable>();
        
        /**
         * Blocked FragmentTaskMessages
         */
        private final List<WorkFragment.Builder> blocked_tasks = new ArrayList<WorkFragment.Builder>();
        
        /**
         * Unblocked FragmentTaskMessages
         * The VoltProcedure thread will block on this queue waiting for tasks to execute inside of ExecutionSite
         * This has to be a set so that we make sure that we only submit a single message that contains all of the tasks to the Dtxn.Coordinator
         */
        private final BlockingDeque<Collection<WorkFragment.Builder>> unblocked_tasks = new LinkedBlockingDeque<Collection<WorkFragment.Builder>>(); 
        
        /**
         * Whether the current transaction still has outstanding WorkFragments that it
         * needs to execute or get back dependencies from
         */
        private boolean still_has_tasks = true;
        
        /**
         * The total # of dependencies this Transaction is waiting for in the current round
         */
        private int dependency_ctr = 0;
        
        /**
         * The total # of dependencies received thus far in the current round
         */
        private int received_ctr = 0;
        
        // ----------------------------------------------------------------------------
        // PREFETCH QUERY DATA
        // ----------------------------------------------------------------------------
        
        // private QueryTracker prefetch_tracker;
        
        /**
         * SQLStmt Counter -> FragmentId -> DependencyInfo
         */
        private Map<Integer, Map<Integer, DependencyInfo>> prefetch_dependencies;
        
        /**
         * The total # of WorkFragments that the txn prefetched
         */
        private int prefetch_ctr = 0;
        
        // ----------------------------------------------------------------------------
        // INITIALIZATION
        // ----------------------------------------------------------------------------
        
        private TransactionState(LocalTransaction ts) {
            this.txn_id = ts.getTransactionId();
            
            if (ts.hasPrefetchQueries()) {
//                this.prefetch_tracker = new QueryTracker();
                this.prefetch_dependencies = new HashMap<Integer, Map<Integer,DependencyInfo>>();
            }
        }
        
        
        /**
         * 
         * @param d_id Output Dependency Id
         * @return
         */
        protected DependencyInfo getDependencyInfo(int d_id) {
            return (this.dependencies.get(d_id));
        }
        
        /**
         * Clear the dependency information for a single SQLStmt batch round.
         * We will clear out the prefetch information because we need that
         * until the transaction is finished.
         */
        public void clear() {
            if (trace.val)
                LOG.trace("Clearing out internal state for " + this);
            
            this.dependencies.clear();
            this.output_order.clear();
            this.queued_results.clear();
            this.blocked_tasks.clear();
            this.unblocked_tasks.clear();
            this.still_has_tasks = true;

            this.dependency_ctr = 0;
            this.received_ctr = 0;
        }
        
        @Override
        public String toString() {
            return String.format("%s{#%d}", this.getClass().getSimpleName(), this.txn_id);
        }
        
        public Map<String, Object> debugMap() {
            Map<String, Object> m = new LinkedHashMap<String, Object>();
            for (Field f : this.getClass().getDeclaredFields()) {
                Object obj = null;
                try {
                    obj = f.get(this);
                } catch (IllegalAccessException ex) {
                    throw new RuntimeException(ex);
                }
                // Skip parent reference
                if (obj instanceof DependencyTracker) continue;
                
                if (obj != null && obj == this.dependencies) {
                    Map<Integer, Object> inner = new TreeMap<Integer, Object>();
                    for (Entry<Integer, DependencyInfo> e : this.dependencies.entrySet()) {
                        inner.put(e.getKey(), e.getValue().debug());
                    }
                    obj = inner;
                }
                else if (obj != null && obj == this.prefetch_dependencies) {
                    Map<Integer, Object> inner = new TreeMap<Integer, Object>();
                    for (Integer stmtCounter : this.prefetch_dependencies.keySet()) {
                        Map<Integer, Object> stmtDeps = new LinkedHashMap<Integer, Object>();
                        for (Entry<Integer, DependencyInfo> e : this.prefetch_dependencies.get(stmtCounter).entrySet()) {
                            stmtDeps.put(e.getKey(), e.getValue().debug());
                        } // FOR
                        inner.put(stmtCounter, stmtDeps);
                    } // FOR
                    obj = inner;
                }
                m.put(StringUtil.title(f.getName().replace("_", " ")), obj);
            } // FOR
            return (m);
        }
    } // CLASS
    
    private final PartitionExecutor executor;
    private final CatalogContext catalogContext;
    private final Map<Long, TransactionState> txnStates = new ConcurrentHashMap<Long, TransactionState>();
    
    // ----------------------------------------------------------------------------
    // INITIALIZATION
    // ----------------------------------------------------------------------------
    
    public DependencyTracker(PartitionExecutor executor) {
        this.executor = executor;
        this.catalogContext = this.executor.getCatalogContext();
    }
    
    public void addTransaction(LocalTransaction ts) {
        if (this.txnStates.containsKey(ts.getTransactionId())) {
            return;
        }
        
        // FIXME
        TransactionState state = new TransactionState(ts);
        this.txnStates.put(ts.getTransactionId(), state);
        if (trace.val)
            LOG.trace(String.format("Added %s to %s", ts, this));
    }
    
    public void removeTransaction(LocalTransaction ts) {
        // FIXME
        TransactionState state = this.txnStates.remove(ts.getTransactionId());
        if (trace.val && state != null) {
            LOG.trace(String.format("Removed %s from %s", ts, this));
        }
    }
    
    // ----------------------------------------------------------------------------
    // EXECUTION ROUNDS
    // ----------------------------------------------------------------------------
    
    protected void initRound(LocalTransaction ts) {
        final TransactionState state = this.getState(ts);
        assert(state.queued_results.isEmpty()) : 
            String.format("Trying to initialize ROUND #%d for %s but there are %d queued results",
                           ts.getCurrentRound(ts.getBasePartition()),
                           ts, state.queued_results.size());
        if (ts.getCurrentRound(ts.getBasePartition()) != 0) state.clear();
    }
    
    protected void startRound(LocalTransaction ts) {
        if (trace.val)
            LOG.trace(String.format("%s - Start round", ts));
        
        final TransactionState state = this.getState(ts);
        final int basePartition = ts.getBasePartition();
        final int currentRound = ts.getCurrentRound(basePartition);
        final int batch_size = ts.getCurrentBatchSize();
        
        // Create our output counters
        assert(state.output_order.isEmpty());
        for (int stmtIndex = 0; stmtIndex < batch_size; stmtIndex++) {
            if (trace.val)
                LOG.trace(String.format("%s - Examining %d dependencies [stmtIndex=%d, currentRound=%d]",
                          ts, state.dependencies.size(), stmtIndex, currentRound));
            for (DependencyInfo dinfo : state.dependencies.values()) {
                if (trace.val)
                    LOG.trace(String.format("%s - Checking %s", ts, dinfo));
                
                // Add this DependencyInfo our output list if it's being used in this round for this txn
                // and if it is not an internal dependency
                if (dinfo.inSameTxnRound(ts.getTransactionId(), currentRound) &&
                        dinfo.isInternal() == false && dinfo.getStatementIndex() == stmtIndex) {
                    state.output_order.add(dinfo.getDependencyId());
                }
            } // FOR
        } // FOR
<<<<<<< HEAD

        // XXX  Disable assert
        /*assert(batch_size == state.output_order.size()) :
=======
        
        // XXX Disable assert - for SnapshotRestore test
        /*
        assert(batch_size == state.output_order.size()) :
>>>>>>> 61f230d0
            String.format("%s - Expected %d output dependencies but we queued up %d " +
                          "[outputOrder=%s / numDependencies=%d]",
                          ts, batch_size, state.output_order.size(),
                          state.output_order, state.dependencies.size());
        */
<<<<<<< HEAD
=======
        
>>>>>>> 61f230d0
        // Release any queued responses/results
        if (state.queued_results.isEmpty() == false) {
            if (trace.val)
                LOG.trace(String.format("%s - Releasing %d queued results",
                          ts, state.queued_results.size()));
            for (Entry<Pair<Integer, Integer>, VoltTable> e : state.queued_results.entrySet()) {
                this.addResult(ts, e.getKey(), e.getValue(), true);
            } // FOR
            state.queued_results.clear();
        }
        
        // Now create the latch
        int count = state.dependency_ctr - state.received_ctr;
        assert(count >= 0);
        assert(state.dependency_latch == null) : "This should never happen!\n" + ts.debug();
        state.dependency_latch = new CountDownLatch(count);
        if (debug.val)
            LOG.debug(String.format("%s - Created %s with dependency counter set to %d",
                      ts, state.dependency_latch.getClass().getSimpleName(), count));
    }
    
    protected void finishRound(LocalTransaction ts) {
        final TransactionState state = this.getState(ts);
        assert(state.dependency_ctr == state.received_ctr) :
            String.format("Trying to finish ROUND #%d on partition %d for %s before it was started",
                          ts.getCurrentRound(ts.getBasePartition()),
                          ts.getBasePartition(), ts);
        assert(state.queued_results.isEmpty()) :
            String.format("Trying to finish ROUND #%d on partition %d for %s but there are %d queued results",
                          ts.getCurrentRound(ts.getBasePartition()),
                          ts.getBasePartition(), ts, state.queued_results.size());
        
        // Reset our initialization flag so that we can be ready to run more stuff the next round
        if (state.dependency_latch != null) {
            assert(state.dependency_latch.getCount() == 0);
            if (trace.val)
                LOG.trace("Setting CountDownLatch to null for " + ts);
            state.dependency_latch = null;
        }
        state.clear();
    }
    
    
    // ----------------------------------------------------------------------------
    // INTERNAL METHODS
    // ----------------------------------------------------------------------------
    
    private TransactionState getState(LocalTransaction ts) {
        TransactionState state = this.txnStates.get(ts.getTransactionId());
        assert(state != null) :
            String.format("Unexpected null %s handle for %s at %s",
                          TransactionState.class.getSimpleName(), ts, this);
        return (state);
    }
    
    /**
     * 
     * @param state
     * @param currentRound
     * @param stmtCounter
     * @param paramsHash TODO
     * @param fragmentId TODO
     * @param dep_id
     * @return
     */
    private DependencyInfo getOrCreateDependencyInfo(LocalTransaction ts,
                                                     TransactionState state,
                                                     int currentRound,
                                                     int stmtCounter,
                                                     int stmtIndex,
                                                     int paramsHash,
                                                     int fragmentId,
                                                     Integer dep_id) {
        DependencyInfo dinfo = state.dependencies.get(dep_id);
        
        if (dinfo != null) {
            if (trace.val)
                LOG.trace(String.format("%s - Reusing DependencyInfo[hashCode=%d] for %s. " +
                          "Checking whether it needs to be reset " +
                          "[currentRound=%d, lastRound=%d, lastTxn=%s]",
                          ts, dinfo.hashCode(), TransactionUtil.debugStmtDep(stmtCounter, dep_id),
                          currentRound, dinfo.getRound(), dinfo.getTransactionId()));
            if (dinfo.inSameTxnRound(state.txn_id, currentRound) == false) {
                if (trace.val)
                    LOG.trace(String.format("%s - Clearing out DependencyInfo[%d].",
                              state.txn_id, dinfo.hashCode()));
                dinfo.finish();
            }
        } else {
            dinfo = new DependencyInfo(this.catalogContext);
            state.dependencies.put(dep_id, dinfo);
            if (trace.val)
                LOG.trace(String.format("%s - Created new DependencyInfo for %s " +
                		  "[stmtIndex=%d, fragmentId=%d, paramsHash=%d]",
                          ts, TransactionUtil.debugStmtDep(stmtCounter, dep_id),
                          stmtIndex, fragmentId, paramsHash));
        }
        if (dinfo.isInitialized() == false) {
            if (debug.val)
                LOG.debug(String.format("%s - Initializing DependencyInfo for %s " +
                          "[stmtIndex=%d, fragmentId=%d, paramsHash=%d]",
                          ts, TransactionUtil.debugStmtDep(stmtCounter, dep_id),
                          stmtIndex, fragmentId, paramsHash));
            dinfo.init(state.txn_id, currentRound, stmtCounter, stmtIndex, paramsHash, dep_id.intValue());
        }
        
        return (dinfo);
    }

    /**
     * Check to see whether there is already a prefetched query queued up for the
     * given WorkFragment information.
     * @param state
     * @param round
     * @param stmtCounter
     * @param partitionId TODO
     * @param paramsHash
     * @param fragmentId
     * @param dependencyId
     * @return
     */
    private DependencyInfo getPrefetchDependencyInfo(TransactionState state,
                                                     int round,
                                                     int stmtCounter,
                                                     int stmtIndex,
                                                     int partitionId,
                                                     int paramsHash,
                                                     int fragmentId,
                                                     int dependencyId) {
        Map<Integer, DependencyInfo> stmt_deps = state.prefetch_dependencies.get(stmtCounter);
        if (stmt_deps == null) {
            if (trace.val)
                LOG.trace(String.format("%s - Invalid prefetch query for %s." +
                          "No StmtCounter match.",
                          state, TransactionUtil.debugStmtDep(stmtCounter, dependencyId)));
            return (null);
        }
        DependencyInfo dinfo = stmt_deps.get(fragmentId);
        if (dinfo == null) {
            if (trace.val)
                LOG.trace(String.format("%s - Invalid prefetch query for %s. " +
                          "No FragmentID match. [%d]",
                          state, TransactionUtil.debugStmtDep(stmtCounter, dependencyId),
                          fragmentId));
            return (null);
        }
        
        if (dinfo.getParameterSetHash() != paramsHash) {
            if (trace.val)
                LOG.trace(String.format("%s - Invalid prefetch query for %s. " +
                          "Parameter hash mismatch [%d != %d]",
                          state, TransactionUtil.debugStmtDep(stmtCounter, dependencyId),
                          dinfo.getParameterSetHash(), paramsHash));
            return (null);
        }
        else if (dinfo.getExpectedPartitions().contains(partitionId) == false) {
            if (trace.val)
                LOG.trace(String.format("%s - Invalid prefetch query for %s. " +
                          "Partition mismatch [%d != %d]",
                          state, TransactionUtil.debugStmtDep(stmtCounter, dependencyId),
                          partitionId, dinfo.getExpectedPartitions()));
            return (null);
        }
        
        // IMPORTANT: We have to update this DependencyInfo's output id 
        // so that the blocked WorkFragment can retrieve it properly when it
        // runs. This is necessary because we don't know what the PlanFragment's
        // output id will be before it runs...
        if (debug.val && dinfo.isPrefetch() == false) {
            LOG.debug(String.format("%s - Converting prefetch %s into regular result\n%s",
                      state, dinfo.getClass().getSimpleName(), dinfo));
        }
        dinfo.prefetchOverride(round, dependencyId, stmtIndex);
        state.dependencies.put(dependencyId, dinfo);
        
        return (dinfo);
    }
    
    /**
     * Update internal state information after a new result was added to a DependencyInfo.
     * This may cause the next round of blocked WorkFragments to get released.
     * @param ts
     * @param state
     * @param dinfo
     */
    private void updateAfterNewResult(final LocalTransaction ts,
                                      final TransactionState state,
                                      final DependencyInfo dinfo) {
        // Check whether we need to start running stuff now
        // 2011-12-31: This needs to be synchronized because they might check
        //             whether there are no more blocked tasks before we 
        //             can add to_unblock to the unblocked_tasks queue
        if (state.blocked_tasks.isEmpty() == false && dinfo.hasTasksReady()) {
            Collection<WorkFragment.Builder> to_unblock = dinfo.getAndReleaseBlockedWorkFragments();
            assert(to_unblock != null);
            assert(to_unblock.isEmpty() == false);
            if (debug.val)
                LOG.debug(String.format("%s - Got %d WorkFragments to unblock that were waiting for DependencyId %d",
                           ts, to_unblock.size(), dinfo.getDependencyId()));
            state.blocked_tasks.removeAll(to_unblock);
            state.unblocked_tasks.addLast(to_unblock);
        }
        else if (debug.val) {
            LOG.debug(String.format("%s - No WorkFragments to unblock after storing result for DependencyId %d " +
                      "[blockedTasks=%d, hasTasksReady=%s]",
                      ts, dinfo.getDependencyId(), state.blocked_tasks.size(), dinfo.hasTasksReady()));
        }
    
        if (state.dependency_latch != null) {    
            state.dependency_latch.countDown();
            if (debug.val)
                LOG.debug(String.format("%s - Decremented %s to %d for partition %d ",
                          ts, state.dependency_latch.getClass().getSimpleName(),
                          state.dependency_latch.getCount(), ts.getBasePartition()));
                
            // HACK: If the latch is now zero, then push an EMPTY set into the unblocked queue
            // This will cause the blocked PartitionExecutor thread to wake up and realize that he's done
            if (state.dependency_latch.getCount() == 0) {
                if (debug.val)
                    LOG.debug(String.format("%s - Pushing EMPTY_FRAGMENT_SET to PartitionExecutor " +
                    		  "at partition %d because all of the dependencies have arrived!",
                              ts, ts.getBasePartition()));
                state.unblocked_tasks.addLast(EMPTY_FRAGMENT_SET);
            }
        }

        state.still_has_tasks = (state.blocked_tasks.isEmpty() == false ||
                                 state.unblocked_tasks.isEmpty() == false);
    }
    
    // ----------------------------------------------------------------------------
    // DEPENDENCY TRACKING METHODS
    // ----------------------------------------------------------------------------
    
    /**
     * Get the final results of the last round of execution for the given txn.
     * This should only be called to get the VoltTables that you want to send into
     * the Java stored procedure code (e.g., the return value for voltExecuteSql())
     * @return
     */
    public VoltTable[] getResults(LocalTransaction ts) {
        final TransactionState state = this.getState(ts);
        final VoltTable results[] = new VoltTable[state.output_order.size()];
        if (debug.val)
            LOG.debug(String.format("%s - Generating output results with %d tables",
                      ts, results.length));
        
        HStoreConf hstore_conf = this.executor.getHStoreConf();
        boolean nonblocking = (hstore_conf.site.specexec_nonblocking &&
                               ts.isSysProc() == false &&
                               ts.profiler != null);
        for (int stmtIndex = 0; stmtIndex < results.length; stmtIndex++) {
            Integer dependency_id = state.output_order.get(stmtIndex);
            assert(dependency_id != null) :
                "Null output dependency id for Statement index " + stmtIndex + " in txn #" + state.txn_id;
            assert(state.dependencies.containsKey(dependency_id)) :
                String.format("Missing info for %s in %s",
                              TransactionUtil.debugStmtDep(stmtIndex, dependency_id), ts); 
            
            VoltTable vt = state.dependencies.get(dependency_id).getResult();

            // Special Non-Blocking Wrapper
            if (nonblocking) {
                VoltTableNonBlocking vtnb = new VoltTableNonBlocking(hstore_conf.site.txn_profiling ? ts.profiler : null);
                if (vt != null) vtnb.setRealTable(vt);
                results[stmtIndex] = vtnb;
            } else {
                assert(vt != null) : 
                    String.format("Null output result for Statement index %d in %s", stmtIndex, this); 
                results[stmtIndex] = vt;
            }
        } // FOR
        return (results);
    }
    
    /**
     * Queues up a WorkFragment for this txn.
     * If the return value is true, then the WorkFragment can be executed
     * immediately (either locally or on at a remote partition).
     * If the return value is false, then the WorkFragment is blocked waiting for dependencies.
     * @param ts
     * @param fragment
     * @return true if the WorkFragment should be dispatched right now 
     */
    public boolean addWorkFragment(LocalTransaction ts, WorkFragment.Builder fragment, ParameterSet batchParams[]) {
        final TransactionState state = this.getState(ts);
        assert(ts.getCurrentRoundState(ts.getBasePartition()) == RoundState.INITIALIZED) :
            String.format("Invalid round state %s for %s at partition %d",
                          ts.getCurrentRoundState(ts.getBasePartition()),
                          ts, ts.getBasePartition());
        
        boolean blocked = false;
        final int partition = fragment.getPartitionId();
        final int num_fragments = fragment.getFragmentIdCount();
        final int currentRound = ts.getCurrentRound(ts.getBasePartition());
        
        if (debug.val)
            LOG.debug(String.format("%s - Adding %s for partition %d with %d fragments",
                      ts, WorkFragment.class.getSimpleName(), partition, num_fragments));
        
        // PAVLO: 2011-12-10
        // We moved updating the exec_touchedPartitions histogram into the
        // BatchPlanner so that we won't increase the counter for a partition
        // if we read from a replicated table at the local partition
        // this.state.exec_touchedPartitions.put(partition, num_fragments);
        
        // PAVLO 2011-12-20
        // I don't know why, but before this loop used to be synchronized
        // It definitely does not need to be because this is only invoked by the
        // transaction's base partition PartitionExecutor
        int output_dep_id, input_dep_id;
        int ignore_ctr = 0;
        for (int i = 0; i < num_fragments; i++) {
            int partitionId = fragment.getPartitionId();
            int fragmentId = fragment.getFragmentId(i);
            int stmtCounter = fragment.getStmtCounter(i);
            int stmtIndex = fragment.getStmtIndex(i);
            int paramsHash = batchParams[fragment.getParamIndex(i)].hashCode();
            
            // If this task produces output dependencies, then we need to make 
            // sure that the txn wait for it to arrive first
            if ((output_dep_id = fragment.getOutputDepId(i)) != HStoreConstants.NULL_DEPENDENCY_ID) {
                DependencyInfo dinfo = null;
                boolean prefetch = false;
                
                // Check to see whether there is a already a prefetch WorkFragment for
                // this same query invocation.
                if (state.prefetch_ctr > 0) {
                    dinfo = this.getPrefetchDependencyInfo(state, currentRound,
                                                           stmtCounter, stmtIndex, partitionId,
                                                           paramsHash, fragmentId, output_dep_id);
                    prefetch = (dinfo != null);
                    
                }
                if (dinfo == null) {
                    dinfo = this.getOrCreateDependencyInfo(ts, state, currentRound,
                                                           stmtCounter, stmtIndex, paramsHash,
                                                           fragmentId, output_dep_id);
                }
                
                // Store the stmtIndex of when this dependency will show up
                dinfo.addPartition(partition);
                state.dependency_ctr++;
//                this.addResultDependencyStatement(ts, state, partition, output_dep_id, stmtIndex);
                
                if (trace.val)
                    LOG.trace(String.format("%s - Added new %s %s for PlanFragment %d at partition %d " +
                            "[depCtr=%d, prefetch=%s]\n%s",
                            ts, dinfo.getClass().getSimpleName(),
                            TransactionUtil.debugStmtDep(stmtCounter, output_dep_id),
                            fragment.getFragmentId(i),
                            partition,
                            state.dependency_ctr, prefetch,
                            dinfo.debug()));
                
                // If this query was prefetched, we need to push its results through the 
                // the tracker so that it can update counters
                if (prefetch) {
                    // We also need a way to mark this entry in the WorkFragment as 
                    // unnecessary and make sure that we don't actually send it out
                    // if there is no new work to be done.
                    fragment.setStmtIgnore(i, true);
                    ignore_ctr++;
                    
                    ts.getTransactionLock().lock();
                    try {
                        // Switch the DependencyInfo out of prefetch mode
                        // This means that all incoming results (if any) will be 
                        // added to TransactionState just like any other regular query.
                        dinfo.resetPrefetch();
                        
                        // Now update the internal state just as if these new results 
                        // arrived for this query.
                        state.received_ctr += dinfo.getResultsCount();
                        this.updateAfterNewResult(ts, state, dinfo);
                    } finally {
                        ts.getTransactionLock().unlock();
                    } // SYNCH
                }

            } // IF
            
            // If this WorkFragment needs an input dependency, then we need to make sure it arrives at
            // the executor before it is allowed to start executing
            if (fragment.getNeedsInput()) {
                input_dep_id = fragment.getInputDepId(i);
                if (input_dep_id != HStoreConstants.NULL_DEPENDENCY_ID) {
                    DependencyInfo dinfo = null;
                    
                    // Check to see whether there is already a prefetch WorkFragment that will
                    // generate this result for us.
                    if (state.prefetch_ctr > 0) {
                        dinfo = this.getPrefetchDependencyInfo(state, currentRound,
                                                               stmtCounter, stmtIndex, partitionId,
                                                               paramsHash, fragmentId, input_dep_id);
                    }
                    if (dinfo == null) {
                        dinfo = this.getOrCreateDependencyInfo(ts, state, currentRound,
                                                               stmtCounter, stmtIndex, paramsHash,
                                                               fragmentId, input_dep_id);
                    }
                    dinfo.addBlockedWorkFragment(fragment);
                    dinfo.markInternal();
                    if (blocked == false) {
                        state.blocked_tasks.add(fragment);
                        blocked = true;   
                    }
                    if (trace.val)
                        LOG.trace(String.format("%s - Created internal input dependency %d for PlanFragment %d\n%s", 
                                  ts, input_dep_id, fragment.getFragmentId(i), dinfo.debug()));
                }
            }
            
            // *********************************** DEBUG ***********************************
            if (trace.val) {
                int output_ctr = 0;
                int dep_ctr = 0;
                Map<String, Object> m = new LinkedHashMap<String, Object>();
                for (DependencyInfo dinfo : state.dependencies.values()) {
                    if (dinfo.getStatementCounter() == stmtCounter) dep_ctr++;
                    if (dinfo.isInternal() == false) {
                        m.put(String.format("Output[%02d]", output_ctr++), dinfo.debug());
                    }
                } // FOR
                
                LOG.trace(String.format("%s - Number of Output Dependencies for StmtCounter #%d: " +
                          "%d out of %d\n%s", 
                          ts, stmtCounter, output_ctr, dep_ctr, StringUtil.formatMaps(m)));
            }
            // *********************************** DEBUG ***********************************
            
        } // FOR

        // *********************************** DEBUG ***********************************
        if (debug.val) {
            CatalogType catalog_obj = null;
            if (ts.isSysProc()) {
                catalog_obj = ts.getProcedure();
            } else {
                for (int i = 0; i < num_fragments; i++) {
                    int frag_id = fragment.getFragmentId(i);
                    PlanFragment catalog_frag = CatalogUtil.getPlanFragment(ts.getProcedure(), frag_id);
                    catalog_obj = catalog_frag.getParent();
                    if (catalog_obj != null) break;
                } // FOR
            }
            LOG.debug(String.format("%s - Queued up %s %s for partition %d and marked as %s [fragIds=%s]",
                      ts, catalog_obj, WorkFragment.class.getSimpleName(), partition,
                      (blocked ? "blocked" : "not blocked"),
                      fragment.getFragmentIdList()));
        }
        // *********************************** DEBUG ***********************************
        
        if (ignore_ctr == num_fragments) {
            return (false);
        }
        
        return (blocked == false);
    }
    
    /**
     * Store an output dependency result for a transaction. This corresponds to the 
     * execution of a single WorkFragment somewhere in the cluster. If there are other
     * WorkFragments to become unblocked and be ready to execute.
     * @param ts
     * @param partition
     * @param dependency_id
     * @param result
     */
    public void addResult(LocalTransaction ts, int partition, int dependency_id, VoltTable result) {
        assert(result != null) :
            String.format("%s - The result for DependencyId %d from partition %d is null",
                          ts, dependency_id, partition);
        this.addResult(ts, Pair.of(partition, dependency_id), result, false);
    }

    /**
     * Store a VoltTable result that this transaction is waiting for.
     * @param key The hackish partition+dependency key
     * @param result The actual data for the result
     * @param force If false, then we will check to make sure the result isn't a duplicate
     * @param partition The partition id that generated the result
     * @param dependency_id The dependency id that this result corresponds to
     */
    private void addResult(final LocalTransaction ts,
                           final Pair<Integer, Integer> key,
                           final VoltTable result,
                           final boolean force) {
        final TransactionState state = this.getState(ts);
        assert(result != null);
        
        final ReentrantLock txnLock = ts.getTransactionLock();
        final int base_partition = ts.getBasePartition();
        final int partition = key.getFirst().intValue();
        final int dependency_id = key.getSecond().intValue();
        final RoundState roundState = ts.getCurrentRoundState(base_partition); 
        final boolean singlePartitioned = ts.isPredictSinglePartition();
        
        assert(roundState == RoundState.INITIALIZED || roundState == RoundState.STARTED) :
            String.format("Invalid round state %s for %s at partition %d",
                          roundState, ts, base_partition);
        
        if (debug.val)
            LOG.debug(String.format("%s - Attemping to add new result with %d rows for %s",
                      ts, result.getRowCount(), TransactionUtil.debugPartDep(partition, dependency_id)));
        
        // If the txn is still in the INITIALIZED state, then we just want to queue up the results
        // for now. They will get released when we switch to STARTED 
        // This is the only part that we need to synchonize on
        if (force == false) {
            if (singlePartitioned == false) txnLock.lock();
            try {
                if (roundState == RoundState.INITIALIZED) {
                    assert(state.queued_results.containsKey(key) == false) : 
                        String.format("%s - Duplicate result %s",
                                      ts, TransactionUtil.debugPartDep(partition, dependency_id));
                    state.queued_results.put(key, result);
                    if (debug.val)
                        LOG.debug(String.format("%s - Queued result %s until the round is started",
                                  ts, TransactionUtil.debugPartDep(partition, dependency_id)));
                    return;
                }
            } finally {
                if (singlePartitioned == false) txnLock.unlock();
            } // SYNCH
        }
            
        // Each partition+dependency_id should be unique within the Statement batch.
        // So as the results come back to us, we have to figure out which Statement it belongs to
        DependencyInfo dinfo = null;
        try {
            dinfo = state.getDependencyInfo(dependency_id);
        } catch (NullPointerException ex) {
            // HACK: IGNORE!
        }
        if (dinfo == null) {
            // HACK: IGNORE!
            return;
        }

        if (singlePartitioned == false) txnLock.lock();
        try {
            // 2013-05-12: DependencyInfo.addResult() must definitely be synchronized!!!
            //             There is a weird race condition where the inner PartitionSet is not
            //             updated properly. 
            dinfo.addResult(partition, result);
            state.received_ctr++;
            this.updateAfterNewResult(ts, state, dinfo);
        } finally {
            if (singlePartitioned == false) txnLock.unlock();
        } // SYNCH
        
        if (debug.val)
            LOG.debug(String.format("%s - Stored new result for %s",
                      ts, TransactionUtil.debugPartDep(partition, dependency_id)));
        
        if (trace.val) {
            Map<String, Object> m = new LinkedHashMap<String, Object>();
            m.put("Blocked Tasks", (state != null ? state.blocked_tasks.size() : null));
            m.put("DependencyInfo", dinfo.debug());
            m.put("hasTasksReady", dinfo.hasTasksReady());
            m.put("Dependency Latch", state.dependency_latch);
            LOG.trace(this + " - Status Information\n" + StringUtil.formatMaps(m));
            // if (trace.val) LOG.trace(ts.debug());
        }
    }

    /**
     * Populate the given map with the the dependency results that are used for
     * internal plan execution. Note that these are not the results that should be
     * sent to the client.
     * @param fragment
     * @param results
     * @return
     */
    public Map<Integer, List<VoltTable>> removeInternalDependencies(final LocalTransaction ts,
                                                                    final WorkFragment fragment,
                                                                    final Map<Integer, List<VoltTable>> results) {
        if (debug.val)
            LOG.debug(String.format("%s - Retrieving %d internal dependencies for %s WorkFragment:\n%s",
                      ts, fragment.getInputDepIdCount(), fragment));

        final TransactionState state = this.getState(ts);
        for (int i = 0, cnt = fragment.getFragmentIdCount(); i < cnt; i++) {
            int stmtCounter = fragment.getStmtCounter(i);
            int input_d_id = fragment.getInputDepId(i);
            if (input_d_id == HStoreConstants.NULL_DEPENDENCY_ID) continue;
            
            DependencyInfo dinfo = state.getDependencyInfo(input_d_id);
            assert(dinfo != null);
            assert(dinfo.getPartitionCount() == dinfo.getResultsCount()) :
                String.format("%s - Number of results retrieved for %s is %d " +
                              "but we were expecting %d\n%s\n%s\n%s",
                              ts, TransactionUtil.debugStmtDep(stmtCounter, input_d_id),
                              dinfo.getResultsCount(), dinfo.getPartitionCount(),
                              fragment.toString(),
                              StringUtil.SINGLE_LINE, ts.debug()); 
            results.put(input_d_id, dinfo.getResults());
            if (trace.val)
                LOG.trace(String.format("%s - %s -> %d VoltTables",
                          ts, TransactionUtil.debugStmtDep(stmtCounter, input_d_id),
                          results.get(input_d_id).size()));
        } // FOR
        return (results);
    }
    
    /**
     * 
     * @param ts
     * @param input_d_id
     * @return
     */
    public List<VoltTable> getInternalDependency(final LocalTransaction ts, final Integer input_d_id) {
        if (debug.val)
            LOG.debug(String.format("%s - Retrieving internal dependencies for Dependency %d",
                      ts, input_d_id));

        final TransactionState state = this.getState(ts);
        DependencyInfo dinfo = state.getDependencyInfo(input_d_id);
        assert(dinfo != null) :
            String.format("No DependencyInfo object for Dependency %d in %s",
                          input_d_id, ts);
        assert(dinfo.isInternal()) :
            String.format("The DependencyInfo for Dependency %s in %s is not marked as internal",
                          input_d_id, ts);
        assert(dinfo.getPartitionCount() == dinfo.getResultsCount()) :
                    String.format("Number of results from partitions retrieved for Dependency %s " +
                                  "is %d but we were expecting %d in %s\n%s\n%s%s", 
                                  input_d_id, dinfo.getResultsCount(), dinfo.getPartitionCount(), ts,
                                  this.toString(), StringUtil.SINGLE_LINE, ts.debug()); 
        return (dinfo.getResults());
    }
    
    // ----------------------------------------------------------------------------
    // ACCESS METHODS
    // ----------------------------------------------------------------------------
    
    public void unblock(LocalTransaction ts) {
        final TransactionState state = this.getState(ts);
        try {
            // And then shove an empty result at them
            state.unblocked_tasks.addLast(EMPTY_FRAGMENT_SET);
            
            // Spin through this so that the waiting thread wakes up and sees that they got an error
            if (state.dependency_latch != null) {
                while (state.dependency_latch.getCount() > 0) {
                    state.dependency_latch.countDown();
                } // WHILE
            }
        } catch (NullPointerException ex) {
            // HACK!
        }
    }
    
    
    public BlockingDeque<Collection<WorkFragment.Builder>> getUnblockedWorkFragmentsQueue(LocalTransaction ts) {
        final TransactionState state = this.getState(ts);
        return (state.unblocked_tasks);
    }
    
    
    /**
     * Return the latch that will block the PartitionExecutor's thread until
     * all of the query results have been retrieved for this transaction's
     * current SQLStmt batch
     */
    public CountDownLatch getDependencyLatch(LocalTransaction ts) {
        final TransactionState state = this.getState(ts);
        return state.dependency_latch;
    }
    
    /**
     * Returns true if this transaction still has WorkFragments
     * that need to be dispatched to the appropriate PartitionExecutor 
     * @return
     */
    public boolean stillHasWorkFragments(LocalTransaction ts) {
        final TransactionState state = this.getState(ts);
        return (state.still_has_tasks);
    }
    
    /**
     * Returns true if the given WorkFragment is currently set as blocked for this txn
     * @param ftask
     * @return
     */
    public boolean isBlocked(LocalTransaction ts, WorkFragment.Builder ftask) {
        final TransactionState state = this.getState(ts);
        return (state.blocked_tasks.contains(ftask));
    }
    
    // ----------------------------------------------------------------------------
    // QUERY PREFETCHING
    // ----------------------------------------------------------------------------

    /**
     * Inform this tracker the txn is requesting the given WorkFragment to be
     * prefetched on a remote partition.
     * @param ts
     * @param fragment
     * @return
     */
    public void addPrefetchWorkFragment(LocalTransaction ts, WorkFragment.Builder fragment, ParameterSet batchParams[]) {
        assert(fragment.getPrefetch());
        
        final TransactionState state = this.getState(ts);
        final int num_fragments = fragment.getFragmentIdCount();
        final int partition = fragment.getPartitionId();
        
        for (int i = 0; i < num_fragments; i++) {
            final int fragmentId = fragment.getFragmentId(i);
            final int stmtCounter = fragment.getStmtCounter(i);
            final int stmtIndex = fragment.getStmtIndex(i);
            final int paramHash = batchParams[fragment.getParamIndex(i)].hashCode();
            
            // A prefetched query must *always* produce an output!
            int output_dep_id = fragment.getOutputDepId(i);
            assert(output_dep_id != HStoreConstants.NULL_DEPENDENCY_ID);
            
            // But should never have an input dependency!
            assert(fragment.getNeedsInput() == false);

            // Note that we need to do a lookup in the map based on the StmtCounter
            // and not its StmtIndex. This is because the StmtCounter is global for the entire
            // transaction whereas the StmtIndex is unique for a single SQLStmt batch.
            Map<Integer, DependencyInfo> stmt_deps = state.prefetch_dependencies.get(stmtCounter);
            if (stmt_deps == null) {
                stmt_deps = new HashMap<Integer, DependencyInfo>();
                state.prefetch_dependencies.put(stmtCounter, stmt_deps);
            }
            
            DependencyInfo dinfo = stmt_deps.get(fragmentId);
            if (dinfo == null) {
                dinfo = new DependencyInfo(this.catalogContext);
                dinfo.init(state.txn_id, -1, stmtCounter, stmtIndex, paramHash, output_dep_id);
                dinfo.markPrefetch();
            }
            dinfo.addPartition(partition);
            stmt_deps.put(fragmentId, dinfo);
            state.prefetch_ctr++;
            
            if (debug.val) {
                String msg = String.format("%s - Adding prefetch %s %s at partition %d for %s",
                                           ts, dinfo,
                                           TransactionUtil.debugStmtDep(stmtCounter, output_dep_id), partition,
                                           CatalogUtil.getPlanFragment(catalogContext.catalog, fragment.getFragmentId(i)).fullName());
                if (trace.val)
                    msg += "\n" + String.format("ProcedureParams = %s\n" +
                                                "ParameterSet[%d] = %s\n%s",
                                                ts.getProcedureParameters(),
                                                fragment.getParamIndex(i), batchParams[fragment.getParamIndex(i)],
                                                dinfo.debug());
                LOG.debug(msg);
            }
        } // FOR
        
        return;
    }
    
    /**
     * Store a new prefetch result for a transaction
     * @param txnId
     * @param stmtCounter
     * @param fragmentId
     * @param partitionId
     * @param params
     * @param result
     */
    public void addPrefetchResult(LocalTransaction ts,
                                  int stmtCounter,
                                  int fragmentId,
                                  int partitionId,
                                  int paramsHash,
                                  VoltTable result) {
        assert(ts.hasPrefetchQueries());
        if (debug.val)
            LOG.debug(String.format("%s - Adding prefetch result %s with %d rows from partition %d [paramsHash=%d]",
                      ts, TransactionUtil.debugStmtFrag(stmtCounter, fragmentId),
                      result.getRowCount(), partitionId, paramsHash));
        
        final TransactionState state = this.getState(ts);
        if (state == null) {
            LOG.error(String.format("Missing %s for %s. Unable to store prefetch result from partition %d",
                      TransactionState.class.getSimpleName(), ts, partitionId));
            return;
        }
        
        // Find the corresponding DependencyInfo
        Map<Integer, DependencyInfo> stmt_deps = state.prefetch_dependencies.get(stmtCounter);
        if (stmt_deps == null) {
            String msg = String.format("Unexpected prefetch result for %s from partition %d - " +
                                       "Invalid SQLStmt index '%d'",
                                       ts, partitionId, stmtCounter);
            throw new ServerFaultException(msg, ts.getTransactionId());
        }
        
        DependencyInfo dinfo = stmt_deps.get(fragmentId);
        if (dinfo == null) {
            String msg = String.format("Unexpected prefetch result for %s from partition %d - " +
                                       "Invalid PlanFragment id '%d'",
                                       ts, partitionId, fragmentId);
            throw new ServerFaultException(msg, ts.getTransactionId());
        }
        assert(dinfo.getParameterSetHash() == paramsHash) :
            String.format("%s - ParameterSet Mismatch in %s for %s [%d != %d]",
                          ts, dinfo, TransactionUtil.debugStmtFrag(stmtCounter, fragmentId),
                          dinfo.getParameterSetHash(), paramsHash);
        assert(dinfo.getExpectedPartitions().contains(partitionId));
        
        // Always add it to our DependencyInfo handle and then check to see whether we have 
        // all of the results that we need for it.
        // If we do, then we need to check to see whether the txn needs the results
        // right now.
        final ReentrantLock txnLock = ts.getTransactionLock();
        txnLock.lock();
        try {
            // Check to see whether we should adding this through
            // the normal channels or whether we are still in "prefetch" mode
            if (dinfo.isPrefetch() == false) {
                this.addResult(ts, partitionId, dinfo.getDependencyId(), result);
            }
            else {
                dinfo.addResult(partitionId, result);    
            }
        } finally {
            txnLock.unlock();
        }
    }
    
    // ----------------------------------------------------------------------------
    // DEBUG STUFF
    // ----------------------------------------------------------------------------
    
    @Override
    public String toString() {
        return String.format("%s{Partition=%d / Hash=%d}",
                             this.getClass().getSimpleName(),
                             this.executor.getPartitionId(),
                             this.hashCode());
    }
    
    public class Debug implements DebugContext {
        public boolean hasTransactionState(LocalTransaction ts) {
            try {
                return (getState(ts) != null);
            } catch (AssertionError ex) {
                return (false);
            }
        }
        public DependencyInfo getDependencyInfo(LocalTransaction ts, int d_id) {
            final TransactionState state = getState(ts);
            return (state.dependencies.get(d_id));
        }
        public Collection<DependencyInfo> getAllDependencies(LocalTransaction ts) {
            final TransactionState state = getState(ts);
            return (state.dependencies.values());
        }
        public int getDependencyCount(LocalTransaction ts) { 
            final TransactionState state = getState(ts);
            return (state.dependency_ctr);
        }
        public Collection<WorkFragment.Builder> getBlockedWorkFragments(LocalTransaction ts) {
            final TransactionState state = getState(ts);
            return (state.blocked_tasks);
        }
        public List<Integer> getOutputOrder(LocalTransaction ts) {
            final TransactionState state = getState(ts);
            return (state.output_order);
        }
        public Map<Integer, DependencyInfo> getStatementDependencies(LocalTransaction ts, int stmtIndex) {
            final TransactionState state = getState(ts);
            return (state.dependencies);
        }
        public int getPrefetchCounter(LocalTransaction ts) {
            final TransactionState state = getState(ts);
            return (state.prefetch_ctr);
        }
        /**
         * Returns the number of outstanding prefetch DependencyInfo with 
         * results that were not utilized by the txn's regular query invocations.
         * If there is no TransactionState for the given txn handle or the txn did
         * not execute with prefetch queries, then the return result will be null.
         * @param ts
         * @return
         */
        public Integer getUnusedPrefetchResultCount(LocalTransaction ts) {
            TransactionState state = null;
            try {
                state = getState(ts);
            } catch (AssertionError ex) {
                // IGNORE
            }
            if (state == null || state.prefetch_dependencies == null) {
                return (null);
            }
            int ctr = 0;
            if (state.prefetch_dependencies != null) {
                for (Map<Integer, DependencyInfo> m : state.prefetch_dependencies.values()) {
                    for (DependencyInfo dinfo : m.values()) {
                        if (dinfo.isPrefetch() && dinfo.hasAllResults()) ctr++;
                    } // FOR
                } // FOR
            }
            return (ctr);
        }
        
        public Map<String, Object> debugMap(LocalTransaction ts) {
            try {
                TransactionState state = getState(ts);
                return state.debugMap();
            } catch (AssertionError ex) {
                // IGNORE
            }
            return (null);
            
        }
    }
    
    private Debug cachedDebugContext;
    public Debug getDebugContext() {
        if (this.cachedDebugContext == null) {
            // We don't care if we're thread-safe here...
            this.cachedDebugContext = new Debug();
        }
        return this.cachedDebugContext;
    }
    
}<|MERGE_RESOLUTION|>--- conflicted
+++ resolved
@@ -302,25 +302,16 @@
                 }
             } // FOR
         } // FOR
-<<<<<<< HEAD
-
-        // XXX  Disable assert
-        /*assert(batch_size == state.output_order.size()) :
-=======
         
         // XXX Disable assert - for SnapshotRestore test
         /*
         assert(batch_size == state.output_order.size()) :
->>>>>>> 61f230d0
             String.format("%s - Expected %d output dependencies but we queued up %d " +
                           "[outputOrder=%s / numDependencies=%d]",
                           ts, batch_size, state.output_order.size(),
                           state.output_order, state.dependencies.size());
         */
-<<<<<<< HEAD
-=======
-        
->>>>>>> 61f230d0
+        
         // Release any queued responses/results
         if (state.queued_results.isEmpty() == false) {
             if (trace.val)
@@ -668,13 +659,13 @@
                 
                 if (trace.val)
                     LOG.trace(String.format("%s - Added new %s %s for PlanFragment %d at partition %d " +
-                            "[depCtr=%d, prefetch=%s]\n%s",
-                            ts, dinfo.getClass().getSimpleName(),
-                            TransactionUtil.debugStmtDep(stmtCounter, output_dep_id),
-                            fragment.getFragmentId(i),
-                            partition,
-                            state.dependency_ctr, prefetch,
-                            dinfo.debug()));
+                              "[depCtr=%d, prefetch=%s]\n%s",
+                              ts, dinfo.getClass().getSimpleName(),
+                              TransactionUtil.debugStmtDep(stmtCounter, output_dep_id),
+                              fragment.getFragmentId(i),
+                              partition,
+                              state.dependency_ctr, prefetch,
+                              dinfo.debug()));
                 
                 // If this query was prefetched, we need to push its results through the 
                 // the tracker so that it can update counters
@@ -745,7 +736,6 @@
                         m.put(String.format("Output[%02d]", output_ctr++), dinfo.debug());
                     }
                 } // FOR
-                
                 LOG.trace(String.format("%s - Number of Output Dependencies for StmtCounter #%d: " +
                           "%d out of %d\n%s", 
                           ts, stmtCounter, output_ctr, dep_ctr, StringUtil.formatMaps(m)));
