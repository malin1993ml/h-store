--- conflicted
+++ resolved
@@ -521,7 +521,6 @@
                     WriterLogEntry entry = buffer.buffer[(start + j) % buffer.buffer.length];
                     if (entry.isInitialized()) {
                         if (this.usePostProcessor) {
-<<<<<<< HEAD
                             hstore_site.responseQueue(entry.cresponse,            // FIXME, also need to add batchId as parameter
                                                       entry.clientCallback,
                                                       entry.initiateTime,
@@ -536,11 +535,6 @@
                                                      entry.initiateTime,
                                                      entry.restartCounter
                                                      );
-=======
-                            hstore_site.responseQueue(entry.cresponse, entry.clientCallback, entry.initiateTime, entry.restartCounter);
-                        } else {
-                            hstore_site.responseSend(entry.cresponse, entry.clientCallback, entry.initiateTime, entry.restartCounter);
->>>>>>> 61f230d0
                         }
                     } else {
                         LOG.warn("Unexpected unintialized " + entry.getClass().getSimpleName());
