--- conflicted
+++ resolved
@@ -48,10 +48,7 @@
 import org.voltdb.utils.CompressionService;
 import org.voltdb.utils.NotImplementedException;
 
-<<<<<<< HEAD
-=======
 import edu.brown.hstore.Hstoreservice.Status;
->>>>>>> 61f230d0
 import edu.brown.logging.LoggerUtil;
 import edu.brown.logging.LoggerUtil.LoggerBoolean;
 
@@ -84,13 +81,9 @@
 
             
             readonlybuffer = roChannel.map(FileChannel.MapMode.READ_ONLY, 0, (int)roChannel.size());
-<<<<<<< HEAD
-            LOG.trace("Opened file :"+f.getAbsolutePath());                        
-=======
             LOG.trace("Opened file :"+f.getAbsolutePath());            
             LOG.trace("Size :"+readonlybuffer.remaining());            
             
->>>>>>> 61f230d0
         } catch (IOException ex) {
             LOG.trace("Failed to open file :"+f.getAbsolutePath());            
             throw new RuntimeException(ex);
