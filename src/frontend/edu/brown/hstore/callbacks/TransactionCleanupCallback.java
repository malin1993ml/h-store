package edu.brown.hstore.callbacks;

import java.util.Collection;

import org.apache.log4j.Logger;

import edu.brown.hstore.Hstoreservice;
import edu.brown.logging.LoggerUtil;
import edu.brown.logging.LoggerUtil.LoggerBoolean;
import edu.brown.hstore.HStoreSite;
import edu.brown.hstore.dtxn.AbstractTransaction;

/**
 * Special callback that keeps track as to whether we have finished up
 * with everything that we need for a given transaction at a HStoreSite.
 * If we have, then we know it is safe to go ahead and call HStoreSite.completeTransaction()
 * @author pavlo
 */
public class TransactionCleanupCallback extends BlockingCallback<Integer, Integer> {
    private static final Logger LOG = Logger.getLogger(TransactionCleanupCallback.class);
    private final static LoggerBoolean debug = new LoggerBoolean(LOG.isDebugEnabled());
    private final static LoggerBoolean trace = new LoggerBoolean(LOG.isTraceEnabled());
    static {
        LoggerUtil.attachObserver(LOG, debug, trace);
    }
 
<<<<<<< HEAD
    private RemoteTransaction ts;
=======
    private AbstractTransaction ts;
>>>>>>> e1c52d74
    private Hstoreservice.Status status;
    
    /**
     * Constructor
     * @param hstore_site
     */
    public TransactionCleanupCallback(HStoreSite hstore_site) {
        super(hstore_site, false);
    }

<<<<<<< HEAD
    public void init(RemoteTransaction ts, Hstoreservice.Status status, Collection<Integer> partitions) {
=======
    public void init(AbstractTransaction ts, Hstoreservice.Status status, Collection<Integer> partitions) {
>>>>>>> e1c52d74
        if (debug.get())
            LOG.debug("Initializing " + this.getClass().getSimpleName() + " for " + ts);
        
        // Only include local partitions
        int counter = 0;
        Collection<Integer> localPartitions = hstore_site.getLocalPartitionIds();
        for (Integer p : partitions) {
            if (localPartitions.contains(p)) counter++;
        } // FOR
        assert(counter > 0);
        
        this.ts = ts;
        super.init(ts.getTransactionId(), counter, null);
    }
    
    @Override
    protected void finishImpl() {
        this.ts = null;
    }
    
    @Override
    public boolean isInitialized() {
        return (this.ts != null && super.isInitialized());
    }
    
    @Override
    protected void unblockCallback() {
        hstore_site.completeTransaction(this.getTransactionId(), status);
    }
    
    @Override
    protected void abortCallback(Hstoreservice.Status status) {
        assert(false) :
            String.format("Unexpected %s abort for %s", this.getClass().getSimpleName(), this.ts); 
    }
    
    @Override
    protected int runImpl(Integer partition) {
        return (1);
    }
}<|MERGE_RESOLUTION|>--- conflicted
+++ resolved
@@ -24,11 +24,7 @@
         LoggerUtil.attachObserver(LOG, debug, trace);
     }
  
-<<<<<<< HEAD
-    private RemoteTransaction ts;
-=======
     private AbstractTransaction ts;
->>>>>>> e1c52d74
     private Hstoreservice.Status status;
     
     /**
@@ -39,11 +35,7 @@
         super(hstore_site, false);
     }
 
-<<<<<<< HEAD
-    public void init(RemoteTransaction ts, Hstoreservice.Status status, Collection<Integer> partitions) {
-=======
     public void init(AbstractTransaction ts, Hstoreservice.Status status, Collection<Integer> partitions) {
->>>>>>> e1c52d74
         if (debug.get())
             LOG.debug("Initializing " + this.getClass().getSimpleName() + " for " + ts);
         
