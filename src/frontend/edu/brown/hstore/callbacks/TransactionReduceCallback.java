package edu.brown.hstore.callbacks;

import org.apache.log4j.Logger;
import org.voltdb.ClientResponseImpl;
import org.voltdb.VoltTable;
import org.voltdb.messaging.FastDeserializer;

import java.nio.ByteBuffer;

import edu.brown.hstore.Hstoreservice;
import edu.brown.hstore.Hstoreservice.Status;
import edu.brown.hstore.Hstoreservice.TransactionReduceResponse;
import edu.brown.hstore.Hstoreservice.TransactionReduceResponse.ReduceResult;
import edu.brown.logging.LoggerUtil;
import edu.brown.logging.LoggerUtil.LoggerBoolean;
import edu.brown.utils.StringUtil;
import edu.brown.hstore.HStoreSite;
import edu.brown.hstore.dtxn.MapReduceTransaction;

/**
 * This callback waits until all of the TransactionMapResponses have come
 * back from all other partitions in the cluster.
 * @author pavlo
 */
public class TransactionReduceCallback extends BlockingCallback<TransactionReduceResponse, TransactionReduceResponse> {
    private static final Logger LOG = Logger.getLogger(TransactionReduceCallback.class);
    private final static LoggerBoolean debug = new LoggerBoolean(LOG.isDebugEnabled());
    private final static LoggerBoolean trace = new LoggerBoolean(LOG.isTraceEnabled());
    static {
        LoggerUtil.attachObserver(LOG, debug, trace);
    }
    
    private MapReduceTransaction ts;
    private TransactionFinishCallback finish_callback;
    private final VoltTable finalResults[];
    
    /**
     * Constructor
     * @param hstore_site
     */
    public TransactionReduceCallback(HStoreSite hstore_site) {
        super(hstore_site, true);
        this.finalResults = new VoltTable[hstore_site.getAllPartitionIds().size()];
    }

    public void init(MapReduceTransaction ts) {
        if (debug.get())
            LOG.debug("Starting new " + this.getClass().getSimpleName() + " for " + ts);
        this.ts = ts;
        this.finish_callback = null;
        super.init(ts.getTransactionId(), ts.getPredictTouchedPartitions().size(), null);
    }
    
    @Override
    protected void finishImpl() {
        this.ts = null;
        for (int i = 0; i < this.finalResults.length; i++) 
            this.finalResults[i] = null; 
    }
    
    @Override
    public boolean isInitialized() {
        return (this.ts != null);
    }
    
    /**
     * This gets invoked after all of the partitions have finished
     * executing the map phase for this txn
     */
    @Override
    protected void unblockCallback() {
        if (this.isAborted() == false) {
            if (debug.get())
                LOG.debug(ts + " is ready to execute. Passing to HStoreSite");
            
            // Client gets the final result, and  txn  is about to finish
            
            // STEP 1
            // Send the final result from all the partitions for this MR job
            // back to the client.
            ClientResponseImpl cresponse = new ClientResponseImpl(ts.getTransactionId(),
                                                                  ts.getClientHandle(), 
                                                                  ts.getBasePartition(), 
                                                                  Status.OK, 
                                                                  this.finalResults, 
                                                                  ""); 
           hstore_site.sendClientResponse(ts, cresponse);

           // STEP 2
           // Initialize the FinishCallback and tell every partition in the cluster
           // to clean up this transaction because we're done with it!
           this.finish_callback = this.ts.initTransactionFinishCallback(Hstoreservice.Status.OK);
<<<<<<< HEAD
           hstore_site.getCoordinator().transactionFinish(ts, Hstoreservice.Status.OK, this.finish_callback);
=======
           hstore_site.getCoordinator().transactionFinish(ts, Status.OK, this.finish_callback);
>>>>>>> e1c52d74
            
        } else {
            assert(this.finish_callback != null);
            this.finish_callback.allowTransactionCleanup();
        }
    }
    
    @Override
    protected void abortCallback(Status status) {
        assert(this.isInitialized()) : "ORIG TXN: " + this.getOrigTransactionId();
        
        // If we abort, then we have to send out an ABORT to
        // all of the partitions that we originally sent INIT requests too
        // Note that we do this *even* if we haven't heard back from the remote
        // HStoreSite that they've acknowledged our transaction
        // We don't care when we get the response for this
        this.finish_callback = this.ts.initTransactionFinishCallback(status);
        this.finish_callback.disableTransactionCleanup();
        this.hstore_site.getCoordinator().transactionFinish(this.ts, status, this.finish_callback);
    }
    
    @Override
    protected int runImpl(TransactionReduceResponse response) {
        if (debug.get())
            LOG.debug(String.format("Got %s with status %s for %s [partitions=%s]",
                                    response.getClass().getSimpleName(),
                                    response.getStatus(),
                                    this.ts, 
                                    response.getResultsList()));
        assert(this.ts != null) :
            String.format("Missing MapReduceTransaction handle for txn #%d", response.getTransactionId());
        assert(response.getResultsCount() > 0) :
            String.format("No partitions returned in %s for %s", response.getClass().getSimpleName(), this.ts);
        
        long orig_txn_id = this.getOrigTransactionId();
        long resp_txn_id = response.getTransactionId();
        long ts_txn_id = this.ts.getTransactionId();
        
        // If we get a response that matches our original txn but the LocalTransaction handle 
        // has changed, then we need to will just ignore it
        if (orig_txn_id == resp_txn_id && orig_txn_id != ts_txn_id) {
            if (debug.get()) LOG.debug(String.format("Ignoring %s for a different transaction #%d [origTxn=#%d]",
                                                     response.getClass().getSimpleName(), resp_txn_id, orig_txn_id));
            return (0);
        }
        // Otherwise, make sure it's legit
        assert(ts_txn_id == resp_txn_id) :
            String.format("Unexpected %s for a different transaction %s != #%d [expected=#%d]",
                          response.getClass().getSimpleName(), this.ts, resp_txn_id, ts_txn_id);
        
        if (response.getStatus() != Hstoreservice.Status.OK || this.isAborted()) {
            this.abort(response.getStatus());
            return (0);
        }
        // Here we should receive the reduceOutput data
        
        for (ReduceResult pr : response.getResultsList()) {
            int partition = pr.getPartitionId();
            ByteBuffer bs = pr.getData().asReadOnlyByteBuffer();
            
            VoltTable vt = null;
            try {
                vt = FastDeserializer.deserialize(bs, VoltTable.class);
                
            } catch (Exception ex) {
                LOG.warn("Unexpected error when deserializing VoltTable", ex);
            }
            assert(vt != null);
            if (debug.get()) {
                byte bytes[] = pr.getData().toByteArray();
                LOG.debug(String.format("Inbound Partition reduce result for Partition #%d: RowCount=%d / MD5=%s / Length=%d",
                                        partition, vt.getRowCount(),StringUtil.md5sum(bytes), bytes.length));
            }
            
            this.finalResults[partition] = vt;
        } // FOR
        
        return (response.getResultsCount());
    }
}<|MERGE_RESOLUTION|>--- conflicted
+++ resolved
@@ -90,11 +90,7 @@
            // Initialize the FinishCallback and tell every partition in the cluster
            // to clean up this transaction because we're done with it!
            this.finish_callback = this.ts.initTransactionFinishCallback(Hstoreservice.Status.OK);
-<<<<<<< HEAD
-           hstore_site.getCoordinator().transactionFinish(ts, Hstoreservice.Status.OK, this.finish_callback);
-=======
            hstore_site.getCoordinator().transactionFinish(ts, Status.OK, this.finish_callback);
->>>>>>> e1c52d74
             
         } else {
             assert(this.finish_callback != null);
