--- conflicted
+++ resolved
@@ -87,12 +87,12 @@
 		assert(this.ts != null) :
             String.format("Missing MapReduceTransaction handle for txn #%d", this.ts.getTransactionId());
 		
-<<<<<<< HEAD
+
 		//this.builder = Hstore.TransactionReduceResponse.newBuilder().setResults(result.getPartitionId(), result);
-=======
-//		this.builder = TransactionReduceResponse.newBuilder()
-//		                        .setResults(this., result);
->>>>>>> 6dde96e4
+
+        //		this.builder = TransactionReduceResponse.newBuilder()
+        //		                        .setResults(this., result);
+
 		
 		return 1;
 	}
