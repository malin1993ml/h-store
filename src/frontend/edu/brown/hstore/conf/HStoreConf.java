--- conflicted
+++ resolved
@@ -262,16 +262,8 @@
         public boolean exec_mispredict_crash;
         
         @ConfigProperty(
-<<<<<<< HEAD
             description="If this enabled, HStoreSite will use a separate thread to process inbound requests " +
             		    "from the clients.",
-=======
-            description="If this enabled, HStoreSite will use a separate thread to process every outbound " +
-            		    "ClientResponse for all of the PartitionExecutors. This may help with multi-partition " +
-            		    "transactions but will be the bottleneck for single-partition txn heavy workloads " +
-            		    "because the thread must acquire the lock on each PartitionExecutor in order to commit " +
-            		    "or abort a transaction.",
->>>>>>> c6eb59b5
             defaultBoolean=false,
             experimental=false
         )
@@ -288,16 +280,8 @@
         public int exec_preprocessing_threads_count;
         
         @ConfigProperty(
-<<<<<<< HEAD
-            description="If this enabled, HStoreSite will use a separate thread to process every outbound " +
-            		    "ClientResponse for all of the PartitionExecutors. This may help with multi-partition " +
-            		    "transactions but will be the bottleneck for single-partition txn heavy workloads " +
-            		    "because the thread must acquire the lock on each partition in order to commit " +
-            		    "or abort a transaction.",
-=======
             description="Use a single TransactionPostProcessor thread per partition on the HStoreSite. " +
                         "The ${site.exec_postprocessing_thread} parameter must be set to true.",
->>>>>>> c6eb59b5
             defaultBoolean=false,
             experimental=true
         )
@@ -314,15 +298,9 @@
         public int exec_postprocessing_threads_count;
         
         @ConfigProperty(
-<<<<<<< HEAD
-            description="If this enabled with speculative execution, then HStoreSite only invoke the commit operation " +
-            		    "in the EE for the last transaction in the queued responses. This will cascade to all other " +
-            		    "queued responses successful transactions that were speculatively executed.",
-=======
             description="If this enabled with speculative execution, then HStoreSite only invoke the commit " +
             		    "operation in the EE for the last transaction in the queued responses. This will cascade " +
             		    "to all other queued responses successful transactions that were speculatively executed.",
->>>>>>> c6eb59b5
             defaultBoolean=true,
             experimental=true
         )
