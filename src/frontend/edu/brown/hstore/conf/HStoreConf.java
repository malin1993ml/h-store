package edu.brown.hstore.conf;

import java.io.File;
import java.lang.reflect.Field;
import java.util.HashMap;
import java.util.HashSet;
import java.util.Map;
import java.util.Set;
import java.util.TreeMap;
import java.util.Map.Entry;
import java.util.regex.Matcher;
import java.util.regex.Pattern;

import org.apache.commons.collections15.map.ListOrderedMap;
import org.apache.commons.configuration.PropertiesConfiguration;
import org.apache.log4j.Logger;
import org.voltdb.catalog.Site;

import edu.brown.logging.LoggerUtil;
import edu.brown.logging.LoggerUtil.LoggerBoolean;
import edu.brown.utils.ArgumentsParser;
import edu.brown.utils.ClassUtil;
import edu.brown.utils.CollectionUtil;
import edu.brown.utils.StringUtil;
import edu.brown.hstore.interfaces.ConfigProperty;

public final class HStoreConf {
    private static final Logger LOG = Logger.getLogger(HStoreConf.class);
    private final static LoggerBoolean debug = new LoggerBoolean(LOG.isDebugEnabled());
    private final static LoggerBoolean trace = new LoggerBoolean(LOG.isTraceEnabled());
    static {
        LoggerUtil.attachObserver(LOG, debug, trace);
    }
    
    
    static final Pattern REGEX_PARSE = Pattern.compile("(site|client|global)\\.([\\w\\_]+)");
    
    // ============================================================================
    // GLOBAL
    // ============================================================================
    public final class GlobalConf extends Conf {
        
        @ConfigProperty(
            description="Temporary directory used to store various artifacts related to H-Store.",
            defaultString="obj",
            experimental=false
        )
        public String temp_dir = "obj";

        @ConfigProperty(
            description="Options used when logging into client/server hosts. " + 
                        "We assume that there will be no spaces in paths or options listed here.",
            defaultString="-x",
            experimental=false
        )
        public String sshoptions;
        
        @ConfigProperty(
            description="An optional command that is added as a prefix that is executed before " +
                        "starting the HStoreSite and clients. The command must exit with " +
                        "status code zero.",
            defaultString="",
            experimental=false
        )
        public String sshprefix;

        @ConfigProperty(
            description="The default hostname used when generating cluster configurations.",
            defaultString="localhost",
            experimental=false
        )
        public String defaulthost;
        
        @ConfigProperty(
            description="The name of the AbstractHasher class to use to figure out what partitions " +
                        "transactions and queries need to go to. We should not need to change this.",
            defaultString="edu.brown.hashing.DefaultHasher",
            experimental=true
        )
        public String hasherClass;
    }
    
    // ============================================================================
    // SITE
    // ============================================================================
    public final class SiteConf extends Conf {
    
        @ConfigProperty(
            description="HStoreSite log directory on the host that the BenchmarkController is invoked from.",
            defaultString="${global.temp_dir}/logs/sites",
            experimental=false
        )
        public String log_dir = HStoreConf.this.global.temp_dir + "/logs/sites";
        
        @ConfigProperty(
            description="Whether to back-up log files before the benchmark is exceuted",
            defaultBoolean=true,
            experimental=false
        )
        public boolean log_backup;
        
        @ConfigProperty(
            description="The amount of memory to allocate for each site process (in MB)",
            defaultInt=2048,
            experimental=false
        )
        public int memory;
        
        @ConfigProperty(
            description="When enabled, the HStoreSite will preload objects when the system is started. " +
            		    "This should only be disabled for regression test cases.",
            defaultBoolean=true,
            experimental=false
        )
        public boolean preload;

        @ConfigProperty(
            description="When enabled, the PartitionExecutor threads will be pinned to the first n CPU cores (where " +
                        "n is the total number of partitions hosted by the local HStoreSite). All other threads " +
                        "(e.g., for network handling) will be pinned to the remaining CPU cores. If there are fewer " +
                        "CPU cores than partitions, then this option will be disabled. ",
            defaultBoolean=true,
            experimental=false
        )
        public boolean cpu_affinity;
        
        @ConfigProperty(
            description="When used in conjunction with ${site.cpu_affinity}, each PartitionExecutor thread will be " +
                        "assigned to one and only CPU core. No other thread within the HStoreSite (including all " +
                        "other PartitionExecutors) will be allowed to execute on that core. This configuration option is " +
                        "mostly used for debugging and is unlikely to provide any speed improvement because the " +
                        "operating system will automatically maintain CPU affinity.",
            defaultBoolean=false,
            experimental=true
        )
        public boolean cpu_affinity_one_partition_per_core;
        
        // ----------------------------------------------------------------------------
        // Execution Options
        // ----------------------------------------------------------------------------
        
        @ConfigProperty(
            description="ExecutionEngine log level.",
            defaultInt=500,
            experimental=false
        )
        public int exec_ee_log_level;
        
        @ConfigProperty(
            description="Enable execution site profiling. This will keep track of how busy each PartitionExecutor thread" +
                        "is during execution (i.e., the percentage of time that it spends executing a transaction versus " +
                        "waiting for work to be added to its queue).",
            defaultBoolean=false,
            experimental=false
        )
        public boolean exec_profiling;
        
        @ConfigProperty(
            description="If this feature is enabled, then each HStoreSite will attempt to speculatively execute " +
                        "single-partition transactions whenever it completes a work request for a multi-partition " +
                        "transaction running on a different node.",
            defaultBoolean=true,
            experimental=true
        )
        public boolean exec_speculative_execution;
        
        @ConfigProperty(
            description="If this feature is enabled, then those non-speculative single partition transactions that are " +
                        "deemed to never abort will be executed without undo logging. Requires Markov model estimations.",
            defaultBoolean=false,
            experimental=true
        )
        public boolean exec_no_undo_logging;

        @ConfigProperty(
            description="All transactions are executed without any undo logging. For testing purposes only.",
            defaultBoolean=false,
            experimental=true
        )
        public boolean exec_no_undo_logging_all;
        
        @ConfigProperty(
            description="Force all transactions to execute with undo logging. For testing purposes only.",
            defaultBoolean=false,
            experimental=true
        )
        public boolean exec_force_undo_logging_all;
        
        @ConfigProperty(
            description="If this parameter is set to true, then each HStoreSite will not send every transaction request " +
                        "through the Dtxn.Coordinator. Only multi-partition transactions will be sent to the " +
                        "Dtxn.Coordinator (in order to ensure global ordering). Setting this property to true provides a " +
                        "major throughput improvement.",
            defaultBoolean=true,
            experimental=false
        )
        public boolean exec_avoid_coordinator;
        
        @ConfigProperty(
            description="If this configuration parameter is true, then H-Store will use DB2-style transaction redirects. " +
            		    "Each request will execute as a single-partition transaction at a random partition on the node " +
            		    "that the request originally arrives on. When the transaction makes a query request that needs " +
            		    "to touch data from a partition that is different than its base partition, then that transaction " +
            		    "is immediately aborted, rolled back, and restarted on the partition that has the data that it " +
            		    "was requesting. If the transaction requested more than partition when it was aborted, then it " +
            		    "will be executed as a multi-partition transaction on the partition that was requested most often " +
            		    "by queries using random tie breakers). " +
                        "See http://ibm.co/fLR2cH for more information.",
            defaultBoolean=true,
            experimental=true
        )
        public boolean exec_db2_redirects;
        
        @ConfigProperty(
            description="Always execute transactions as single-partitioned (excluding sysprocs). If a transaction requests " +
                        "data on a partition that is different than where it is executing, then it is aborted, rolled back, " +
                        "and re-executed on the same partition as a multi-partition transaction that touches all partitions. " +
                        "Note that this is independent of how H-Store decides what partition to execute the transaction's Java " +
                        "control code on.",
            defaultBoolean=true,
            experimental=false
        )
        public boolean exec_force_singlepartitioned;
        
        @ConfigProperty(
            description="Use the VoltDB @ProcInfo annotations for stored procedures to determine whether " +
            		    "a new request will be executed as a single-partitioned or distributed transaction. " +
            		    "Note that if this option is enabled, any distributed transaction will have to lock all " +
            		    "of the partitions in the cluster.",
            defaultBoolean=false,
            experimental=false
        )
        public boolean exec_voltdb_procinfo;
        
        @ConfigProperty(
            description="Always execute each transaction on a random partition on the node where the request originally " +
                        "arrived on. Note that this is independent of whether the transaction is selected to be " +
                        "single-partitioned or not. It is likely that you do not want to use this option.",
            defaultBoolean=false,
            experimental=false
        )
        public boolean exec_force_localexecution;
    
        @ConfigProperty(
            description="Whether the VoltProcedure should crash the HStoreSite when a transaction is mispredicted. A " +
                        "mispredicted transaction is one that was originally identified as single-partitioned but then " +
                        "executed a query that attempted to access multiple partitions. This is primarily used for debugging " +
                        "the TransactionEstimator.",
            defaultBoolean=false,
            experimental=false
        )
        public boolean exec_mispredict_crash;
        
        @ConfigProperty(
            description="If this enabled, HStoreSite will use a separate thread to process every outbound ClientResponse for " +
                        "all of the PartitionExecutors. This may help with multi-partition transactions but will be the bottleneck " +
                        "for single-partition txn heavy workloads because the thread must acquire the lock on each partition's " +
                        "ExecutionEngine in order to commit or abort a transaction.",
            defaultBoolean=false,
            experimental=true
        )
        public boolean exec_postprocessing_thread;
        
        @ConfigProperty(
            description="The number of post-processing threads to use per HStoreSite. " +
                        "The ${site.exec_postprocessing_thread} parameter must be set to true.",
            defaultInt=1,
            experimental=true
        )
        public int exec_postprocessing_thread_count;
        
        @ConfigProperty(
            description="If this enabled with speculative execution, then HStoreSite only invoke the commit operation in the " +
                        "EE for the last transaction in the queued responses. This will cascade to all other queued responses " +
                        "successful transactions that were speculatively executed.",
            defaultBoolean=true,
            experimental=true
        )
        public boolean exec_queued_response_ee_bypass;
        
        @ConfigProperty(
            description="The maximum amount of time that the PartitionExecutor will wait for the results of a distributed  " +
                        "query to return to the transaction's base partition. Usually if this limit is reached, then there " +
                        "is something very wrong with the distributed transaction protocol.",
            defaultInt=10000,
            experimental=true
        )
        public int exec_response_timeout;
        
        @ConfigProperty(
            description="If this parameter is enabled, then the PartitionExecutor will check for every SQLStmt batch " +
                        "for each distributed transaction contains valid WorkFragments.",
            defaultBoolean=false,
            experimental=true
        )
        public boolean exec_validate_work;

        @ConfigProperty(
            description="If enabled, log all transaction requests to a file",
            defaultBoolean=false,
            experimental=true
        )
        public boolean exec_command_logging;
        
        @ConfigProperty(
            description="",
            defaultString="/tmp/hstore.wal",
            experimental=true
        )
        public String exec_command_logging_file;
        
        @ConfigProperty(
            description="If enabled, support ad hoc queries",
            defaultBoolean=false,
            experimental=true
        )
        public boolean exec_adhoc_sql;
        
        @ConfigProperty(
            description="If this parameter is enabled, then the DBMS will attempt to prefetch commutative " +
            		    "queries on remote partitions for distributed transactions.",
            defaultBoolean=false,
            experimental=true
        )
        public boolean exec_prefetch_queries;
        
        // ----------------------------------------------------------------------------
        // MapReduce Options
        // ----------------------------------------------------------------------------
        
        @ConfigProperty(
                description="the way to execute reduce job, blocking or non-blocking by MapReduceHelperThread",
                defaultBoolean=true,
                experimental=true
        )
<<<<<<< HEAD
        public boolean mr_map_blocking;
        
        @ConfigProperty(
                description="the way to execute reduce job, blocking or non-blocking by MapReduceHelperThread",
                defaultBoolean=true,
                experimental=true
        )
        public boolean mr_reduce_blocking;
        
=======
        public boolean mapreduce_reduce_blocking;
       
>>>>>>> 4f8b4ffb
        // ----------------------------------------------------------------------------
        // Incoming Transaction Queue Options
        // ----------------------------------------------------------------------------
        
        @ConfigProperty(
            description="Enable transaction profiling. This will measure the amount of time a transaction spends" +
                        "in different parts of the system (e.g., waiting in the work queue, planning, executing).",
            defaultBoolean=false,
            experimental=false
        )
        public boolean txn_profiling;
        
        @ConfigProperty(
            description="The amount of time the TransactionQueueManager will wait before letting a " +
                        "distributed transaction id from aquiring a lock on a partition.",
            defaultInt=1,
            experimental=true
        )
        public int txn_incoming_delay;
        
        @ConfigProperty(
            description="The number of times that a distributed transaction is allowed to be restarted " +
                        "(due to things like network delays) before it is outright rejected and the request " +
                        "is returned to the client.",
            defaultInt=10,
            experimental=false
        )
        public int txn_restart_limit;
        
        @ConfigProperty(
            description="", // TODO
            defaultInt=10,
            experimental=false
        )
        public int txn_restart_limit_sysproc;
        
        @ConfigProperty(
            description="", // TODO
            defaultBoolean=false,
            experimental=true
        )
        public boolean txn_partition_id_managers;
        
        // ----------------------------------------------------------------------------
        // Distributed Transaction Queue Options
        // ----------------------------------------------------------------------------
        
        @ConfigProperty(
            description="Max size of queued transactions before an HStoreSite will stop accepting new requests " +
                        "from clients and will send back a ClientResponse with the throttle flag enabled.",
            defaultInt=150,
            experimental=false
        )
        public int queue_incoming_max_per_partition;
        
        @ConfigProperty(
            description="If the HStoreSite is throttling incoming client requests, then that HStoreSite " +
                        "will not accept new requests until the number of queued transactions is less than " +
                        "this percentage. This includes all transactions that are waiting to be executed, " +
                        "executing, and those that have already executed and are waiting for their results " +
                        "to be sent back to the client. The incoming queue release is calculated as " +
                        "${site.txn_incoming_queue_max} * ${site.txn_incoming_queue_release_factor}",
            defaultDouble=0.75,
            experimental=false
        )
        public double queue_incoming_release_factor;
        
        @ConfigProperty(
            description="Whenever a transaction completes, the HStoreSite will check whether the work queue " +
                        "for that transaction's base partition is empty (i.e., the PartitionExecutor is idle). " +
                        "If it is, then the HStoreSite will increase the ${site.txn_incoming_queue_max_per_partition} " +
                        "value by this amount. The release limit will also be recalculated using the new value " +
                        "for ${site.txn_incoming_queue_max_per_partition}. Note that this will only occur after " +
                        "the first non-data loading transaction has been issued from the clients.",
            defaultInt=10,
            experimental=false
        )
        public int queue_incoming_increase;
        
        @ConfigProperty(
            description="The maximum amount that the ${site.queue_incoming_max_per_partition} parameter " +
                        "can be increased by per partition.",
            defaultInt=300,
            experimental=false
        )
        public int queue_incoming_increase_max;
        
        @ConfigProperty(
            description="If a transaction is rejected by an PartitionExecutor because its queue is full, then " +
                        "this parameter determines what kind of response will be sent back to the client. " +
                        "Setting this parameter to true causes the client to recieve an ABORT_THROTTLED " +
                        "status response, which means it will wait for ${client.throttle_backoff} ms before " +
                        "sending another transaction request. Otherwise, the client will recieve an " +
                        "ABORT_REJECT status response and will be allowed to queue another transaction immediately.",
            defaultBoolean=false,
            experimental=false
        )
        public boolean queue_incoming_throttle;
        
        @ConfigProperty(
            description="Max size of queued transactions before an HStoreSite will stop accepting new requests " +
                        "from clients and will send back a ClientResponse with the throttle flag enabled.",
            defaultInt=100,
            experimental=false
        )
        public int queue_dtxn_max_per_partition;
        
        @ConfigProperty(
            description="If the HStoreSite is throttling incoming client requests, then that HStoreSite " +
                        "will not accept new requests until the number of queued transactions is less than " +
                        "this percentage. This includes all transactions that are waiting to be executed, " +
                        "executing, and those that have already executed and are waiting for their results " +
                        "to be sent back to the client. The incoming queue release is calculated as " +
                        "${site.txn_incoming_queue_max} * ${site.txn_incoming_queue_release_factor}",
            defaultDouble=0.50,
            experimental=false
        )
        public double queue_dtxn_release_factor;
        
        @ConfigProperty(
            description="Whenever a transaction completes, the HStoreSite will check whether the work queue " +
                        "for that transaction's base partition is empty (i.e., the PartitionExecutor is idle). " +
                        "If it is, then the HStoreSite will increase the ${site.txn_incoming_queue_max_per_partition} " +
                        "value by this amount. The release limit will also be recalculated using the new value " +
                        "for ${site.txn_incoming_queue_max_per_partition}. Note that this will only occur after " +
                        "the first non-data loading transaction has been issued from the clients.",
            defaultInt=10,
            experimental=false
        )
        public int queue_dtxn_increase;
        
        @ConfigProperty(
            description="The maximum amount that the ${site.queue_dtxn_max_per_partition} parameter " +
                        "can be increased by per partition.",
            defaultInt=300,
            experimental=false
        )
        public int queue_dtxn_increase_max;
        
        @ConfigProperty(
            description="If a transaction is rejected by the HStoreSite's distributed txn queue manager, then " +
                        "this parameter determines what kind of response will be sent back to the client. " +
                        "Setting this parameter to true causes the client to recieve an ABORT_THROTTLED " +
                        "status response, which means it will wait for ${client.throttle_backoff} ms before " +
                        "sending another transaction request. Otherwise, the client will recieve an " +
                        "ABORT_REJECT status response and will be allowed to queue another transaction immediately.",
            defaultBoolean=false,
            experimental=false
        )
        public boolean queue_dtxn_throttle;
        
        // ----------------------------------------------------------------------------
        // Parameter Mapping Options
        // ----------------------------------------------------------------------------
        
        @ConfigProperty(
            description="", // TODO
            defaultNull=true,
            experimental=false
        )
        public String mappings_path;
        
        // ----------------------------------------------------------------------------
        // Markov Transaction Estimator Options
        // ----------------------------------------------------------------------------

        @ConfigProperty(
            description="Recompute a Markov model's execution state probabilities every time a transaction " +
                        "is aborted due to a misprediction. The Markov model is queued in the PartitionExecutorHelper " +
                        "for processing rather than being executed directly within the PartitionExecutor's thread.",
            defaultBoolean=true,
            experimental=false
        )
        public boolean markov_mispredict_recompute;

        @ConfigProperty(
            description="", // TODO
            defaultNull=true,
            experimental=false
        )
        public String markov_path;
        
        @ConfigProperty(
            description="If this is set to true, TransactionEstimator will try to reuse MarkovPathEstimators" +
                        "for transactions running at the same partition.",
            defaultBoolean=true,
            experimental=true
        )
        public boolean markov_path_caching;
    
        @ConfigProperty(
            description="This threshold defines how accurate our cached MarkovPathEstimators have to be in order " +
                        "to keep using them. If (# of accurate txs / total txns) for a paritucular MarkovGraph " +
                        "goes below this threshold, then we will disable the caching",
            defaultDouble=1.0,
            experimental=true
        )
        public double markov_path_caching_threshold;
        
        @ConfigProperty(
            description="The minimum number of queries that must be in a batch for the TransactionEstimator " +
                        "to cache the path segment in the procedure's MarkovGraph. Provides a minor speed improvement " +
                        "for large batches with little variability in their execution paths.",
            defaultInt=3,
            experimental=true
        )
        public int markov_batch_caching_min;
        
        @ConfigProperty(
            description="Enable a hack for TPC-C where we inspect the arguments of the TPC-C neworder transaction and figure " +
                        "out what partitions it needs without having to use the TransactionEstimator. This will crash the " +
                        "system when used with other benchmarks. See edu.brown.hstore.util.NewOrderInspector",
            defaultBoolean=false,
            experimental=true
        )
        public boolean exec_neworder_cheat;

        // ----------------------------------------------------------------------------
        // BatchPlanner
        // ----------------------------------------------------------------------------
        
        @ConfigProperty(
            description="Enable BatchPlanner profiling. This will keep of how long the BatchPlanner spends performing " +
                        "certain operations.",
            defaultBoolean=false,
            experimental=false
        )
        public boolean planner_profiling;
        
        @ConfigProperty(
            description="Enable caching in the BatchPlanner. This will provide a significant speed improvement for " +
                        "single-partitioned queries because the BatchPlanner is able to quickly identify what partitions " +
                        "a batch of queries will access without having to process the request using the PartitionEstimator. " +
                        "This parameter is so great I should probably just hardcode to be always on, but maybe you don't " +
                        "believe me and want to see how slow things go with out this...",
            defaultBoolean=true,
            experimental=false
        )
        public boolean planner_caching;
        
        @ConfigProperty(
            description="The maximum number of execution rounds allowed per batch.",
            defaultInt=10,
            experimental=false
        )
        public int planner_max_round_size;
        
        @ConfigProperty(
            description="The maximum number of SQLStmts that can be queued per batch in a transaction.",
            defaultInt=128,
            experimental=false
        )
        public int planner_max_batch_size;
        
        @ConfigProperty(
            description="Use globally unique Dependency Ids for each unique SQLStmt batch when generating WorkFragments " +
                        "at run time.",
            defaultBoolean=false,
            experimental=true
        )
        public boolean planner_unique_dependency_ids;
        
        // ----------------------------------------------------------------------------
        // HStoreCoordinator
        // ----------------------------------------------------------------------------
        
        @ConfigProperty(
            description="If this enabled, HStoreCoordinator will use a separate thread to process incoming initialization " +
                        "requests from other HStoreSites. This is useful when ${client.txn_hints} is disabled.",
            defaultBoolean=false,
            experimental=false
        )
        public boolean coordinator_init_thread;
        
        @ConfigProperty(
            description="If this enabled, HStoreCoordinator will use a separate thread to process incoming finish " +
                        "requests for restarted transactions from other HStoreSites. ",
            defaultBoolean=false,
            experimental=false
        )
        public boolean coordinator_finish_thread;
        
        @ConfigProperty(
            description="If this enabled, HStoreCoordinator will use a separate thread to process incoming redirect " +
                        "requests from other HStoreSites. This is useful when ${client.txn_hints} is disabled.",
            defaultBoolean=false,
            experimental=false
        )
        public boolean coordinator_redirect_thread;
        
        @ConfigProperty(
            description="If this enabled, HStoreCoordinator will use an NTP sytle protocol to find the time difference " +
                        "between sites.",
            defaultBoolean=true,
            experimental=false
        )
        public boolean coordinator_sync_time;

        // ----------------------------------------------------------------------------
        // PartitionExecutorHelper
        // ----------------------------------------------------------------------------
    
        @ConfigProperty(
            description="How many ms to wait initially before starting the PartitionExecutorHelper after " +
                        "the HStoreSite has started.",
            defaultInt=2000,
            experimental=true
        )
        public int helper_initial_delay;
        
        @ConfigProperty(
            description="How often (in ms) should the PartitionExecutorHelper execute to clean up completed transactions.",
            defaultInt=100,
            experimental=false
        )
        public int helper_interval;
        
        @ConfigProperty(
            description="How many txns can the PartitionExecutorHelper clean-up per partition per round. Any value less " +
                        "than zero means that it will clean-up all txns it can per round",
            defaultInt=-1,
            experimental=true
        )
        public int helper_txn_per_round;
        
        @ConfigProperty(
            description="The amount of time after a transaction completes before its resources can be garbage collected " +
                        "and returned back to the various object pools in the HStoreSite.",
            defaultInt=100,
            experimental=true
        )
        public int helper_txn_expire;
        
        // ----------------------------------------------------------------------------
        // Output Tracing
        // ----------------------------------------------------------------------------
        
        @ConfigProperty(
            description="When this property is set to true, all TransactionTrace records will include the stored procedure output result",
            defaultBoolean=false,
            experimental=false
        )
        public boolean trace_txn_output;

        @ConfigProperty(
            description="When this property is set to true, all QueryTrace records will include the query output result",
            defaultBoolean=false,
            experimental=false
        )
        public boolean trace_query_output;
        
        // ----------------------------------------------------------------------------
        // HSTORESITE STATUS UPDATES
        // ----------------------------------------------------------------------------
        
        @ConfigProperty(
            description="Enable HStoreSite's Status thread.",
            defaultBoolean=true,
            experimental=false
        )
        public boolean status_enable;
        
        @ConfigProperty(
            description="How often the HStoreSite's StatusThread will print a status update (in milliseconds).",
            defaultInt=20000,
            experimental=false
        )
        public int status_interval;

        @ConfigProperty(
            description="Allow the HStoreSiteStatus thread to kill the cluster if the local HStoreSite appears to be hung. " +
                        "The site is considered hung if it has executed at least one transaction and has " +
                        "not completed (either committed or aborted) any new transactions since the last time " +
                        "it took a status snapshot.",
            defaultBoolean=false,
            experimental=false
        )
        public boolean status_kill_if_hung;
        
        @ConfigProperty(
            description="Allow the HStoreSiteStatus thread to check whether there any zombie transactions. " +
                        "This can occur if the transaction has already sent back the ClientResponse, but " +
                        "its internal state has not been cleaned up.",
            defaultBoolean=false,
            experimental=false
        )
        public boolean status_check_for_zombies;
        
        @ConfigProperty(
            description="When this property is set to true, HStoreSite status will include transaction information",
            defaultBoolean=false,
            experimental=false
        )
        public boolean status_show_txn_info;

        @ConfigProperty(
            description="When this property is set to true, HStoreSite status will include information about each PartitionExecutor, " +
                        "such as the number of transactions currently queued, blocked for execution, or waiting to have their results " +
                        "returned to the client.",
            defaultBoolean=false,
            experimental=false
        )
        public boolean status_show_executor_info;
        
        @ConfigProperty(
            description="When this property is set to true, HStoreSite status will include a snapshot of running threads",
            defaultBoolean=false,
            experimental=false
        )
        public boolean status_show_thread_info;
        
        // ----------------------------------------------------------------------------
        // OBJECT POOLS
        // ----------------------------------------------------------------------------
        
        @ConfigProperty(
            description="The scale factor to apply to the object pool configuration values.",
            defaultDouble=1.0,
            experimental=false
        )
        public double pool_scale_factor;
        
        @ConfigProperty(
            description="Whether to track the number of objects created, passivated, and destroyed from the pool. " + 
                        "Results are shown in HStoreSiteStatus updates.",
            defaultBoolean=false,
            experimental=false
        )
        public boolean pool_profiling;
        
        @ConfigProperty(
            description="The max number of LocalTransactionStates to keep in the pool",
            defaultInt=5000,
            experimental=false
        )
        public int pool_localtxnstate_idle;
        
        @ConfigProperty(
            description="The max number of MapReduceTransactionStates to keep in the pool",
            defaultInt=100,
            experimental=false
        )
        public int pool_mapreducetxnstate_idle;
        
        @ConfigProperty(
            description="The max number of RemoteTransactionStates to keep in the pool",
            defaultInt=500,
            experimental=false
        )
        public int pool_remotetxnstate_idle;
        
        @ConfigProperty(
            description="The max number of MarkovPathEstimators to keep in the pool",
            defaultInt=1000,
            experimental=false
        )
        public int pool_pathestimators_idle;
        
        @ConfigProperty(
            description="The max number of TransactionEstimator.States to keep in the pool. " + 
                        "Should be the same as the number of MarkovPathEstimators.",
            defaultInt=1000,
            experimental=false
        )
        public int pool_estimatorstates_idle;
        
        @ConfigProperty(
            description="The max number of DependencyInfos to keep in the pool. " +
                        "Should be the same as the number of MarkovPathEstimators. ",
            defaultInt=500,
            experimental=false
        )
        public int pool_dependencyinfos_idle;
        
        @ConfigProperty(
            description="The max number of DistributedStates to keep in the pool.",
            defaultInt=500,
            experimental=false
        )
        public int pool_dtxnstates_idle;
        
        @ConfigProperty(
            description="The max number of PrefetchStates to keep in the pool.",
            defaultInt=100,
            experimental=false
        )
        public int pool_prefetchstates_idle;
        
        @ConfigProperty(
            description="The max number of TransactionRedirectCallbacks to keep idle in the pool",
            defaultInt=10000,
            experimental=false
        )
        public int pool_txnredirect_idle;
        
        @ConfigProperty(
            description="The max number of TransactionRedirectResponseCallbacks to keep idle in the pool.",
            defaultInt=2500,
            experimental=false
        )
        public int pool_txnredirectresponses_idle;
        
        @ConfigProperty(
            description="The max number of TransactionInitCallbacks to keep idle in the pool.",
            defaultInt=2500,
            experimental=false
        )
        @Deprecated
        public int pool_txninit_idle;
        
        @ConfigProperty(
            description="The max number of TransactionInitWrapperCallbacks to keep idle in the pool.",
            defaultInt=2500,
            experimental=false,
            replacedBy="site.pool_txninitqueue_idle"
        )
        public int pool_txninitwrapper_idle;
        
        @ConfigProperty(
            description="The max number of TransactionInitQueueCallbacks to keep idle in the pool.",
            defaultInt=2500,
            experimental=false
        )
        public int pool_txninitqueue_idle;
        
        @ConfigProperty(
            description="The max number of TransactionPrepareCallbacks to keep idle in the pool.",
            defaultInt=2500,
            experimental=false
        )
        @Deprecated
        public int pool_txnprepare_idle;
    }
    
    // ============================================================================
    // CLIENT
    // ============================================================================
    public final class ClientConf extends Conf {
        
        @ConfigProperty(
            description="Benchmark client log directory on the host that the BenchmarkController " +
                        "is invoked from.",
            defaultString="${global.temp_dir}/logs/clients",
            experimental=false
        )
        public String log_dir = HStoreConf.this.global.temp_dir + "/logs/clients";
        
        @ConfigProperty(
            description="Whether to back-up log files before the benchmark is exceuted",
            defaultBoolean=false,
            experimental=false
        )
        public boolean log_backup;
        
        @ConfigProperty(
            description="The directory that benchmark project jars will be stored in.",
            defaultString="",
            experimental=false
        )
        public String jar_dir = ".";
        
        @ConfigProperty(
            description="The amount of memory to allocate for each client process (in MB)",
            defaultInt=512,
            experimental=false
        )
        public int memory;

        @ConfigProperty(
            description="Default client host name",
            defaultString="${global.defaulthost}",
            experimental=false
        )
        public String host = HStoreConf.this.global.defaulthost;

        @ConfigProperty(
            description="The number of txns that client process submits (per ms). The underlying " +
                        "BenchmarkComponent will continue invoke the client driver's runOnce() method " +
                        "until it has submitted enough transactions to satisfy ${client.txnrate}. " +
                        "If ${client.blocking} is disabled, then the total transaction rate for a benchmark run is " +
                        "${client.txnrate} * ${client.processesperclient} * ${client.count}.",
            defaultInt=10000,
            experimental=false
        )
        public int txnrate;
        
        @ConfigProperty(
            description="", // TODO
            defaultNull=true,
            experimental=false
        )
        public String weights;

        @ConfigProperty(
            description="Number of processes to use per client host.",
            defaultInt=10,
            experimental=false
        )
        public int processesperclient;
        
        @ConfigProperty(
            description="Multiply the ${client.processesperclient} parameter by " +
                        "the number of partitions in the target cluster.",
            defaultBoolean=false,
            experimental=false
        )
        public boolean processesperclient_per_partition;

        @ConfigProperty(
            description="Number of clients hosts to use in the benchmark run.",
            defaultInt=1,
            experimental=false
        )
        public int count;

        @ConfigProperty(
            description="How long should the benchmark trial run (in milliseconds). Does not " +
                        "include ${client.warmup time}.",
            defaultInt=60000,
            experimental=false
        )
        public int duration;

        @ConfigProperty(
            description="How long should the system be allowed to warmup (in milliseconds). Any stats " +
                        "collected during this period are not counted in the final totals.",
            defaultInt=0,
            experimental=false
        )
        public int warmup;

        @ConfigProperty(
            description="How often (in milliseconds) should the BenchmarkController poll the individual " +
                        "client processes and get their intermediate results.",
            defaultInt=10000,
            experimental=false
        )
        public int interval;

        @ConfigProperty(
            description="Whether to use the BlockingClient. When this is true, then each client process will " +
                        "submit one transaction at a time and wait until the result is returned before " +
                        "submitting the next. The clients still follow the ${client.txnrate} parameter.",
            defaultBoolean=false,
            experimental=false
        )
        public boolean blocking;
        
        @ConfigProperty(
            description="When the BlockingClient is enabled with ${client.blocking}, this defines the number " +
                        "of concurrent transactions that each client instance can submit to the H-Store cluster " +
                        "before it will block.",
            defaultInt=1,
            experimental=false
        )
        public int blocking_concurrent;
        
        @ConfigProperty(
            description="When this parameter is enabled, the benchmark's loaders will only be " +
                        "allowed to load tables into the database cluster one at a time. This is " +
                        "only useful for debugging.",
            defaultBoolean=false,
            experimental=true
        )
        public boolean blocking_loader;

        @ConfigProperty(
            description="The scaling factor determines how large to make the target benchmark's data set. " +
                        "A scalefactor greater than one makes the data set larger, while less than one " +
                        "makes it smaller. Implementation depends on benchmark specification.",
            defaultDouble=0.1,
            experimental=false
        )
        public double scalefactor;

        @ConfigProperty(
            description="How much skew to use when generating the benchmark data set. " +
                        "Default is zero (no skew). The amount skew gets larger for values " +
                        "greater than one. Implementation depends on benchmark specification. ",
            defaultDouble=0.0,
            experimental=true
        )
        public double skewfactor;

        @ConfigProperty(
            description="Used to define the amount of temporal skew in the benchmark data set. " +
                        "Implementation depends on benchmark specification.",
            defaultInt=0,
            experimental=true
        )
        public int temporalwindow;
        
        @ConfigProperty(
            description="Used to define the amount of temporal skew in the benchmark data set. " +
                        "Implementation depends on benchmark specification.",
            defaultInt=100,
            experimental=true
        )
        public int temporaltotal;
        
        @ConfigProperty(
            description="If ${client.tick_interval} is greater than one, then it determines how often " +
                        "(in ms) the BenchmarkComponent will execute tick(). " +
                        "A client driver implementation can reliably use this to perform some " +
                        "maintence operation or change data distributions. By default, tick() will be " +
                        "invoked at the interval defined by ${client.interval}.",
            defaultInt=-1,
            experimental=false
        )
        public int tick_interval;

        @ConfigProperty(
            description="The amount of time (in ms) that the client will back-off from sending requests " +
                        "to an HStoreSite when told that the site is throttled.",
            defaultInt=500,
            experimental=false
        )
        public int throttle_backoff;
        
        @ConfigProperty(
            description="If this enabled, then each DBMS will dump their entire database contents into " +
                        "CSV files after executing a benchmark run.",
            defaultBoolean=false,
            experimental=false
        )
        public boolean dump_database;
        
        @ConfigProperty(
            description="If ${client.dump_database} is enabled, then each DBMS will dump their entire " +
                        "database contents into CSV files in the this directory after executing a benchmark run.",
            defaultString="${global.temp_dir}/dumps",
            experimental=false
        )
        public String dump_database_dir = HStoreConf.this.global.temp_dir + "/dumps";
        
        @ConfigProperty(
            description="If set to true, then the benchmark data loader will generate a WorkloadStatistics " +
                        "based on the data uploaded to the server. These stats will be written to the path " +
                        "specified by ${client.tablestats_output}.",
            defaultBoolean=false,
            experimental=false
        )
        public boolean tablestats;
        
        @ConfigProperty(
            description="If ${client.tablestats} is enabled, then the loader will write out a database statistics " +
                        "file in the directory defined in this parameter.",
            defaultString="${global.temp_dir}/stats",
            experimental=false
        )
        public String tablestats_dir = HStoreConf.this.global.temp_dir + "/stats";
        
        @ConfigProperty(
            description="If this parameter is set to true, then each the client will calculate the base partition " +
                        "needed by each transaction request before it sends to the DBMS. This base partition is " +
                        "embedded in the StoreProcedureInvocation wrapper and is automatically sent to the HStoreSite " +
                        "that has that partition. Note that the HStoreSite will not use the PartitionEstimator to " +
                        "determine whether the client is correct, but the transaction can be restarted and re-executed " +
                        "if ${site.exec_db2_redirects} is enabled.",
            defaultBoolean=true,
            experimental=false
        )
        public boolean txn_hints;
        
        @ConfigProperty(
            description="If a node is executing multiple client processes, then the node may become overloaded if " +
                        "all the clients are started at the same time. This parameter defines the threshold for when " +
                        "the BenchmarkController will stagger the start time of clients. For example, if a node will execute " +
                        "ten clients and ${client.delay_threshold} is set to five, then the first five processes will start " +
                        "right away and the remaining five will wait until the first ones finish before starting themselves.", 
            defaultInt=8,
            experimental=false
        )
        public int delay_threshold;
        
        @ConfigProperty(
            description="The URL of the CodeSpeed site that the H-Store BenchmarkController will post the transaction " +
                        "throughput rate after a benchmark invocation finishes. This parameter must be a well-formed HTTP URL. " +
                        "See the CodeSpeed documentation page for more info (https://github.com/tobami/codespeed).", 
            defaultNull=true,
            experimental=false
        )
        public String codespeed_url;
        
        @ConfigProperty(
            description="The name of the project to use when posting the benchmark result to CodeSpeed." +
                        "This parameter is required by CodeSpeed and cannot be empty. " +
                        "Note that the the ${client.codespeed_url} parameter must also be set.", 
            defaultString="H-Store",
            experimental=false
        )
        public String codespeed_project;
        
        @ConfigProperty(
            description="The name of the environment to use when posting the benchmark result to CodeSpeed. " +
                        "The value of this parameter must already exist in the CodeSpeed site. " +
                        "This parameter is required by CodeSpeed and cannot be empty. " +
                        "Note that the the ${client.codespeed_url} parameter must also be set.",
            defaultNull=true,
            experimental=false
        )
        public String codespeed_environment;

        @ConfigProperty(
            description="The name of the executable to use when posting the benchmark result to CodeSpeed. " +
                        "This parameter is required by CodeSpeed and cannot be empty. " +
                        "Note that the the ${client.codespeed_url} parameter must also be set.",
            defaultNull=true,
            experimental=false
        )
        public String codespeed_executable;
        
        @ConfigProperty(
            description="The Subversion revision number of the H-Store source code that is reported " +
                        "when posting the benchmark result used to CodeSpeed. " +
                        "This parameter is required by CodeSpeed and cannot be empty. " +
                        "Note that the the ${client.codespeed_url} parameter must also be set.", 
            defaultNull=true,
            experimental=false
        )
        public String codespeed_commitid;
        
        @ConfigProperty(
            description="The branch corresponding for this version of H-Store used when posting the benchmark " +
                        "result to CodeSpeed. This is parameter is optional.",
            defaultNull=true,
            experimental=false
        )
        public String codespeed_branch;
        
        @ConfigProperty(
            description="",
            defaultBoolean=false,
            experimental=false
        )
        public boolean output_clients;
        
        @ConfigProperty(
            description="",
            defaultBoolean=false,
            experimental=false
        )
        public boolean output_basepartitions;
        
        @ConfigProperty(
            description="",
            defaultBoolean=false,
            experimental=false
        )
        public boolean output_json;
    }
    
    /**
     * Base Configuration Class
     */
    protected abstract class Conf {
        
        final String prefix;
        final Class<? extends Conf> confClass; 
        
        {
            this.confClass = this.getClass();
            this.prefix = confClass.getSimpleName().replace("Conf", "").toLowerCase();
            HStoreConf.this.confHandles.put(this.prefix, this);
            this.setDefaultValues();
        }
        
        protected Map<Field, ConfigProperty> getConfigProperties() {
            return ClassUtil.getFieldAnnotations(confClass.getFields(), ConfigProperty.class);
        }
        
        private void setDefaultValues() {
            // Set the default values for the parameters based on their annotations
            for (Entry<Field, ConfigProperty> e : this.getConfigProperties().entrySet()) {
                Field f = e.getKey();
                ConfigProperty cp = e.getValue();
                Object value = getDefaultValue(f, cp);
                
                try {
                    if (value != null) f.set(this, value);
                } catch (Exception ex) {
                    throw new RuntimeException(String.format("Failed to set default value '%s' for field '%s'", value, f.getName()), ex);
                }
//                System.err.println(String.format("%-20s = %s", f.getName(), value));
            } // FOR   
        }
        
        /**
         * Returns true if this configuration handle as a parameter for the given name
         * @param name
         * @return
         */
        public boolean hasParameter(String name) {
            try {
                return (this.confClass.getField(name) != null);
            } catch (NoSuchFieldException ex) {
                return (false);
            }
        }

        @SuppressWarnings("unchecked")
        public <T> T getValue(String name) {
            T val = null;
            try {
                Field f = this.confClass.getField(name);
                val = (T)f.get(this);
            } catch (Exception ex) {
                throw new RuntimeException("Invalid field '" + name + "' for " + this.confClass.getSimpleName(), ex);
            }
            return (val);
        }
        
        @Override
        public String toString() {
            return (this.toString(false));
        }
        
        public String toString(boolean experimental) {
            final Map<String, Object> m = new TreeMap<String, Object>();
            for (Entry<Field, ConfigProperty> e : this.getConfigProperties().entrySet()) {
                ConfigProperty cp = e.getValue();
                if (experimental == false && cp.experimental()) continue;
                
                Field f = e.getKey();
                String key = f.getName().toUpperCase();
                Object val = null;
                try {
                    val = f.get(this);
                    if (isLoadedFromArgs(this, f.getName())) {
                        String val_str = (val != null ? val.toString() : "null");
                        val_str += "   **EXTERNAL**";
                        val = val_str;
                    }
                } catch (IllegalAccessException ex) {
                    m.put(key, ex.getMessage());
                }
                m.put(key, val);
            }
            return (StringUtil.formatMaps(m));
        }
    }
    
    // ----------------------------------------------------------------------------
    // INTERNAL 
    // ----------------------------------------------------------------------------
    
    private PropertiesConfiguration config = null;

    /**
     * Prefix -> Configuration
     */
    private final Map<String, Conf> confHandles = new ListOrderedMap<String, Conf>();
    
    /**
     * Easy Access Handles
     */
    public final GlobalConf global = new GlobalConf();
    public final SiteConf site = new SiteConf();
    public final ClientConf client = new ClientConf();
    
    /**
     * Singleton Object
     */
    private static HStoreConf conf;
    
    private final Map<Conf, Set<String>> loaded_params = new HashMap<Conf, Set<String>>();
    
    // ----------------------------------------------------------------------------
    // CONSTRUCTORS
    // ----------------------------------------------------------------------------

    private HStoreConf() {
        // Empty configuration...
    }
    
    /**
     * Constructor
     */
    private HStoreConf(ArgumentsParser args, Site catalog_site) {
        if (args != null) {
            
            // Configuration File
            if (args.hasParam(ArgumentsParser.PARAM_CONF)) {
                this.loadFromFile(args.getFileParam(ArgumentsParser.PARAM_CONF));
            }
            
            // Markov Path
            if (args.hasParam(ArgumentsParser.PARAM_MARKOV)) {
                this.site.markov_path = args.getParam(ArgumentsParser.PARAM_MARKOV);
            }
            
            // ParameterMappings Path
            if (args.hasParam(ArgumentsParser.PARAM_MAPPINGS)) {
                this.site.mappings_path = args.getParam(ArgumentsParser.PARAM_MAPPINGS);
            }
            
            Map<String, String> confParams = args.getHStoreConfParameters();
            if (confParams != null && confParams.isEmpty() == false) {
                this.loadFromArgs(confParams);
            }
        }
        // TODO: Remove
        if (site.exec_neworder_cheat) {
            site.exec_force_singlepartitioned = false;
            site.exec_force_localexecution = false;
        }
    }
    
    // ----------------------------------------------------------------------------
    // LOADING METHODS
    // ----------------------------------------------------------------------------
    
    public void set(String k, Object value) {
        Matcher m = REGEX_PARSE.matcher(k);
        boolean found = m.matches();
        if (m == null || found == false) {
            LOG.warn("Invalid key '" + k + "'");
            return;
        }
        assert(m != null);
        Conf handle = confHandles.get(m.group(1));
        this.set(handle, m.group(2), value);
    }
    
    private void set(Conf handle, String f_name, Object value) {
        Class<?> confClass = handle.getClass();
        assert(confClass != null);
        Field f = null;
        
        try {
            f = confClass.getField(f_name);
        } catch (Exception ex) {
            if (debug.get()) LOG.warn(String.format("Invalid configuration property '%s.%s'. Ignoring...",
                                      handle.prefix, f_name));
            return;
        }
        ConfigProperty cp = handle.getConfigProperties().get(f);
        assert(cp != null) : "Missing ConfigProperty for " + f;
        
        try {
            f.set(handle, value);
            if (debug.get()) LOG.debug(String.format("SET %s.%s = %s",
                                       handle.prefix, f_name, value));
        } catch (Exception ex) {
            throw new RuntimeException("Failed to set value '" + value + "' for field '" + f_name + "'", ex);
        }
    }
    
    /**
     * 
     */
    @SuppressWarnings("unchecked")
    public void loadFromFile(File path) {
        try {
            this.config = new PropertiesConfiguration(path);
        } catch (Exception ex) {
            throw new RuntimeException("Failed to load configuration file " + path);
        }

        for (Object obj_k : CollectionUtil.iterable(this.config.getKeys())) {
            String k = obj_k.toString();
            Matcher m = REGEX_PARSE.matcher(k);
            boolean found = m.matches();
            if (m == null || found == false) {
                if (debug.get()) LOG.warn("Invalid key '" + k + "' from configuration file '" + path + "'");
                continue;
            }
            assert(m != null);
            
            Conf handle = confHandles.get(m.group(1));
            Class<?> confClass = handle.getClass();
            assert(confClass != null);
            Field f = null;
            String f_name = m.group(2);
            try {
                f = confClass.getField(f_name);
            } catch (Exception ex) {
                if (debug.get()) LOG.warn("Invalid configuration property '" + k + "'. Ignoring...");
                continue;
            }
            ConfigProperty cp = handle.getConfigProperties().get(f);
            assert(cp != null) : "Missing ConfigProperty for " + f;
            Class<?> f_class = f.getType();
            Object defaultValue = (cp != null ? this.getDefaultValue(f, cp) : null);
            Object value = null;
            
            if (f_class.equals(int.class)) {
                value = this.config.getInt(k, (Integer)defaultValue);
            } else if (f_class.equals(long.class)) {
                value = this.config.getLong(k, (Long)defaultValue);
            } else if (f_class.equals(double.class)) {
                value = this.config.getDouble(k, (Double)defaultValue);
            } else if (f_class.equals(boolean.class)) {
                value = this.config.getBoolean(k, (Boolean)defaultValue);
            } else if (f_class.equals(String.class)) {
                value = this.config.getString(k, (String)defaultValue);
            } else {
                LOG.warn(String.format("Unexpected value type '%s' for property '%s'", f_class.getSimpleName(), f_name));
            }
            
            try {
                f.set(handle, value);
//                if (defaultValue != null && defaultValue.equals(value) == false) LOG.info(String.format("SET %s = %s", k, value));
                if (debug.get()) LOG.debug(String.format("SET %s = %s", k, value));
            } catch (Exception ex) {
                throw new RuntimeException("Failed to set value '" + value + "' for field '" + f_name + "'", ex);
            }
        } // FOR
    }
    
    public void loadFromArgs(String args[]) {
        final Pattern split_p = Pattern.compile("=");
        
        final Map<String, String> argsMap = new ListOrderedMap<String, String>();
        for (int i = 0, cnt = args.length; i < cnt; i++) {
            final String arg = args[i];
            final String[] parts = split_p.split(arg, 2);
            String k = parts[0].toLowerCase();
            String v = parts[1];
            if (k.startsWith("-")) k = k.substring(1);
            
            if (parts.length == 1) {
                continue;
            } else if (k.equalsIgnoreCase("tag")) {
                continue;
            } else if (v.startsWith("${") || k.startsWith("#")) {
                continue;
            } else {
                argsMap.put(k, v);
            }
        } // FOR
        this.loadFromArgs(argsMap);
    }
    
    public void loadFromArgs(Map<String, String> args) {
        for (Entry<String, String> e : args.entrySet()) {
            String k = e.getKey();
            String v = e.getValue();
            
            Matcher m = REGEX_PARSE.matcher(k);
            boolean found = m.matches();
            if (m == null || found == false) {
                if (debug.get()) LOG.warn("Invalid key '" + k + "'");
                continue;
            }
            assert(m != null);

            String confName = m.group(1);
            Conf confHandle = confHandles.get(confName);
            Class<?> confClass = confHandle.getClass();
            assert(confClass != null);
            Field f = null;
            String f_name = m.group(2).toLowerCase();
            try {
                f = confClass.getField(f_name);
            } catch (Exception ex) {
                if (debug.get()) LOG.warn("Invalid configuration property '" + k + "'. Ignoring...");
                continue;
            }
            ConfigProperty cp = confHandle.getConfigProperties().get(f);
            assert(cp != null) : "Missing ConfigProperty for " + f;
            Class<?> f_class = f.getType();
            Object value = null;
            
            if (f_class.equals(int.class)) {
                value = Integer.parseInt(v);
            } else if (f_class.equals(long.class)) {
                value = Long.parseLong(v);
            } else if (f_class.equals(double.class)) {
                value = Double.parseDouble(v);
            } else if (f_class.equals(boolean.class)) {
                value = Boolean.parseBoolean(v);
            } else if (f_class.equals(String.class)) {
                value = v;
            } else {
                LOG.warn(String.format("Unexpected value type '%s' for property '%s'", f_class.getSimpleName(), f_name));
                continue;
            }
            try {
                f.set(confHandle, value);
                if (debug.get()) LOG.debug(String.format("PARAM SET %s = %s", k, value));
            } catch (Exception ex) {
                throw new RuntimeException("Failed to set value '" + value + "' for field '" + f_name + "'", ex);
            } finally {
                Set<String> s = this.loaded_params.get(confHandle);
                if (s == null) {
                    s = new HashSet<String>();
                    this.loaded_params.put(confHandle, s);
                }
                s.add(f_name);
            }
        } // FOR
    }
    
    public Map<String, String> getParametersLoadedFromArgs() {
        Map<String, String> m = new HashMap<String, String>();
        for (Conf confHandle : this.loaded_params.keySet()) {
            for (String f_name : this.loaded_params.get(confHandle)) {
                Object val = confHandle.getValue(f_name);
                if (val != null) m.put(String.format("%s.%s", confHandle.prefix, f_name), val.toString());
            } // FOR
        } // FOR
        return (m);
    }
    
    protected Object getDefaultValue(Field f, ConfigProperty cp) {
        Class<?> f_class = f.getType();
        Object value = null;
        
        if (cp.defaultNull() == false) {
            if (f_class.equals(int.class)) {
                value = cp.defaultInt();
            } else if (f_class.equals(long.class)) {
                value = cp.defaultLong();
            } else if (f_class.equals(double.class)) {
                value = cp.defaultDouble();
            } else if (f_class.equals(boolean.class)) {
                value = cp.defaultBoolean();
            } else if (f_class.equals(String.class)) {
                value = cp.defaultString();
            } else {
                LOG.warn(String.format("Unexpected default value type '%s' for property '%s'", f_class.getSimpleName(), f.getName()));
            }
        }
        return (value);
    }
    
    /**
     * Returns true if the given parameter name was loaded from an input argument
     * @param confHandle
     * @param name
     * @return
     */
    private boolean isLoadedFromArgs(Conf confHandle, String name) {
        Set<String> params = this.loaded_params.get(confHandle);
        if (params != null) {
            return (params.contains(name));
        }
        return (false);
    }
    

    protected Map<String, Conf> getHandles() {
        return (this.confHandles);
    }
    
    @Override
    public String toString() {
        return (this.toString(false));
    }
        
    public String toString(boolean experimental) {
        Class<?> confClass = this.getClass();
        final Map<String, Object> m = new TreeMap<String, Object>();
        for (Field f : confClass.getFields()) {
            String key = f.getName().toUpperCase();
            Object obj = null;
            try {
                obj = f.get(this);
            } catch (IllegalAccessException ex) {
                m.put(key, ex.getMessage());
            }
            
            if (obj instanceof Conf) {
                m.put(key, ((Conf)obj).toString(experimental));
            }
        }
        return (StringUtil.formatMaps(m));
    }
    
    // ----------------------------------------------------------------------------
    // STATIC ACCESS METHODS
    // ----------------------------------------------------------------------------

    public synchronized static HStoreConf init(File f, String args[]) {
        if (conf != null) throw new RuntimeException("Trying to initialize HStoreConf more than once");
        conf = new HStoreConf();
        if (f != null && f.exists()) conf.loadFromFile(f);
        if (args != null) conf.loadFromArgs(args);
        return (conf);
    }
    
    public synchronized static HStoreConf init(File f) {
        return HStoreConf.init(f, null);
    }
    
    public static HStoreConf initArgumentsParser(ArgumentsParser args) {
        return HStoreConf.initArgumentsParser(args, null);
    }
    
    public synchronized static HStoreConf initArgumentsParser(ArgumentsParser args, Site catalog_site) {
        if (conf != null) throw new RuntimeException("Trying to initialize HStoreConf more than once");
        conf = new HStoreConf(args, catalog_site);
        return (conf);
    }
    
    public synchronized static HStoreConf singleton() {
        return singleton(false);
    }
    
    public synchronized static HStoreConf singleton(boolean init_if_null) {
        if (conf == null && init_if_null == true) return init(null, null);
        if (conf == null) throw new RuntimeException("Requesting HStoreConf before it is initialized");
        return (conf);
    }
    
    public synchronized static boolean isInitialized() {
        return (conf != null);
    }
    
    private static HStoreConf confHelper;
    public static boolean isConfParameter(String name) {
        Matcher m = REGEX_PARSE.matcher(name);
        if (m.find()) {
            if (confHelper == null) {
                synchronized (HStoreConf.class) {
                    if (confHelper == null) {
                        confHelper = new HStoreConf();
                    }
                } // SYNCH
            }

            Conf c = confHelper.confHandles.get(m.group(1));
            assert(c != null) : "Unexpected null Conf for '" + m.group(1) + "'";
            return (c.hasParameter(m.group(2)));
        }
        return (false);
    }

}<|MERGE_RESOLUTION|>--- conflicted
+++ resolved
@@ -333,7 +333,6 @@
                 defaultBoolean=true,
                 experimental=true
         )
-<<<<<<< HEAD
         public boolean mr_map_blocking;
         
         @ConfigProperty(
@@ -342,11 +341,7 @@
                 experimental=true
         )
         public boolean mr_reduce_blocking;
-        
-=======
-        public boolean mapreduce_reduce_blocking;
-       
->>>>>>> 4f8b4ffb
+
         // ----------------------------------------------------------------------------
         // Incoming Transaction Queue Options
         // ----------------------------------------------------------------------------
