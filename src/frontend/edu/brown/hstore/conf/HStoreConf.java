package edu.brown.hstore.conf;

import java.io.File;
import java.lang.reflect.Field;
import java.util.HashMap;
import java.util.HashSet;
import java.util.Map;
import java.util.Set;
import java.util.TreeMap;
import java.util.Map.Entry;
import java.util.regex.Matcher;
import java.util.regex.Pattern;

import org.apache.commons.collections15.map.ListOrderedMap;
import org.apache.commons.configuration.PropertiesConfiguration;
import org.apache.log4j.Logger;

import edu.brown.logging.LoggerUtil;
import edu.brown.logging.LoggerUtil.LoggerBoolean;
import edu.brown.utils.ArgumentsParser;
import edu.brown.utils.ClassUtil;
import edu.brown.utils.CollectionUtil;
import edu.brown.utils.StringUtil;

public final class HStoreConf {
    private static final Logger LOG = Logger.getLogger(HStoreConf.class);
    private static final LoggerBoolean debug = new LoggerBoolean();
    private static final LoggerBoolean trace = new LoggerBoolean();
    static {
        LoggerUtil.attachObserver(LOG, debug, trace);
    }
    
    /**
     * Regular expression for splitting a parameter into
     * prefix and suffix components
     */
    protected static final String REGEX_STR = "(site|client|global)\\.([\\w\\_]+)";
    protected static final Pattern REGEX_PARSE = Pattern.compile(REGEX_STR);
    
    // ============================================================================
    // GLOBAL
    // ============================================================================
    public final class GlobalConf extends Conf {
        
        @ConfigProperty(
            description="What version of the Java JDK should be used in this H-Store installation. " +
                        "Accepted values are '1.6' or '1.7'. This will only be used when compiling " +
                        "the system source code. It is up to you to configure your environment " +
                        "appropriately to match whatever this is used for this option.",
            defaultString="1.7",
            experimental=false
        )
        public String jvm_version;
        
        @ConfigProperty(
            description="The amount of memory to allocate for the various utility programs that are " +
                        "invoked through the commandline terminal using ant. " +
                        "<B>Note:</B> This is not control the amount of memory that is allocated for " +
                        "the database nodes or client terminals. See ${site.memory} or ${client.memory}. ",
            defaultInt=2048,
            experimental=false
        )
        public int memory;
        
        @ConfigProperty(
            description="Temporary directory used to store various artifacts related to H-Store.",
            defaultString="obj",
            experimental=false
        )
        public String temp_dir;
        
        @ConfigProperty(
            description="Default log directory for H-Store.",
            defaultString="${global.temp_dir}/logs",
            experimental=false
        )
        public String log_dir;

        @ConfigProperty(
            description="Options used when logging into client/server hosts. " + 
                        "We assume that there will be no spaces in paths or options listed here.",
            defaultString="-x",
            experimental=false
        )
        public String sshoptions;
        
        @ConfigProperty(
            description="An optional command that is added as a prefix that is executed before " +
                        "starting the HStoreSite and clients. The command must exit with " +
                        "status code zero.",
            defaultString="",
            experimental=false
        )
        public String sshprefix;

        @ConfigProperty(
            description="The default hostname used when generating cluster configurations.",
            defaultString="localhost",
            experimental=false
        )
        public String defaulthost;
        
        @ConfigProperty(
            description="The name of the AbstractHasher class to use to figure out what partitions " +
                        "transactions and queries need to go to. We should not need to change this.",
            defaultString="edu.brown.hashing.DefaultHasher",
            experimental=true
        )
        public String hasher_class;
        
        @ConfigProperty(
            description="The path to a more fine-grained partitioning plan for the database.",
            defaultNull=true,
            experimental=true
        )
        public String hasher_plan;
        
        @ConfigProperty(
            description="How often in milliseconds the log4j refresh thread will check to see " +
                        "whether the log4j.properties file has changed. We have to do this manually " +
                        "because Java doesn't have the ability to get a callback when a file changes.",
            defaultInt=30000,
            experimental=false
        )
        public int log_refresh;
        
        @ConfigProperty(
            description="Measure all latencies using nanoseconds instead of milliseconds.",
            defaultBoolean=false,
            experimental=true
        )
        public boolean nanosecond_latencies;

    }
    
    // ============================================================================
    // SITE
    // ============================================================================
    public final class SiteConf extends Conf {
    
        @ConfigProperty(
            description="HStoreSite log directory on the host that the BenchmarkController is invoked from.",
            defaultString="${global.log_dir}/sites",
            experimental=false
        )
        public String log_dir;
        
        @ConfigProperty(
            description="Whether to back-up log files before the benchmark is exceuted",
            defaultBoolean=false,
            experimental=false
        )
        public boolean log_backup;
        
        @ConfigProperty(
            description="Execute each HStoreSite with JVM asserts enabled. " +
                        "This should be set to false when running benchmark experiments.",
            defaultBoolean=false,
            experimental=false
        )
        public boolean jvm_asserts;
        
        @ConfigProperty(
            description="The amount of memory to allocate for each site process (in MB)",
            defaultInt=2048,
            experimental=false
        )
        public int memory;
        
        @ConfigProperty(
            description="When enabled, the HStoreSite will preload objects when the system is started. " +
                        "This should only be disabled for regression test cases.",
            defaultBoolean=true,
            experimental=false
        )
        public boolean preload;
        
        @ConfigProperty(
            description="Enable profiling for the HStoreSite. " +
                        "This data can be retrieved using the @Statistics sysproc.",
            defaultBoolean=false,
            experimental=false
        )
        public boolean profiling;
        
        // ----------------------------------------------------------------------------
        // CPU Options
        // ----------------------------------------------------------------------------
        

        @ConfigProperty(
            description="When enabled, the PartitionExecutor threads will be pinned to the first n CPU cores (where " +
                        "n is the total number of partitions hosted by the local HStoreSite). All other threads " +
                        "(e.g., for network handling) will be pinned to the remaining CPU cores. If there are fewer " +
                        "CPU cores than partitions, then this option will be disabled. ",
            defaultBoolean=true,
            experimental=false
        )
        public boolean cpu_affinity;
        
        @ConfigProperty(
            description="When used in conjunction with ${site.cpu_affinity}, each PartitionExecutor thread will be " +
                        "assigned to one and only CPU core. No other thread within the HStoreSite (including all " +
                        "other PartitionExecutors) will be allowed to execute on that core. This configuration " +
                        "option is mostly used for debugging and is unlikely to provide any speed improvement " +
                        "because the operating system will automatically maintain CPU affinity.",
            defaultBoolean=true,
            experimental=false
        )
        public boolean cpu_affinity_one_partition_per_core;
        
        @ConfigProperty(
            description="Comma-separated list of CPU Ids (starting at zero) that the PartitionExecutors " +
                        "should not be scheduled to execute on. This is used whenever we need to do" +
                        "scaling experiments and want to avoid hyper-threading cores. We will always " +
                        "avoid executing on the first CPU by default because that's where the JVM likes to " +
                        "execute system threads.",
            defaultString="0",
            experimental=true
        )
        public String cpu_partition_blacklist;
        
        @ConfigProperty(
            description="Comma-separated list of CPU Ids (starting at zero) that the HStoreSite's " +
                        "utility should not be scheduled to execute on. This is used whenever we need to do" +
                        "scaling experiments and want to avoid hyper-threading cores.",
            defaultNull=true,
            experimental=true
        )
        public String cpu_utility_blacklist;
        
        // ----------------------------------------------------------------------------
        // Execution Options
        // ----------------------------------------------------------------------------
        
        @ConfigProperty(
            description="ExecutionEngine log level.",
            defaultInt=500,
            experimental=false
        )
        public int exec_ee_log_level;
        
        @ConfigProperty(
            description="Enable execution site profiling. This will keep track of how busy each " +
                        "PartitionExecutor thread is during execution (i.e., the percentage of " +
                        "time that it spends executing a transaction versus waiting for work to " +
                        "be added to its queue). " +
                        "The profiling data collected can be retrieved using the @Statistics sysproc.",
            defaultBoolean=false,
            experimental=false
        )
        public boolean exec_profiling;
        
        @ConfigProperty(
            description="If this feature is enabled, then each HStoreSite will attempt to speculatively execute " +
                        "single-partition transactions whenever it completes a work request for a multi-partition " +
                        "transaction running on a different node.",
            defaultBoolean=true,
            replacedBy="site.specexec_enable",
            experimental=true
        )
        @Deprecated
        public boolean exec_speculative_execution;
        
        @ConfigProperty(
            description="If this feature is enabled, then those non-speculative single partition transactions that are " +
                        "deemed to never abort will be executed without undo logging. Requires Markov model estimations.",
            defaultBoolean=false,
            experimental=true
        )
        public boolean exec_no_undo_logging;

        @ConfigProperty(
            description="All transactions are executed without any undo logging. For testing purposes only.",
            defaultBoolean=false,
            experimental=true
        )
        public boolean exec_no_undo_logging_all;
        
        @ConfigProperty(
            description="Force all transactions to execute with undo logging. For testing purposes only.",
            defaultBoolean=true,
            experimental=true
        )
        public boolean exec_force_undo_logging_all;
        
        @ConfigProperty(
            description="If this configuration parameter is true, then H-Store will use DB2-style transaction redirects. " +
                        "Each request will execute as a single-partition transaction at a random partition on the node " +
                        "that the request originally arrives on. When the transaction makes a query request that needs " +
                        "to touch data from a partition that is different than its base partition, then that transaction " +
                        "is immediately aborted, rolled back, and restarted on the partition that has the data that it " +
                        "was requesting. If the transaction requested more than partition when it was aborted, then it " +
                        "will be executed as a multi-partition transaction on the partition that was requested most often " +
                        "by queries using random tie breakers). " +
                        "See http://ibm.co/fLR2cH for more information.",
            defaultBoolean=true,
            experimental=true
        )
        public boolean exec_db2_redirects;
        
        @ConfigProperty(
            description="Always execute transactions as single-partitioned (excluding sysprocs). If a transaction " +
                        "requests data on a partition that is different than where it is executing, then it is " +
                        "aborted, rolled back, and re-executed on the same partition as a multi-partition transaction " +
                        "that touches all partitions. Note that this is independent of how H-Store decides what" +
                        "partition to execute the transaction's Java control code on.",
            defaultBoolean=true,
            experimental=false
        )
        public boolean exec_force_singlepartitioned;
        
        @ConfigProperty(
            description="Always execute all requests as distributed transactions that lock all " +
                        "partitions in the cluster.",
            defaultBoolean=false,
            experimental=true
        )
        public boolean exec_force_allpartitions;
        
        @ConfigProperty(
            description="Use the VoltDB @ProcInfo annotations for stored procedures to determine whether " +
                        "a new request will be executed as a single-partitioned or distributed transaction. " +
                        "Note that if this option is enabled, any distributed transaction will have to lock all " +
                        "of the partitions in the cluster.",
            defaultBoolean=false,
            experimental=false
        )
        public boolean exec_voltdb_procinfo;
        
        @ConfigProperty(
            description="Always execute each transaction on a random partition on the node where the request " +
                        "originally arrived on. Note that this is independent of whether the transaction is " +
                        "selected to be single-partitioned or not. " +
                        "It is likely that you do not want to use this option.",
            defaultBoolean=false,
            experimental=false
        )
        public boolean exec_force_localexecution;
    
        @ConfigProperty(
            description="Whether the VoltProcedure should crash the HStoreSite when a transaction is mispredicted. " +
                        "A mispredicted transaction is one that was originally identified as single-partitioned " +
                        "but then executed a query that attempted to access multiple partitions. This is primarily " +
                        "used for debugging the TransactionEstimator.",
            defaultBoolean=false,
            experimental=false
        )
        public boolean exec_mispredict_crash;
        
        @ConfigProperty(
            description="If this enabled, HStoreSite will use a separate thread to process inbound requests " +
                        "from the clients.",
            defaultBoolean=false,
            experimental=false
        )
        public boolean exec_preprocessing_threads;
        
        @ConfigProperty(
            description="The number of TransactionPreProcessor threads to use per HStoreSite. " +
                        "If this parameter is set to -1, then the system will automatically use all " +
                        "of the non-PartitionExecutor cores for these processing threads. " +
                        "The ${site.exec_preprocessing_threads} parameter must be set to true. ",
            defaultInt=-1,
            experimental=true
        )
        public int exec_preprocessing_threads_count;
        
        @ConfigProperty(
            description="Use a separate TransactionPostProcessor thread in the HStoreSite to return " +
                        "results back to the client. This will to improve the throughput of " +
                        "the CommandLogWriter, since this thread will take care of all of the " +
                        "outbound network communication with clients.",
            defaultBoolean=true,
            experimental=false
        )
        public boolean exec_postprocessing_threads;
        
        @ConfigProperty(
            description="If this enabled with speculative execution, then HStoreSite only invoke the commit " +
                        "operation in the EE for the last transaction in the queued responses. This will cascade " +
                        "to all other queued responses successful transactions that were speculatively executed.",
            defaultBoolean=true,
            experimental=true
        )
        public boolean exec_queued_response_ee_bypass;
        
        @ConfigProperty(
            description="The maximum amount of time that the PartitionExecutor will wait for the results of a " +
                        "distributed query to return to the transaction's base partition. Usually if this limit " +
                        "is reached, then there is something very wrong with the distributed transaction protocol.",
            defaultInt=10000,
            experimental=true
        )
        public int exec_response_timeout;
        
        @ConfigProperty(
            description="If this parameter is enabled, then the PartitionExecutor will check for every SQLStmt batch " +
                        "for each distributed transaction contains valid WorkFragments.",
            defaultBoolean=false,
            experimental=true
        )
        public boolean exec_validate_work;
        
        @ConfigProperty(
            description="Enables the early 2PC prepare optimization.",
            defaultBoolean=true,
            experimental=false
        )
        public boolean exec_early_prepare;

        @ConfigProperty(
            description="Setting this configuration parameter to true allows clients to " +
                        "issue ad hoc query requests use the @AdHoc sysproc. This should be " +
                        "set to false if you are running benchmarking experiments because it " +
                        "will reduce the number of threads that are started per HStoreSite.",
            defaultBoolean=true,
            experimental=false
        )
        public boolean exec_adhoc_sql;
        
        @ConfigProperty(
            description="If this parameter is enabled, then the DBMS will attempt to prefetch commutative " +
                        "queries on remote partitions for distributed transactions.",
            defaultBoolean=false,
            experimental=true
        )
        public boolean exec_prefetch_queries;
        
        @ConfigProperty(
            description="If this parameter is enabled, then the DBMS will queue up any single-partitioned " +
                        "queries for later execution if they are marked as deferrable.",
            defaultBoolean=false,
            experimental=true
        )
        public boolean exec_deferrable_queries;
        
        @ConfigProperty(
            description="How often in milliseconds should the HStoreSite check for periodic work. " +
                        "This work includes checking for dead network connections and processing any " +
                        "ad-hoc SQL invocatons. You probably do not need to change this unless you " +
                        "want a lower latency for ad-hoc SQL queries or you want to completely remove " +
                        "the overhead of performing periodic checks.",
            defaultInt=50,
            experimental=false
        )
        public int exec_periodic_interval;
        
        @ConfigProperty(
            description="Enables H-Store's ExecutionEngine to track of what tuples a transaction " +
            		    "reads and writes at each partition. " +
                        "This is currently only used for the OPTIMISTIC speculative execution" +
                        "conflict checker. " +
                        "See ${site.specexec_scheduler_checker}.",
            defaultBoolean=false,
            experimental=true
        )
        public boolean exec_readwrite_tracking;

        // ----------------------------------------------------------------------------
        // Speculative Execution Options
        // ----------------------------------------------------------------------------
        
        @ConfigProperty(
            description="If this feature is enabled, then each HStoreSite will attempt to speculatively execute " +
                        "single-partition transactions whenever it completes a work request for a multi-partition " +
                        "transaction running on a different node.",
            defaultBoolean=true,
            experimental=true
        )
        public boolean specexec_enable;
        
        @ConfigProperty(
            description="This controls what conflict detection algorithm the SpecExecScheduler will use " +
            		    "to use at run time to decide what transactions to run speculatively.",
            defaultString="TABLE",
            experimental=false,
            enumOptions="org.voltdb.types.SpeculationConflictCheckerType"
        )
        public String specexec_scheduler_checker;
        
        @ConfigProperty(
            description="Speculative policy to pick the transactions to run speculatively. ",
            defaultString="FIRST",
            experimental=false,
            enumOptions="org.voltdb.types.SpecExecSchedulerPolicyType"
        )
        public String specexec_scheduler_policy;

        @ConfigProperty(
            description="The window size to pick up txn to run speculatively. ",
            defaultInt= 10,
            experimental=false
        )
        public int specexec_scheduler_window;
        
        @ConfigProperty(
            description="If this parameter is true, then the SpecExecScheduler will not attempt to " +
                        "speculatively execute any transactions if the current distributed transaction " +
                        "is using only partitions that are all on the same site.",
            defaultBoolean=false,
            experimental=true
        )
        public boolean specexec_ignore_all_local;
        
        @ConfigProperty(
            description="If this parameter is true, then the SpecExecScheduler will not reset its internal " +
                        "iterator if the partition's lock queue changes in size. This will provide a minor " +
                        "speed up when checking for speculative transactions, but it also means that " +
                        "new transactions that are added to the front of the queue will be missed.",
            defaultBoolean=false,
            experimental=true
        )
        public boolean specexec_ignore_queue_size_change;
        
        @ConfigProperty(
            description="This parameter controls whether the SpecExecScheduler will ignore any " +
                        "interrupts from incoming WorkFragments added to its PartitionExecutor's queue. " +
                        "You most likely do not want to enable this because it will slow down the execution " +
                        "of distributed transactions.",
            defaultBoolean=false,
            experimental=true
        )
        public boolean specexec_ignore_interruptions;
        
        @ConfigProperty(
            description="Disable speculative execution at the given stall points. " ,
            defaultNull=true,
            experimental=false,
            enumOptions="org.voltdb.types.SpeculationType"
        )
        public String specexec_ignore_stallpoints;
        
        @ConfigProperty(
            description="Experimental non-blocking remote query execution. All query results will be wrapped " +
                        "in a special VoltTable that acts as a placeholder for a remote query whose " +
                        "result has not returned yet. A transaction when it tries to access the real " +
                        "result. Otherwise, it will proceed as normal. This does not require any changes " +
                        "to existing stored procedure code.",
            defaultBoolean=false,
            experimental=true
        )
        public boolean specexec_nonblocking;
        
        @ConfigProperty(
            description="" +
                        "Note that ${site.markov_enable} must be set to true.",
            defaultInt=-1,
            experimental=true
        )
        public int specexec_unsafe_limit;
        
        @ConfigProperty(
            description="If enabled, then the SpecExecScheduler will keep track of various internal " +
                        "profile statistics. " +
                        "The profiling data collected can be retrieved using the @Statistics sysproc.",
            defaultBoolean=false,
            experimental=true
        )
        public boolean specexec_profiling;
        
        @ConfigProperty(
            description="Sample factor for speculative execution scheduler profiling (0.0 - 1.0). " +
                        "Note that the the ${site.specexec_profiling} parameter must also be enabled.",
            defaultDouble=0.05,
            experimental=true
        )
        public double specexec_profiling_sample;
        
        @ConfigProperty(
            description="Comma-separated list of partition ids to disable speculative execution on. " +
                        "This is only needed for debugging and experiments.",
            defaultNull=true,
            experimental=true
        )
        public String specexec_disable_partitions;

        
        // ----------------------------------------------------------------------------
        // Command Logging Options
        // ----------------------------------------------------------------------------
        
        @ConfigProperty(
            description="If enabled, log all transaction requests to disk",
            defaultBoolean=false,
            experimental=true
        )
        public boolean commandlog_enable;
        
        @ConfigProperty(
            description="Directory for storage of command logging files",
            defaultString="${global.temp_dir}/cmdlog",
            experimental=true
        )
        public String commandlog_dir;
        
        @ConfigProperty(
            description="Timeout in milliseconds before group commit buffer flushes, if it does not fill",
            defaultInt=10,
            experimental=true
        )
        public int commandlog_timeout;
        
        @ConfigProperty(
            description="If enabled, then the CommandLogWriter will keep track of various internal " +
                        "profile statistics.",
            defaultBoolean=false,
            experimental=true
        )
        public boolean commandlog_profiling;
        
        // ----------------------------------------------------------------------------
        // AntiCache Options
        // ----------------------------------------------------------------------------
        
        @ConfigProperty(
            description="Enable the anti-cache feature. This requires that the system " +
            		    "is compiled with ${site.anticache_build} set to true.",
            defaultBoolean=false,
            experimental=true
        )
        public boolean anticache_enable;
        
        @ConfigProperty(
            description="Build the anti-cache feature when compiling the H-Store source code. " +
            		    "You probably always want to leave this flag enabled.",
            defaultBoolean=true,
            experimental=true
        )
        public boolean anticache_build;
        
        @ConfigProperty(
            description="Use a doubly-linked list for the anti-cache's LRU tracker. " +
                        "This will increase the memory overhead of the anti-cache's metatadata " +
                        "but it will improve the performance of eviction operations.",
            defaultBoolean=true,
            experimental=true
        )
        public boolean anticache_reversible_lru;
        
        @ConfigProperty(
            description="Enable the anti-cache profiling.",
            defaultBoolean=false,
            experimental=true
        )
        public boolean anticache_profiling;
        
        @ConfigProperty(
            description="The directory to use to store the evicted tuples.",
            defaultString="${global.temp_dir}/anticache",
            experimental=true
        )
        public String anticache_dir;

        @ConfigProperty(
            description="The size (in bytes) for the anti-cache's blocks on disk.",
            defaultLong=262144, // 256kb
            experimental=true
        )
        public long anticache_block_size;
        
        @ConfigProperty(
            description="Reset the anti-cache database directory for each partition when " +
                        "the HStoreSite is started.",
            defaultBoolean=true,
            experimental=true
        )
        public boolean anticache_reset;
        
        @ConfigProperty(
            description="How often in milliseconds should the AntiCacheManager check whether " +
                        "the HStoreSite is using too much memory and should start evicting tuples.",
            defaultInt=30000,
            experimental=true
        )
        public int anticache_check_interval;
        
        @ConfigProperty(
                description="Memory usage threshold, in MB, at which to start evicting",
                defaultInt=200,
                experimental=true
        )
        public int anticache_threshold_mb;
        
        @ConfigProperty(
                description="Maximum number of blocks evicted on this site",
                defaultInt=200000,
                experimental=true
        )
        public int anticache_max_evicted_blocks;
        
        @ConfigProperty(
                description="Maximum number of blocks per eviction",
                defaultInt=200,
                experimental=true
        )
        public int anticache_blocks_per_eviction;
        
        @ConfigProperty(
                description="Policy specifying how to distribute eviction load over partitions and tables.",
                defaultString="UNEVICTION_RATIO",
                experimental=true,
                enumOptions="org.voltdb.types.AntiCacheEvictionPolicyType"
        )
        public String anticache_eviction_distribution;
        
        @ConfigProperty(
        	    description="Turn on batching for anticaching",
        	    defaultBoolean=false,
        	    experimental=false
        )
        public boolean anticache_batching;

        @ConfigProperty(
<<<<<<< HEAD
                description="Type of database to which tuples are evicted",
                defaultString="BERKELEY",
                experimental=true,
                enumOptions="org.voltdb.types.AntiCacheDBType"
        )
        public String anticache_dbtype;
=======
            description="Enable the anti-cache timestamps feature. This requires that the system " +
            		    "is compiled with ${site.anticache_timestamps} set to true.",
            defaultBoolean=true,
            experimental=true
        )
        public boolean anticache_timestamps;
>>>>>>> a627f84c
        
        // ----------------------------------------------------------------------------
        // Storage MMAP Options
        // ----------------------------------------------------------------------------
        
        @ConfigProperty(
            description="Use mmap to store database on local filesystem. ",
            defaultBoolean=false,
            experimental=true
        )
        public boolean storage_mmap;
        
        @ConfigProperty(
            description="Location of where H-Store will store mmap files for each partition. " +
                        "This is only used if ${site.storage_mmap} is enabled. ",
            defaultString="${global.temp_dir}/mmap",
            experimental=true
        )
        public String storage_mmap_dir;

        @ConfigProperty(
            description="The size (in bytes) for the mmap file objects on NVM device.",
            defaultLong=2097152, // 2MB
            experimental=true
        )
        public long storage_mmap_file_size;
        
        @ConfigProperty(
            description="Reset the mmap directory for each partition when " +
                        "the HStoreSite is started.",
            defaultBoolean=true,
            experimental=true
        )
        public boolean storage_mmap_reset;
        
        @ConfigProperty(
            description="Frequency with which changes are synced via msync with memory",
            defaultLong=100000,
            experimental=true
        )
        public long storage_mmap_sync_frequency; 

        // ----------------------------------------------------------------------------
        // ARIES Physical Recovery Options
        // ----------------------------------------------------------------------------
        @ConfigProperty(
                description="ARIES recovery enabled. ",
                defaultBoolean=false,
                experimental=true
        )
        public boolean aries;

        @ConfigProperty(
                description="ARIES forward processing only enabled, recovery disabled - for throughput evaluation",
                defaultBoolean=true,
                experimental=true
        )
        public boolean aries_forward_only;

        @ConfigProperty(
                description="Location of where H-Store will store ARIES log files for each partition. " +
                            "This is only used if ${site.aries} is enabled. ",
                defaultString="${global.temp_dir}/aries",
                experimental=true
        )
        public String aries_dir;

            
        @ConfigProperty(
                description="Reset the ARIES directory for each partition when " +
                            "the HStoreSite is started (disabled by default).",
                defaultBoolean=false,
                experimental=true
        )
        public boolean aries_reset;
        
        // ----------------------------------------------------------------------------
        //  Logical Recovery Options
        // ----------------------------------------------------------------------------
        @ConfigProperty(
                description="Logical recovery using snapshots enabled. ",
                defaultBoolean=false,
                experimental=true
        )
        public boolean snapshot;
            
        @ConfigProperty(
                description="Location of where H-Store will store snapshot files for each partition's tables. " +
                            "This is only used if ${site.snapshot} is enabled. ",
                defaultString="${global.temp_dir}/snapshot",
                experimental=true
        )
        public String snapshot_dir;

            
        @ConfigProperty(
                description="Reset the snapshot directory for each partition when " +
                            "the HStoreSite is started (disabled by default).",
                defaultBoolean=false,
                experimental=true
        )
        public boolean snapshot_reset;        
                    
        @ConfigProperty(
                description="How often in milliseconds should we take snapshots in HStoreSite ",
                defaultInt=10000,
                experimental=true
            )
            public int snapshot_interval;
        
        // ----------------------------------------------------------------------------
        // MapReduce Options
        // ----------------------------------------------------------------------------
        
        @ConfigProperty(
                description="If set to true, then the MAP phase of a MapReduceTransaction will be " +
                            "executed as a distributed transaction that blocks the entire cluster. This " +
                            "ensures that the aggregates computed by the MAP phase reads from consistent " +
                            "a consistent state of the database.",
                defaultBoolean=true,
                experimental=true
        )
        public boolean mr_map_blocking;
        
        @ConfigProperty(
                description="The way to execute reduce job, blocking or non-blocking by MapReduceHelperThread",
                defaultBoolean=true,
                experimental=true
        )
        public boolean mr_reduce_blocking;

        // ----------------------------------------------------------------------------
        // Networking Options
        // ----------------------------------------------------------------------------

        @ConfigProperty(
            description="How often in milliseconds the HStoreCoordinator at each HStoreSite should send " +
            		    "heartbeat notifications to the other coordinators in the cluster. ",
            defaultInt=10000,
            experimental=false
        )
        public int network_heartbeats_interval;
        
        @ConfigProperty(
            description="How long in milliseconds should the HStoreCoordinator wait to establish " +
                        "the initial connections to other nodes in the cluster at start-up. " +
                        "Increasing this number will help with larger cluster deployments.",
            defaultInt=15000,
            experimental=false
        )
        public int network_startup_wait;
        
        @ConfigProperty(
            description="If the HStoreCoordinator fails to connect to all of the other " +
                        "nodes in the cluster after ${site.network_startup_wait} has passed, " +
                        "this parameter defines the number of times that it is allowed to attempt " +
                        "to reconnect to them. This helps with some rare network issues with the " +
                        "ProtoRpc framework where the initial network connection attempt hangs " +
                        "or fails, even though both sites are available.",
            defaultInt=2,
            experimental=false
        )
        public int network_startup_retries;
        
        @ConfigProperty(
            description="Max size of queued transactions before an HStoreSite will stop accepting new requests " +
                        "from clients and will block the network connections.",
            defaultInt=5000,
            replacedBy="site.network_incoming_limit_txns",
            experimental=false
        )
        @Deprecated
        public int network_incoming_max_per_partition;
        
        @ConfigProperty(
            description="Max size of queued transactions before an HStoreSite will stop accepting new requests " +
                        "from clients and will block the network connections. This is per partition.",
            defaultInt=8000,
            experimental=false
        )
        public int network_incoming_limit_txns;
        
        @ConfigProperty(
            description="Max number of bytes in the queued transactions before an HStoreSite will " +
                        "stop accepting new requests from clients and will block the network connections.",
            defaultLong=67108864,
            experimental=false
        )
        public long network_incoming_limit_bytes;
        
        // ----------------------------------------------------------------------------
        // Transaction Execution Options
        // ----------------------------------------------------------------------------
        
        @ConfigProperty(
            description="If this parameter is set to true, then the ClientResponse returned by the " +
                        "server will include a special ClientResponseDebug handle that contains " +
                        "additional information about the transaction. " + 
                        "Note that enabling this option will break compatibility with VoltDB's " +
                        "client libraries.",
            defaultBoolean=false,
            experimental=false
        )
        public boolean txn_client_debug;
        
        @ConfigProperty(
            description="Enable transaction profiling. This will measure the amount of time a " +
                        "transaction spends in different parts of the system (e.g., waiting in " +
                        "the work queue, planning, executing). " +
                        "The profiling data collected can be retrieved using the @Statistics sysproc.",
            defaultBoolean=false,
            experimental=false
        )
        public boolean txn_profiling;
        
        @ConfigProperty(
            description="Sample factor for transaction profiling (0.0 - 1.0). " +
                        "This will be used at runtime to determine whether a transaction is executed " +
                        "with the profiling hooks enabled. " +
                        "Note that the the ${site.txn_profiling} parameter must also be enabled.",
            defaultDouble=0.10,
            experimental=false
        )
        public double txn_profiling_sample;
        
        @ConfigProperty(
            description="Enable transaction execution mode counting. This will cause the HStoreSite to keep " +
                        "track of various properties about tranasctions, such as the number that were speculatively " +
                        "executed or had to be restarted.",
            defaultBoolean=true,
            experimental=false
        )
        public boolean txn_counters;
        
        @ConfigProperty(
            description="The amount of time in milliseconds that the TransactionQueueManager will wait " +
                        "before letting a distributed transaction acquire a lock on a partition.",
            defaultInt=5,
            experimental=true
        )
        public int txn_incoming_delay;
        
        @ConfigProperty(
            description="The number of times that a distributed transaction is allowed to be restarted " +
                        "(due to things like network delays) before it is outright rejected and the request " +
                        "is returned to the client.",
            defaultInt=10,
            experimental=false
        )
        public int txn_restart_limit;
        
        @ConfigProperty(
            description="", // TODO
            defaultInt=10,
            experimental=false
        )
        public int txn_restart_limit_sysproc;
        
        @ConfigProperty(
            description="If set to true, then the HStoreSite will use a separate TransactionIdManager" +
                        "per partition. This can reduce some lock contention for workloads where " +
                        "transactions are restarted a lot. This actually doesn't work very well, " +
                        "so you probably do not want to bother with this parameter.",
            defaultBoolean=false,
            experimental=true
        )
        public boolean txn_partition_id_managers;
        
        // ----------------------------------------------------------------------------
        // Transaction Queue Options
        // ----------------------------------------------------------------------------
        
        @ConfigProperty(
            description="Enable profiling in the TransactionQueueManager and PartitionLockQueue " +
                        "in the HStoreSite. " +
                        "The profiling data collected can be retrieved using the @Statistics sysproc.",
            defaultBoolean=false,
            experimental=false
        )
        public boolean queue_profiling;
        
        @ConfigProperty(
            description="The initial throttling threshold for the PartitionLockQueue.",
            defaultDouble=1.0,
            experimental=false
        )
        public double queue_threshold_factor;
        
        @ConfigProperty(
            description="", // TODO
            defaultInt=50,
            experimental=true
        )
        public int queue_autoscale_delta;
        
        @ConfigProperty(
            description="", // TODO
            defaultBoolean=true,
            experimental=false
        )
        public boolean queue_allow_decrease;
        
        @ConfigProperty(
            description="", // TODO
            defaultBoolean=true,
            experimental=false
        )
        public boolean queue_allow_increase;
        
        @ConfigProperty(
            description="The initial throttling threshold for the PartitionLockQueue.",
            defaultDouble=0.5,
            experimental=false
        )
        public double queue_min_factor;
        
        @ConfigProperty(
            description="The initial throttling threshold for the PartitionLockQueue.",
            defaultDouble=1.5,
            experimental=false
        )
        public double queue_max_factor;
        
        @ConfigProperty(
            description="If the HStoreSite is throttling incoming client requests at individual partitions," +
                        " then that HStoreSite will not accept new requests until the number of queued " +
                        "transactions is less than this percentage in a partition's lock queue. Note that this " +
                        "only considers the total number of transactions that are in the PartitionLockQueue, " +
                        "not transactions that are waiting to be initialized or have already completed.",
            defaultDouble=0.50,
            experimental=false
        )
        public double queue_release_factor;
        
        // ----------------------------------------------------------------------------
        // Parameter Mapping Options
        // ----------------------------------------------------------------------------
        
        @ConfigProperty(
            description="", // TODO
            defaultNull=true,
            experimental=false
        )
        public String mappings_path;
        
        // ----------------------------------------------------------------------------
        // Markov Transaction Estimator Options
        // ----------------------------------------------------------------------------

        @ConfigProperty(
            description="Predict what transactions will do before they execute using " +
                        "TransactionEstimator's Markov models.",
            defaultBoolean=false,
            experimental=true
        )
        public boolean markov_enable;
        
        @ConfigProperty(
            description="Force the MarkovPathEstimator to always choose a transition from an execution state " +
            		    "in a Markov model even if there is not a state that matches the prediction.  " +
                        "This ensures that the estimated path always reaches either the COMMIT or ABORT " +
                        "terminal states and therefore a valid estimation can be created.",
            defaultBoolean=true,
            experimental=true
        )
        public boolean markov_force_traversal;
        
        @ConfigProperty(
            description="Allow the MarkovPathEstimator to automatically learn new execution states " +
                        "for transactions if it is unable to find the correct one for the current transaction. " +
                        "The updated models can be retrieved using the @MarkovUpdate system procedure. " +
                        "Note that ${site.markov_force_traversal} must be set to true.",
            defaultBoolean=false,
            experimental=true
        )
        public boolean markov_learning_enable;
        
        @ConfigProperty(
            description="If this parameter is set to true, then the PartitionExecutor will use its " +
                        "TransactionEstimator to calculate updated estimates after a single-partition " +
                        "transaction submits a new batch of queries for execution.",
            defaultBoolean=false,
            experimental=true
        )
        public boolean markov_singlep_updates;
        
        @ConfigProperty(
            description="If this parameter is set to true, then the PartitionExecutor will use its " +
                        "TransactionEstimator to calculate updated estimates after a distributed transaction " +
                        "submits a new batch of queries for execution.",
            defaultBoolean=true,
            experimental=true
        )
        public boolean markov_dtxn_updates;
        
        @ConfigProperty(
            description="Recompute a Markov model's execution state probabilities every time a transaction " +
                        "is aborted due to a misprediction.",
            defaultBoolean=true,
            experimental=true
        )
        public boolean markov_mispredict_recompute;

        @ConfigProperty(
            description="", // TODO
            defaultNull=true,
            experimental=true
        )
        public String markov_path;
        
        @ConfigProperty(
            description="If this is set to true, TransactionEstimator will try to reuse the last " +
                        "successfully estimate path in a MarkovGraph for transactions that use the" +
                        "same graph.",
            defaultBoolean=true,
            experimental=true
        )
        public boolean markov_path_caching;
    
        @ConfigProperty(
            description="This threshold defines how accurate our cached MarkovPathEstimators have to be in order " +
                        "to keep using them. If (# of accurate txs / total txns) for a paritucular MarkovGraph " +
                        "goes below this threshold, then we will disable the caching",
            defaultDouble=1.0,
            experimental=true
        )
        public double markov_path_caching_threshold;
        
        @ConfigProperty(
            description="If this is set to true, the MarkovEstimator will attempt to use the initial " +
                        "path estimate to quickly calculate the new path for a running transaction.",
            defaultBoolean=true,
            experimental=true
        )
        public boolean markov_fast_path;
        
        @ConfigProperty(
            description="This enables the ability for the MarkovEstimator to cache the end points of " +
                        "path segments in a MarkovGraph so that it can just quickly identify the " +
                        "last MarkovVertex for a new batch of queries requested by the transaction.",
            defaultBoolean=false,
            experimental=true
        )
        public boolean markov_endpoint_caching;
        
        @ConfigProperty(
            description="The minimum number of queries that must be in a batch for the TransactionEstimator " +
                        "to cache the path segment in the procedure's MarkovGraph. Provides a minor speed improvement " +
                        "for large batches with little variability in their execution paths.",
            defaultInt=3,
            experimental=true
        )
        public int markov_batch_caching_min;
        
        @ConfigProperty(
            description="Use a fixed transaction estimator to predict the initial properties of an incoming " +
                        "transaction request from the client. This is a quick and dirty approximation. " +
                        "Not all benchmarks are supported and it does not generate predictions updates after " +
                        "the transaction starts running",
            defaultBoolean=false,
            experimental=true
        )
        public boolean markov_fixed;
        
        @ConfigProperty(
            description="Enable profiling in the MarkovEstimator. " +
                        "The profiling data collected can be retrieved using the @Statistics sysproc.",
            defaultBoolean=false,
            experimental=false
        )
        public boolean markov_profiling;

        // ----------------------------------------------------------------------------
        // BatchPlanner
        // ----------------------------------------------------------------------------
        
        @ConfigProperty(
            description="Enable BatchPlanner profiling. This will keep of how long the BatchPlanner " +
                        "spends performing certain operations when generating an execution plan for " +
                        "a batch of queries submitted by a running transaction. " +
                        "The profiling data collected can be retrieved using the @Statistics sysproc.",
            defaultBoolean=false,
            experimental=false
        )
        public boolean planner_profiling;
        
        @ConfigProperty(
            description="Enable caching in the BatchPlanner. This will provide a significant speed improvement for " +
                        "single-partitioned queries because the BatchPlanner is able to quickly identify what partitions " +
                        "a batch of queries will access without having to process the request using the PartitionEstimator. " +
                        "This parameter is so great I should probably just hardcode to be always on, but maybe you don't " +
                        "believe me and want to see how slow things go with out this...",
            defaultBoolean=true,
            experimental=false
        )
        public boolean planner_caching;
        
        @ConfigProperty(
            description="The maximum number of execution rounds allowed per batch.",
            defaultInt=10,
            experimental=false
        )
        public int planner_max_round_size;
        
        @ConfigProperty(
            description="The maximum number of SQLStmts that can be queued per batch in a transaction.",
            defaultInt=128,
            experimental=false
        )
        public int planner_max_batch_size;
        
        @ConfigProperty(
            description="Use globally unique Dependency Ids for each unique SQLStmt batch when generating WorkFragments " +
                        "at run time.",
            defaultBoolean=false,
            experimental=true
        )
        public boolean planner_unique_dependency_ids;
        
        // ----------------------------------------------------------------------------
        // HStoreCoordinator
        // ----------------------------------------------------------------------------
        
        @ConfigProperty(
            description="If this enabled, HStoreCoordinator will use a separate thread to process incoming " +
                        "initialization requests from other HStoreSites. This is useful when ${client.txn_hints} " +
                        "is disabled.",
            defaultBoolean=false,
            experimental=false
        )
        public boolean coordinator_init_thread;
        
        @ConfigProperty(
            description="If this enabled, HStoreCoordinator will use a separate thread to process incoming finish " +
                        "requests for restarted transactions from other HStoreSites. ",
            defaultBoolean=false,
            experimental=false
        )
        public boolean coordinator_finish_thread;
        
        @ConfigProperty(
            description="If this enabled, HStoreCoordinator will use a separate thread to process incoming redirect " +
                        "requests from other HStoreSites. This is useful when ${client.txn_hints} is disabled.",
            defaultBoolean=false,
            experimental=false
        )
        public boolean coordinator_redirect_thread;
        
        @ConfigProperty(
            description="If this enabled, HStoreCoordinator will use an NTP style protocol to find the time " +
                        "difference between sites in the cluster.",
            defaultBoolean=true,
            experimental=false
        )
        public boolean coordinator_sync_time;

        // ----------------------------------------------------------------------------
        // Output Tracing
        // ----------------------------------------------------------------------------
        
        @ConfigProperty(
            description="When this property is set to true, all TransactionTrace records will include the stored " +
                        "procedure output result",
            defaultBoolean=false,
            experimental=false
        )
        public boolean trace_txn_output;

        @ConfigProperty(
            description="When this property is set to true, all QueryTrace records will include the query output " +
                        "result",
            defaultBoolean=false,
            experimental=false
        )
        public boolean trace_query_output;
        
        // ----------------------------------------------------------------------------
        // HSTORESITE STATUS UPDATES
        // ----------------------------------------------------------------------------
        
        @ConfigProperty(
            description="Enable HStoreSite's Status thread.",
            defaultBoolean=false,
            experimental=false
        )
        public boolean status_enable;
        
        @ConfigProperty(
            description="How often the HStoreSite's StatusThread will print a status update (in milliseconds).",
            defaultInt=20000,
            experimental=false
        )
        public int status_interval;

        @ConfigProperty(
            description="Allow the HStoreSiteStatus thread to kill the cluster if the local HStoreSite appears " +
                        "to be hung. The site is considered hung if it has executed at least one transaction " +
                        "and has not completed (either committed or aborted) any new transactions since the " +
                        "last time it took a status snapshot.",
            defaultBoolean=false,
            experimental=false
        )
        public boolean status_kill_if_hung;
        
        @ConfigProperty(
            description="Allow the HStoreSiteStatus thread to check whether there any zombie transactions. " +
                        "This can occur if the transaction has already sent back the ClientResponse, but " +
                        "its internal state has not been cleaned up.",
            defaultBoolean=false,
            experimental=false
        )
        public boolean status_check_for_zombies;
        
        @ConfigProperty(
            description="When this property is set to true, HStoreSite status will include information " +
                        "about each PartitionExecutor, such as the number of transactions currently queued, " +
                        "blocked for execution, or waiting to have their results returned to the client.",
            defaultBoolean=false,
            experimental=false
        )
        public boolean status_exec_info;
        
        @ConfigProperty(
            description="When this property is set to true, HStoreSite status will include a snapshot of running " +
                        "threads",
            defaultBoolean=false,
            experimental=false
        )
        public boolean status_thread_info;
        
        // ----------------------------------------------------------------------------
        // OBJECT POOLS
        // ----------------------------------------------------------------------------
        
        @ConfigProperty(
            description="The scale factor to apply to the object pool configuration values.",
            defaultDouble=1.0,
            experimental=false
        )
        public double pool_scale_factor;
        
        @ConfigProperty(
            description="Whether to track the number of objects created, passivated, and destroyed from the pool. " + 
                        "Results are shown in HStoreSiteStatus updates.",
            defaultBoolean=false,
            experimental=false
        )
        public boolean pool_profiling;
        
//        @ConfigProperty(
//            description="Whether to enable object pooling for AbstractTransaction handles. This includes" +
//                        "all local transactions, remote transactions, and MapReduce transactions.",
//            defaultBoolean=false,
//            experimental=false
//        )
//        public boolean pool_txn_enable;
//        
//        @ConfigProperty(
//            description="The max number of MapReduceTransactionStates to keep in the pool per partition.",
//            defaultInt=10,
//            experimental=false
//        )
//        public int pool_mapreducetxnstate_idle;
        
        @ConfigProperty(
            description="The max number of MarkovPathEstimators to keep in the pool per partition",
            defaultInt=100,
            experimental=false
        )
        public int pool_pathestimators_idle;
        
    }
    
    // ============================================================================
    // CLIENT
    // ============================================================================
    public final class ClientConf extends Conf {
        
        @ConfigProperty(
            description="Benchmark client log directory on the host that the BenchmarkController " +
                        "is invoked from.",
            defaultString="${global.log_dir}/clients",
            experimental=false
        )
        public String log_dir;
        
        @ConfigProperty(
            description="Whether to back-up log files before the benchmark is exceuted",
            defaultBoolean=false,
            experimental=false
        )
        public boolean log_backup;
        
        @ConfigProperty(
            description="Execute each client thread with JVM asserts enabled. " +
                        "The client asserts will not affect the runtime performance of the " +
                        "database cluster, but it may increase the overhead of each client thread.",
            defaultBoolean=false,
            experimental=false
        )
        public boolean jvm_asserts;
        
        @ConfigProperty(
            description="Additional JVM arguments to include when launching each benchmark client process. " +
                        "These arguments will be automatically split and escaped based on spaces.",
            defaultNull=true,
            experimental=true
        )
        public String jvm_args;
        
        @ConfigProperty(
            description="The directory that benchmark project jars will be stored in.",
            defaultString=".",
            experimental=false
        )
        public String jar_dir;
        
        @ConfigProperty(
            description="The amount of memory to allocate for each client process (in MB)",
            defaultInt=512,
            experimental=false
        )
        public int memory;

        @ConfigProperty(
            description="Default client host name",
            defaultString="${global.defaulthost}",
            replacedBy="client.hosts",
            experimental=false
        )
        @Deprecated
        public String host;
        
        @ConfigProperty(
            description="A semi-colon separated list of hostnames that the BenchmarkController will " +
                        "invoke benchmark clients on. Like the HStoreSite hosts, these machines must " +
                        "have passwordless SSH enabled and have the H-Store distribution installed in" +
                        "the same directory heirarchy as where the BenchmarkController was invoked from. " +
                        "Each client host represents a unique JVM that will spawn the number of client " +
                        "threads defined by the ${client.threads_per_host} parameter.", 
            defaultString="${global.defaulthost}",
            experimental=false
        )
        public String hosts;

        @ConfigProperty(
            description="The number of txns that client process submits (per second). The underlying " +
                        "BenchmarkComponent will continue invoke the client driver's runOnce() method " +
                        "until it has submitted enough transactions to satisfy ${client.txnrate}. " +
                        "If ${client.blocking} is disabled, then the total transaction rate for a " +
                        "benchmark invocation is " +
                        "${client.txnrate} * ${client.processesperclient} * ${client.count}.",
            defaultInt=1000,
            experimental=false
        )
        public int txnrate;
        
        @ConfigProperty(
            description="", // TODO
            defaultNull=true,
            experimental=false
        )
        public String weights;

        @ConfigProperty(
            description="Number of benchmark client threads to use per client host.",
            defaultInt=10,
            replacedBy="client.threads_per_host",
            experimental=false
        )
        @Deprecated
        public int processesperclient;
        
        @ConfigProperty(
            description="Number of benchmark client threads to invoke per client host. " +
                        "If ${client.shared_connection} is set to true, then all of these threads " +
                        "will share the same Client handle to the HStoreSite cluster.",
            defaultInt=10,
            experimental=false
        )
        public int threads_per_host;
        
        @ConfigProperty(
            description="Multiply the ${client.processesperclient} parameter by " +
                        "the number of partitions in the target cluster.",
            defaultBoolean=false,
            experimental=false
        )
        public boolean processesperclient_per_partition;
        
        @ConfigProperty(
            description="", // TODO
            defaultBoolean=false,
            experimental=false
        )
        public boolean shared_connection;

        @ConfigProperty(
            description="The number of clients hosts to use in the benchmark run.",
            defaultInt=1,
            experimental=false
        )
        public int count;
        
        @ConfigProperty(
            description="The number of client threads that will submit only single-partition " +
                        "transaction requests. This is not supported in all benchmarks.",
            defaultInt=0,
            experimental=true
        )
        public int singlepartition_threads;

        @ConfigProperty(
            description="How long should the benchmark trial run (in milliseconds). Does not " +
                        "include ${client.warmup} time.",
            defaultInt=60000,
            experimental=false
        )
        public int duration;

        @ConfigProperty(
            description="How long should the system be allowed to warmup (in milliseconds). Any stats " +
                        "collected during this period are not counted in the final totals.",
            defaultInt=0,
            experimental=false
        )
        public int warmup;

        @ConfigProperty(
            description="How often (in milliseconds) should the BenchmarkController poll the individual " +
                        "client processes and get their intermediate results.",
            defaultInt=10000,
            experimental=false
        )
        public int interval;

        @ConfigProperty(
            description="Whether to use the BlockingClient. When this is true, then each client process will " +
                        "submit one transaction at a time and wait until the result is returned before " +
                        "submitting the next. The clients still follow the ${client.txnrate} parameter.",
            defaultBoolean=true,
            experimental=false
        )
        public boolean blocking;
        
        @ConfigProperty(
            description="When the BlockingClient is enabled with ${client.blocking}, this defines the number " +
                        "of concurrent transactions that each client instance can submit to the H-Store cluster " +
                        "before it will block.",
            defaultInt=1,
            experimental=false
        )
        public int blocking_concurrent;
        
        @ConfigProperty(
            description="When this parameter is enabled, the benchmark's loaders will only be " +
                        "allowed to load tables into the database cluster one at a time. This is " +
                        "only useful for debugging.",
            defaultBoolean=false,
            experimental=true
        )
        public boolean blocking_loader;

        @ConfigProperty(
            description="The scaling factor determines how large to make the target benchmark's data set. " +
                        "A scalefactor greater than one makes the data set larger, while less than one " +
                        "makes it smaller. Implementation depends on benchmark specification.",
            defaultDouble=1,
            experimental=false
        )
        public double scalefactor;

        @ConfigProperty(
            description="How much skew to use when generating the benchmark data set. " +
                        "Default is zero (no skew). The amount skew gets larger for values " +
                        "greater than one. Implementation depends on benchmark specification. ",
            defaultDouble=0.0,
            experimental=true
        )
        public double skewfactor;

        @ConfigProperty(
            description="Used to define the amount of temporal skew in the benchmark data set. " +
                        "Implementation depends on benchmark specification.",
            defaultInt=0,
            experimental=true
        )
        public int temporalwindow;
        
        @ConfigProperty(
            description="Used to define the amount of temporal skew in the benchmark data set. " +
                        "Implementation depends on benchmark specification.",
            defaultInt=100,
            experimental=true
        )
        public int temporaltotal;
        
        @ConfigProperty(
            description="If ${client.tick_interval} is greater than one, then it determines how often " +
                        "(in ms) the BenchmarkComponent will execute tick(). " +
                        "A client driver implementation can reliably use this to perform some " +
                        "maintence operation or change data distributions. By default, tick() will be " +
                        "invoked at the interval defined by ${client.interval}.",
            defaultInt=-1,
            experimental=false
        )
        public int tick_interval;
        
        @ConfigProperty(
            description="If this enabled, then each DBMS will dump their entire database contents into " +
                        "CSV files after executing a benchmark run.",
            defaultBoolean=false,
            experimental=false
        )
        public boolean dump_database;
        
        @ConfigProperty(
            description="If ${client.dump_database} is enabled, then each DBMS will dump their entire " +
                        "database contents into CSV files in the this directory after executing a benchmark run.",
            defaultString="${global.temp_dir}/dumps",
            experimental=false
        )
        public String dump_database_dir = HStoreConf.this.global.temp_dir + "/dumps";
        
        @ConfigProperty(
            description="If set to true, then the benchmark data loader will generate a WorkloadStatistics " +
                        "based on the data uploaded to the server. These stats will be written to the path " +
                        "specified by ${client.tablestats_output}.",
            defaultBoolean=false,
            experimental=false
        )
        public boolean tablestats;
        
        @ConfigProperty(
            description="If ${client.tablestats} is enabled, then the loader will write out a database statistics " +
                        "file in the directory defined in this parameter.",
            defaultString="${global.temp_dir}/stats",
            experimental=false
        )
        public String tablestats_dir = HStoreConf.this.global.temp_dir + "/stats";
        
        @ConfigProperty(
            description="If this parameter is set to true, then each the client will calculate the base partition " +
                        "needed by each transaction request before it sends to the DBMS. This base partition is " +
                        "embedded in the StoreProcedureInvocation wrapper and is automatically sent to the HStoreSite " +
                        "that has that partition. Note that the HStoreSite will not use the PartitionEstimator to " +
                        "determine whether the client is correct, but the transaction can be restarted and re-executed " +
                        "if ${site.exec_db2_redirects} is enabled.",
            defaultBoolean=true,
            experimental=false
        )
        public boolean txn_hints;
        
        @ConfigProperty(
            description="If a node is executing multiple client processes, then the node may become overloaded if " +
                        "all the clients are started at the same time. This parameter defines the threshold for when " +
                        "the BenchmarkController will stagger the start time of clients. For example, if a node will execute " +
                        "ten clients and ${client.delay_threshold} is set to five, then the first five processes will start " +
                        "right away and the remaining five will wait until the first ones finish before starting themselves.", 
            defaultInt=8,
            experimental=false
        )
        public int delay_threshold;
        
        @ConfigProperty(
            description="The URL of the CodeSpeed site that the H-Store BenchmarkController will post the transaction " +
                        "throughput rate after a benchmark invocation finishes. This parameter must be a well-formed HTTP URL. " +
                        "See the CodeSpeed documentation page for more info (https://github.com/tobami/codespeed).", 
            defaultNull=true,
            experimental=false
        )
        public String codespeed_url;
        
        @ConfigProperty(
            description="The name of the project to use when posting the benchmark result to CodeSpeed." +
                        "This parameter is required by CodeSpeed and cannot be empty. " +
                        "Note that the the ${client.codespeed_url} parameter must also be set.", 
            defaultString="H-Store",
            experimental=false
        )
        public String codespeed_project;
        
        @ConfigProperty(
            description="The name of the environment to use when posting the benchmark result to CodeSpeed. " +
                        "The value of this parameter must already exist in the CodeSpeed site. " +
                        "This parameter is required by CodeSpeed and cannot be empty. " +
                        "Note that the the ${client.codespeed_url} parameter must also be set.",
            defaultNull=true,
            experimental=false
        )
        public String codespeed_environment;

        @ConfigProperty(
            description="The name of the executable to use when posting the benchmark result to CodeSpeed. " +
                        "This parameter is required by CodeSpeed and cannot be empty. " +
                        "Note that the the ${client.codespeed_url} parameter must also be set.",
            defaultNull=true,
            experimental=false
        )
        public String codespeed_executable;
        
        @ConfigProperty(
            description="The revision number of the H-Store source code that is reported " +
                        "when posting the benchmark result used to CodeSpeed. " +
                        "This parameter is required by CodeSpeed and cannot be empty. " +
                        "Note that the the ${client.codespeed_url} parameter must also be set.", 
            defaultNull=true,
            experimental=false
        )
        public String codespeed_commitid;
        
        @ConfigProperty(
            description="The branch corresponding for this version of H-Store used when posting the benchmark " +
                        "result to CodeSpeed. This is parameter is optional.",
            defaultNull=true,
            experimental=false
        )
        public String codespeed_branch;
        
        @ConfigProperty(
            description="Output a status update about the benchmark run at the end of each interval defined "+
                        "by ${client.interval}.",
            defaultBoolean=true,
            experimental=false
        )
        public boolean output_interval;
        
        @ConfigProperty(
            description="Output a breakdown at the end of a benchmark run of the number of transactions " +
                        "that each unique client thread executed successfully.",
            defaultBoolean=false,
            experimental=false
        )
        public boolean output_clients;
        
        @ConfigProperty(
            description="Output a histogram at the end of a benchmark run of the number of transactions " +
                        "that each partition executed.",
            defaultBoolean=false,
            experimental=false
        )
        public boolean output_basepartitions;
        
        @ConfigProperty(
            description="Output a histogram at the end of a benchmark run of the different transaction " +
                        "response status codes that the database returned to the clients.",
            defaultBoolean=false,
            replacedBy="client.output_status",
            experimental=false
        )
        @Deprecated
        public boolean output_response_status;
        
        @ConfigProperty(
            description="Output a histogram at the end of a benchmark run of the different transaction " +
                        "response status codes that the database returned to the clients.",
            defaultBoolean=true,
            experimental=false
        )
        public boolean output_status;
        
        @ConfigProperty(
            description="Print the benchmark results in a simple text-based output table.",
            defaultBoolean=true,
            experimental=false
        )
        public boolean output_results_table;
        
        @ConfigProperty(
            description="Print the benchmark results in a JSON parseable format. This is useful for " +
                        "running experiments inside of scripts.",
            defaultBoolean=false,
            experimental=false,
            replacedBy="client.output_results_json"
        )
        @Deprecated
        public boolean output_json;
        
        @ConfigProperty(
            description="Print the benchmark results in a JSON parseable format. This is useful for " +
                        "running experiments inside of scripts.",
            defaultBoolean=false,
            experimental=false
        )
        public boolean output_results_json;
        
        @ConfigProperty(
            description="",
            defaultNull=true,
            experimental=false,
            replacedBy="client.output_results_csv"
        )
        @Deprecated
        public String output_csv;
        
        @ConfigProperty(
            description="Print the benchmark results in a CSV table.",
            defaultNull=true,
            experimental=false
        )
        public String output_results_csv;
        
        @ConfigProperty(
            description="Defines the path where the BenchmarkController will dump a CSV containing " +
                        "the memory stats information about the cluster. This will periodically invoke " +
                        "the @Statistics system stored procedure to collect SysProcSelector.MEMORY data.",
            defaultNull=true,
            experimental=false
        )
        public String output_memory;
        
        @ConfigProperty(
            description="Defines the path where the BenchmarkController will dump a CSV containing " +
                        "the complete listing of all transactions executed by the clients.",
            defaultNull=true,
            experimental=false
        )
        public String output_responses;
        
        @ConfigProperty(
            description="Defines the path where the BenchmarkController will dump a CSV containing " +
                        "PartitionExecutor profiling stats. Note that this will automatically enable " +
                        "${site.exec_profiling}, which will affect the runtime performance." +
                        "Any file that exists with the same name as this will be overwritten.",
            defaultNull=true,
            experimental=false
        )
        public String output_exec_profiling;
        
        @ConfigProperty(
            description="Defines the path where the BenchmarkController will dump a CSV containing " +
                        "TransactionQueueManager profiling stats. Note that this will automatically enable " +
                        "${site.queue_profiling}, which will affect the runtime performance." +
                        "Any file that exists with the same name as this will be overwritten.",
            defaultNull=true,
            experimental=false
        )
        public String output_queue_profiling;
        
        @ConfigProperty(
            description="Defines the path where the BenchmarkController will dump a CSV containing " +
                        "AntiCacheManager profiling stats. Note that this will automatically enable " +
                        "${site.anticache_profiling}, which will affect the runtime performance. " +
                        "Any file that exists with the same name as this will be overwritten.",
            defaultNull=true,
            experimental=false
        )
        public String output_anticache_profiling;
        
        @ConfigProperty(
            description="Defines the path where the BenchmarkController will dump a CSV containing " +
                        "HStoreSite profiling stats. Note that this will automatically enable " +
                        "${site.profiling}, which will affect the runtime performance." +
                        "Any file that exists with the same name as this will be overwritten.",
            defaultNull=true,
            experimental=false
        )
        public String output_site_profiling;
        
        @ConfigProperty(
            description="Defines the path where the BenchmarkController will dump a CSV containing " +
                        "AntiCacheManager eviction history. Note that this will automatically enable " +
                        "${site.anticache_profiling}, which will affect the runtime performance. " +
                        "Any file that exists with the same name as this will be overwritten.",
            defaultNull=true,
            experimental=false
        )
        public String output_anticache_evictions;
        
        @ConfigProperty(
            description="Defines the path where the BenchmarkController will dump a CSV containing " +
                        "the transactions that tried to access evicted tuples from the anti-cache. " +
                        "Note that this will automatically enable ${site.anticache_profiling}, " +
                        "which will affect the runtime performance. " +
                        "Any file that exists with the same name as this will be overwritten.",
            defaultNull=true,
            experimental=false
        )
        public String output_anticache_access;
        
        @ConfigProperty(
            description="Defines the path where the BenchmarkController will dump a CSV containing " +
                    "transaction profiling stats. Note that this will automatically enable " +
                    "${site.txn_profiling}, which will affect the runtime performance." +
                    "Any file that exists with the same name as this will be overwritten.",
            defaultNull=true,
            experimental=false
        )
        public String output_txn_profiling;
        
        @ConfigProperty(
            description="If set to true, then the data generated for ${client.output_txn_profiling} will " +
                        "be aggregated based on the Procedure handle.",
            defaultBoolean=true,
            experimental=false
        )
        public boolean output_txn_profiling_combine;
        
        @ConfigProperty(
            description="Defines the path where the BenchmarkController will dump a CSV containing " +
                        "the speculative execution stats. Note that this will automatically enable " +
                        "${site.specexec_profiling}, which will affect the runtime performance.",
            defaultNull=true,
            experimental=false
        )
        public String output_specexec_profiling;
        
        @ConfigProperty(
            description="If set to true, then the data generated for ${client.output_specexec_profiling} will " +
                        "be aggregated based on the SpeculateType handle.",
            defaultBoolean=true,
            experimental=false
        )
        public boolean output_specexec_profiling_combine;
        
        @ConfigProperty(
            description="Defines the path where the BenchmarkController will dump a CSV containing " +
                        "the BatchPlanner profiling stats. Note that this will automatically enable " +
                        "${site.planner_profiling}, which will affect the runtime performance.",
            defaultNull=true,
            experimental=false
        )
        public String output_planner_profiling;
        
        @ConfigProperty(
            description="If set to true, then the data generated for ${client.output_planner_profiling} will " +
                        "be aggregated based on the Procedure handle.",
            defaultBoolean=true,
            experimental=false
        )
        public boolean output_planner_profiling_combine;
        
        @ConfigProperty(
            description="Defines the path where the BenchmarkController will dump a CSV containing " +
                        "the MarkovEstimator profiling stats. Note that this will automatically enable " +
                        "${site.markov_profiling}, which will affect the runtime performance.",
            defaultNull=true,
            experimental=false
        )
        public String output_markov_profiling;
        
        @ConfigProperty(
            description="Defines the path where the BenchmarkController will dump a CSV containing " +
                        "the memory stats information about the cluster. This will periodically invoke " +
                        "the @Statistics system stored procedure to collect SysProcSelector.TABLE data.",
            defaultNull=true,
            experimental=false
        )
        public String output_table_stats;

        @ConfigProperty(
                description="Defines the path where the BenchmarkController will dump a CSV containing " +
                            "the memory stats information about the cluster periodically. This will periodically invoke " +
                            "the @Statistics system stored procedure to collect SysProcSelector.TABLE data.",
                defaultNull=true,
                experimental=false
            )
        public String output_table_stats_periodically;
        
        @ConfigProperty(
            description="Defines the path where the BenchmarkController will dump a CSV containing " +
                        "transaction counter stats. This will contain information about how the " +
                        "transactions were executed (i.e., whether they were single-partitioned or not," +
                        "whether they were speculatively executed). " +
                        "Note that this will automatically enable ${site.txn_counters}, which will " +
                        "affect the runtime performance.",
            defaultNull=true,
            experimental=false
        )
        public String output_txn_counters;
        
        @ConfigProperty(
            description="If set to true, then the data generated for ${client.output_txn_counters} will " +
                        "be aggregated based on the Procedure handle.",
            defaultBoolean=true,
            experimental=false
        )
        public boolean output_txn_counters_combine;
        
        @ConfigProperty(
            description="", // TODO
            defaultBoolean=false,
            experimental=false
        )
        public boolean profiling;
        
        @ConfigProperty(
            description="If set to true, then the BenchmarkController will periodically send requests to " +
                        "the H-Store cluster to evict tuples into the anti-cache database. Note that " + 
                        "${site.anticache_enable} must be set to true when the cluster is started.",
            defaultBoolean=false,
            experimental=true
        )
        public boolean anticache_enable;
        
        @ConfigProperty(
            description="This parameter defines how often in milliseconds the BenchmarkController will " +
                        "send request to evict tuples from all of the tables marked as evictable. " +
                        "Both ${site.anticache_enable} and ${client.anticache_enable} must be set to true.",
            defaultInt=30000,
            experimental=true
        )
        public int anticache_evict_interval;
        
        @ConfigProperty(
            description="Defines the block size in bytes that will be evicted for each eviction request" +
                        "Both ${site.anticache_enable} and ${client.anticache_enable} must be set to true.",
            defaultInt=2097152,
            experimental=true
        )
        public int anticache_evict_size;
    }
    
    /**
     * Base Configuration Class
     */
    protected abstract class Conf {
        
        final String prefix;
        final Class<? extends Conf> confClass; 
        
        {
            this.confClass = this.getClass();
            this.prefix = confClass.getSimpleName().replace("Conf", "").toLowerCase();
            HStoreConf.this.confHandles.put(this.prefix, this);
            this.setDefaultValues();
        }
        
        protected Map<Field, ConfigProperty> getConfigProperties() {
            return ClassUtil.getFieldAnnotations(confClass.getFields(), ConfigProperty.class);
        }
        
        private void setDefaultValues() {
            // Set the default values for the parameters based on their annotations
            for (Entry<Field, ConfigProperty> e : this.getConfigProperties().entrySet()) {
                Field f = e.getKey();
                ConfigProperty cp = e.getValue();
                Object value = getDefaultValue(f, cp);
                
                try {
                    if (value != null) f.set(this, value);
                } catch (Exception ex) {
                    throw new RuntimeException(String.format("Failed to set default value '%s' for field '%s'", value, f.getName()), ex);
                }
                if (trace.val) LOG.trace(String.format("%-20s = %s", f.getName(), value));
            } // FOR   
        }
        
        /**
         * Returns true if this configuration handle as a parameter for the given name
         * @param name
         * @return
         */
        public boolean hasParameter(String name) {
            try {
                return (this.confClass.getField(name) != null);
            } catch (NoSuchFieldException ex) {
                return (false);
            }
        }

        @SuppressWarnings("unchecked")
        public <T> T getValue(String name) {
            T val = null;
            try {
                Field f = this.confClass.getField(name);
                val = (T)f.get(this);
            } catch (Exception ex) {
                throw new RuntimeException("Invalid field '" + name + "' for " + this.confClass.getSimpleName(), ex);
            }
            return (val);
        }
        
        @Override
        public String toString() {
            return (this.toString(false));
        }
        
        public String toString(boolean experimental) {
            final Map<String, Object> m = new TreeMap<String, Object>();
            for (Entry<Field, ConfigProperty> e : this.getConfigProperties().entrySet()) {
                ConfigProperty cp = e.getValue();
                if (experimental == false && cp.experimental()) continue;
                
                Field f = e.getKey();
                String key = f.getName().toUpperCase();
                Object val = null;
                try {
                    val = f.get(this);
                    if (isLoadedFromArgs(this, f.getName())) {
                        String val_str = (val != null ? val.toString() : "null");
                        val_str += "   **EXTERNAL**";
                        val = val_str;
                    }
                } catch (IllegalAccessException ex) {
                    m.put(key, ex.getMessage());
                }
                m.put(key, val);
            }
            return (StringUtil.formatMaps(m));
        }
    }
    
    // ----------------------------------------------------------------------------
    // INTERNAL 
    // ----------------------------------------------------------------------------
    
    private PropertiesConfiguration config = null;

    /**
     * Prefix -> Configuration
     */
    private final Map<String, Conf> confHandles = new ListOrderedMap<String, Conf>();
    
    /**
     * Easy Access Handles
     */
    public final GlobalConf global = new GlobalConf();
    public final SiteConf site = new SiteConf();
    public final ClientConf client = new ClientConf();
    
    /**
     * Singleton Object
     */
    private static HStoreConf conf;
    
    private final Map<Conf, Set<String>> externalParams = new HashMap<Conf, Set<String>>();
    
    // ----------------------------------------------------------------------------
    // CONSTRUCTORS
    // ----------------------------------------------------------------------------

    private HStoreConf() {
        this.populateDependencies();
    }
    
    /**
     * Constructor
     */
    private HStoreConf(ArgumentsParser args) {
        if (args != null) {
            
            // Configuration File
            if (args.hasParam(ArgumentsParser.PARAM_CONF)) {
                this.loadFromFile(args.getFileParam(ArgumentsParser.PARAM_CONF));
            }
            
            // Markov Path
            if (args.hasParam(ArgumentsParser.PARAM_MARKOV)) {
                this.site.markov_path = args.getParam(ArgumentsParser.PARAM_MARKOV);
            }
            
            // ParameterMappings Path
            if (args.hasParam(ArgumentsParser.PARAM_MAPPINGS)) {
                this.site.mappings_path = args.getParam(ArgumentsParser.PARAM_MAPPINGS);
            }
            
            Map<String, String> confParams = args.getHStoreConfParameters();
            if (confParams != null && confParams.isEmpty() == false) {
                this.loadFromArgs(confParams);
            }
        }
        
        // TODO: Remove
        if (site.markov_fixed) {
            site.exec_force_singlepartitioned = false;
            site.exec_force_localexecution = false;
        }
        
        this.populateDependencies();
    }
    
    protected void set(Conf handle, String f_name, Object value) {
        Class<?> confClass = handle.getClass();
        assert(confClass != null);
        Field f = null;
        
        if (value instanceof Enum<?>) {
            value = ((Enum<?>)value).name();
        }
        
        try {
            f = confClass.getField(f_name);
        } catch (Exception ex) {
            if (debug.val) LOG.warn(String.format("Invalid configuration property '%s.%s'. Ignoring...",
                                      handle.prefix, f_name));
            return;
        }
        this.set(handle, f, value);
    }
    
    /**
     * Set value for the given Conf handle's field 
     * This method should always be used because it knows how to map values from 
     * deprecated parameters to their new replacements. 
     * @param handle
     * @param f
     * @param value
     */
    protected void set(Conf handle, Field f, Object value) {
        try {
            f.set(handle, value);
             if (debug.val)
                LOG.debug(String.format("SET %s.%s = %s",
                                        handle.prefix, f.getName(), value));
        } catch (Exception ex) {
            String msg = String.format("Failed to set value '%s' for '%s.%s'",
                                       value, handle.prefix, f.getName()); 
            throw new RuntimeException(msg, ex);
        }
        
        // If this option has been deprecated and replaced, then we 
        // need to also set the new configuration parameter
        // Make sure that we don't do this for externally set parameters
        ConfigProperty cp = handle.getConfigProperties().get(f);
        assert(cp != null) : "Missing ConfigProperty for " + f;
        if (cp.replacedBy() != null && cp.replacedBy().isEmpty() == false) {
            if (debug.val)
                LOG.debug(String.format("Automatically updating replaceBy parameter: %s.%s => %s",
                                        handle.prefix, f.getName(), cp.replacedBy()));
            this.set(cp.replacedBy(), value, true);
        }
    }
    
    /**
     * This will set the values of any parameter that references another
     * This can only be invoked after all of the Conf handles are initialized
     */
    protected void populateDependencies() {
        if (debug.val) LOG.debug("Populating dependent parameters");
        
        Pattern p = Pattern.compile("\\$\\{" + REGEX_STR + "\\}", Pattern.CASE_INSENSITIVE);
        for (Conf handle : confHandles.values()) {
            for (Entry<Field, ConfigProperty> e : handle.getConfigProperties().entrySet()) {
                // Skip anything that we set externally
                Field f = e.getKey();
                if (this.isMarkedExternal(handle, f.getName())) continue;
                
                // FIXME: This only works with strings
                ConfigProperty cp = e.getValue();
                String defaultString = cp.defaultString();
                if (defaultString == null) continue;
                
                defaultString = defaultString.trim();
                if (defaultString.isEmpty()) continue;
                
                Matcher m = p.matcher(defaultString);
                boolean found = m.find();
                if (m == null || found == false) continue;
                
                String dependencyKey = m.group(1) + "." + m.group(2);
                if (trace.val)
                    LOG.trace(String.format("Found dependency: %s -> %s", f.getName(), dependencyKey));
                
                Object dependencyValue = this.get(dependencyKey);
                String newValue = defaultString.substring(0, m.start()) +
                                  dependencyValue +
                                  defaultString.substring(m.end());
                this.set(handle, f, newValue);
                if (debug.val)
                    LOG.debug(String.format("Updated dependent parameter %s.%s [%s] ==> %s",
                              handle.prefix, f.getName(), defaultString, newValue));
            } // FOR
        } // FOR
    }
    
    /**
     * Keep track of what parameters we set manually (either from a file or from 
     * input arguments). This is needed so that we know what parameters to forward to
     * remote clients and sites in the BenchmarkController
     * @param handle
     * @param f_name
     */
    protected void markAsExternal(Conf handle, String f_name) {
        Set<String> s = this.externalParams.get(handle);
        if (s == null) {
            s = new HashSet<String>();
            this.externalParams.put(handle, s);
        }
        s.add(f_name);
    }
    
    /**
     * Returns true if this parameter was set manually from an external source
     * @param handle
     * @param f_name
     * @return
     */
    protected boolean isMarkedExternal(Conf handle, String f_name) {
        Set<String> s = this.externalParams.get(handle);
        boolean ret = (s != null && s.contains(f_name));
        if (debug.val)
            LOG.debug(String.format("Checking whether %s.%s is externally set: %s",
                               handle.prefix, f_name, ret));
        return (ret);
    }
    
    // ----------------------------------------------------------------------------
    // REFLECTIVE ACCESS METHODS
    // ----------------------------------------------------------------------------
    
    /**
     * Return the value for the given option key name.
     * Must be in the proper format (i.e., "<handle>.<param-name>")
     * @param k
     * @return
     */
    public Object get(String k) {
        Matcher m = REGEX_PARSE.matcher(k);
        boolean found = m.matches();
        if (m == null || found == false) {
            String msg = "Invalid configuration property '" + k + "'";
            throw new RuntimeException(msg);
        }
        
        Conf handle = confHandles.get(m.group(1));
        Class<?> confClass = handle.getClass();
        assert(confClass != null);
        
        String f_name = m.group(2);
        Field f = null;
        Object value = null;
        try {
            f = confClass.getField(f_name);
            value = f.get(handle);
        } catch (Exception ex) {
            String msg = "Invalid configuration property '" + k + "'";
            throw new RuntimeException(msg, ex);
        }
        return (value);
    }
    
    public boolean set(String k, Object value) {
        return this.set(k, value, false);
    }
        
    protected boolean set(String k, Object value, boolean skip_external) {
        Matcher m = REGEX_PARSE.matcher(k);
        boolean found = m.matches();
        if (m == null || found == false) {
            String msg = "Invalid configuration property '" + k + "'";
            throw new RuntimeException(msg);
        }
        assert(m != null);
        Conf handle = confHandles.get(m.group(1));
        
        if (skip_external && this.isMarkedExternal(handle, m.group(2))) {
            return (false);
        }
        this.set(handle, m.group(2), value);
        return (true);
    }
    
    // ----------------------------------------------------------------------------
    // LOADING METHODS
    // ----------------------------------------------------------------------------
    
    /**
     * 
     */
    @SuppressWarnings("unchecked")
    public void loadFromFile(File path) {
        if (debug.val) LOG.debug("Loading from input file [" + path + "]");
        
        try {
            this.config = new PropertiesConfiguration(path);
        } catch (Exception ex) {
            throw new RuntimeException("Failed to load configuration file " + path);
        }

        for (Object obj_k : CollectionUtil.iterable(this.config.getKeys())) {
            String k = obj_k.toString();
            Matcher m = REGEX_PARSE.matcher(k);
            boolean found = m.matches();
            if (m == null || found == false) {
                if (debug.val) LOG.warn("Invalid key '" + k + "' from configuration file '" + path + "'");
                continue;
            }
            assert(m != null);
            
            Conf handle = confHandles.get(m.group(1));
            Class<?> confClass = handle.getClass();
            assert(confClass != null);
            Field f = null;
            String f_name = m.group(2);
            try {
                f = confClass.getField(f_name);
            } catch (Exception ex) {
                LOG.warn("Invalid configuration property '" + k + "'. Ignoring...");
                continue;
            }
            ConfigProperty cp = handle.getConfigProperties().get(f);
            assert(cp != null) : "Missing ConfigProperty for " + f;
            Class<?> f_class = f.getType();
            Object defaultValue = (cp != null ? this.getDefaultValue(f, cp) : null);
            Object value = null;
            
            if (f_class.equals(int.class)) {
                value = this.config.getInt(k, (Integer)defaultValue);
            } else if (f_class.equals(long.class)) {
                value = this.config.getLong(k, (Long)defaultValue);
            } else if (f_class.equals(double.class)) {
                value = this.config.getDouble(k, (Double)defaultValue);
            } else if (f_class.equals(boolean.class)) {
                value = this.config.getBoolean(k, (Boolean)defaultValue);
            } else if (f_class.equals(String.class)) {
                value = this.config.getString(k, (String)defaultValue);
            } else {
                LOG.warn(String.format("Unexpected value type '%s' for property '%s'", f_class.getSimpleName(), f_name));
            }
            
            this.set(handle, f, value);
            this.markAsExternal(handle, f_name);
        } // FOR
    }
    
    public void loadFromArgs(String args[]) {
        if (debug.val) LOG.debug("Loading from commandline input arguments");
        final Pattern split_p = Pattern.compile("=");
        
        final Map<String, String> argsMap = new ListOrderedMap<String, String>();
        for (int i = 0, cnt = args.length; i < cnt; i++) {
            final String arg = args[i];
            final String[] parts = split_p.split(arg, 2);
            if (parts.length == 1) {
                LOG.warn("Unexpected argument format '" + arg + "'");
                continue;
            }
            
            String k = parts[0].toLowerCase();
            String v = parts[1];
            if (k.startsWith("-")) k = k.substring(1);
            
            // 'hstore.tag' is special argument that we use in killstragglers.py 
            if (k.equalsIgnoreCase("tag")) {
                continue;
            // This command is undefined from the commandline
            } else if (v.startsWith("${")) {
                continue;
            // Or this parameter is commented out in Eclipse
            } else if (k.startsWith("#")) {
                continue;
            }
            
            // We want it!
            argsMap.put(k, v);
        } // FOR
        this.loadFromArgs(argsMap);
    }
    
    public void loadFromArgs(Map<String, String> args) {
        for (Entry<String, String> e : args.entrySet()) {
            String k = e.getKey();
            String v = e.getValue();
            
            Matcher m = REGEX_PARSE.matcher(k);
            boolean found = m.matches();
            if (m == null || found == false) {
                if (debug.val) LOG.warn("Invalid key '" + k + "'");
                continue;
            }
            assert(m != null);

            String confName = m.group(1);
            Conf handle = confHandles.get(confName);
            Class<?> confClass = handle.getClass();
            assert(confClass != null);
            Field f = null;
            String f_name = m.group(2).toLowerCase();
            try {
                f = confClass.getField(f_name);
            } catch (Exception ex) {
                if (debug.val) LOG.warn("Invalid configuration property '" + k + "'. Ignoring...");
                continue;
            }
            ConfigProperty cp = handle.getConfigProperties().get(f);
            assert(cp != null) : "Missing ConfigProperty for " + f;
            Class<?> f_class = f.getType();
            Object value = null;
            if (debug.val)
                LOG.debug(String.format("Casting value '%s' for key '%s' to proper type [class=%s]",
                          v, k, f_class));

            try {
                if (f_class.equals(int.class) || f_class.equals(Integer.class)) {
                    value = Integer.parseInt(v);
                } else if (f_class.equals(long.class) || f_class.equals(Long.class)) {
                    value = Long.parseLong(v);
                } else if (f_class.equals(double.class) || f_class.equals(Double.class)) {
                    value = Double.parseDouble(v);
                } else if (f_class.equals(boolean.class) || f_class.equals(Boolean.class)) {
                    value = Boolean.parseBoolean(v.toLowerCase());
                } else if (f_class.equals(String.class)) {
                    value = v;
                } else {
                    LOG.warn(String.format("Unexpected value type '%s' for property '%s'", f_class.getSimpleName(), f_name));
                    continue;
                }
            } catch (Exception ex) {
                LOG.error(String.format("Invalid value '%s' for configuration parameter '%s'", v, k), ex);
                continue;
            }
            if (debug.val) LOG.debug(String.format("CAST %s => %s", k, value));
           
            this.set(handle, f, value);
            this.markAsExternal(handle, f_name);
        } // FOR
    }
    
    public Map<String, String> getParametersLoadedFromArgs() {
        Map<String, String> m = new HashMap<String, String>();
        for (Conf confHandle : this.externalParams.keySet()) {
            for (String f_name : this.externalParams.get(confHandle)) {
                Object val = confHandle.getValue(f_name);
                if (val != null) {
                    String key = String.format("%s.%s", confHandle.prefix, f_name);
                    if (trace.val) LOG.trace(String.format("LOADED %s => %s", key, val.toString()));
                    m.put(key, val.toString());
                }
            } // FOR
        } // FOR
        return (m);
    }
    
    protected Object getDefaultValue(Field f, ConfigProperty cp) {
        Class<?> f_class = f.getType();
        Object value = null;
        
        if (cp.defaultNull() == false) {
            if (f_class.equals(int.class)) {
                value = cp.defaultInt();
            } else if (f_class.equals(long.class)) {
                value = cp.defaultLong();
            } else if (f_class.equals(double.class)) {
                value = cp.defaultDouble();
            } else if (f_class.equals(boolean.class)) {
                value = cp.defaultBoolean();
            } else if (f_class.equals(String.class)) {
                value = cp.defaultString();
            } else {
                LOG.warn(String.format("Unexpected default value type '%s' for property '%s'", f_class.getSimpleName(), f.getName()));
            }
        }
        return (value);
    }
    
    protected <T extends Enum<?>> T[] getEnumOptions(Field f, ConfigProperty cp) {
        if (cp.enumOptions() == null || cp.enumOptions().isEmpty()) {
            return (null);
        }
        @SuppressWarnings("unchecked")
        Class<T> enumClass = (Class<T>)ClassUtil.getClass(cp.enumOptions());
        if (debug.val)
            LOG.debug(String.format("%s -> %s", f.getName(), enumClass.getCanonicalName()));
        return enumClass.getEnumConstants();
    }
    
    /**
     * Returns true if the given parameter name was loaded from an input argument
     * @param confHandle
     * @param name
     * @return
     */
    private boolean isLoadedFromArgs(Conf confHandle, String name) {
        Set<String> params = this.externalParams.get(confHandle);
        if (params != null) {
            return (params.contains(name));
        }
        return (false);
    }
    

    protected Map<String, Conf> getHandles() {
        return (this.confHandles);
    }
    
    @Override
    public String toString() {
        return (this.toString(false));
    }
        
    public String toString(boolean experimental) {
        Class<?> confClass = this.getClass();
        final Map<String, Object> m = new TreeMap<String, Object>();
        for (Field f : confClass.getFields()) {
            String key = f.getName().toUpperCase();
            Object obj = null;
            try {
                obj = f.get(this);
            } catch (IllegalAccessException ex) {
                m.put(key, ex.getMessage());
            }
            
            if (obj instanceof Conf) {
                m.put(key, ((Conf)obj).toString(experimental));
            }
        }
        return (StringUtil.formatMaps(m));
    }
    
    // ----------------------------------------------------------------------------
    // STATIC ACCESS METHODS
    // ----------------------------------------------------------------------------

    public synchronized static HStoreConf init(File f, String args[]) {
        if (conf != null) throw new RuntimeException("Trying to initialize HStoreConf more than once");
        conf = new HStoreConf();
        
        boolean changed = false;
        if (f != null && f.exists()) {
            conf.loadFromFile(f);
            changed = true;
        }
        if (args != null) {
            conf.loadFromArgs(args);
            changed = true;
        }
        if (changed) conf.populateDependencies();
        
        return (conf);
    }
    
    public synchronized static HStoreConf init(File f) {
        return HStoreConf.init(f, null);
    }
    
    public synchronized static HStoreConf initArgumentsParser(ArgumentsParser args) {
        if (conf != null) throw new RuntimeException("Trying to initialize HStoreConf more than once");
        conf = new HStoreConf(args);
        return (conf);
    }
    
    public synchronized static HStoreConf singleton() {
        return singleton(false);
    }
    
    public synchronized static HStoreConf singleton(boolean init_if_null) {
        if (conf == null && init_if_null == true) return init(null, null);
        if (conf == null) throw new RuntimeException("Requesting HStoreConf before it is initialized");
        return (conf);
    }
    
    public synchronized static boolean isInitialized() {
        return (conf != null);
    }
    
    /**
     * Returns true if the given string is a valid HStoreConf parameter
     * @param name
     * @return
     */
    public boolean hasParameter(String name) {
        Matcher m = REGEX_PARSE.matcher(name);
        if (m.find()) {
            Conf c = this.confHandles.get(m.group(1));
            assert(c != null) : "Unexpected null Conf for '" + m.group(1) + "'";
            return (c.hasParameter(m.group(2)));
        }
        return (false);
    }
    
    private static HStoreConf confHelper;
    public static boolean isConfParameter(String name) {
        if (confHelper == null) {
            synchronized (HStoreConf.class) {
                if (confHelper == null) {
                    confHelper = new HStoreConf();
                }
            } // SYNCH
        }
        return confHelper.hasParameter(name);
    }

}<|MERGE_RESOLUTION|>--- conflicted
+++ resolved
@@ -712,21 +712,19 @@
         public boolean anticache_batching;
 
         @ConfigProperty(
-<<<<<<< HEAD
                 description="Type of database to which tuples are evicted",
                 defaultString="BERKELEY",
                 experimental=true,
                 enumOptions="org.voltdb.types.AntiCacheDBType"
         )
         public String anticache_dbtype;
-=======
+        @ConfigProperty(
             description="Enable the anti-cache timestamps feature. This requires that the system " +
             		    "is compiled with ${site.anticache_timestamps} set to true.",
             defaultBoolean=true,
             experimental=true
         )
         public boolean anticache_timestamps;
->>>>>>> a627f84c
         
         // ----------------------------------------------------------------------------
         // Storage MMAP Options
