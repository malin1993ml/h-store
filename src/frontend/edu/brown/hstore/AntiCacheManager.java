package edu.brown.hstore;

import java.io.File;
import java.io.IOException;
import java.nio.ByteBuffer;
import java.util.Arrays;
import java.util.Collection;
import java.util.concurrent.LinkedBlockingQueue;

import org.apache.log4j.Logger;
import org.voltdb.CatalogContext;
import org.voltdb.ClientResponseImpl;
import org.voltdb.StoredProcedureInvocation;
import org.voltdb.VoltSystemProcedure;
import org.voltdb.VoltTable;
import org.voltdb.catalog.Database;
import org.voltdb.catalog.Table;
import org.voltdb.exceptions.SerializableException;
import org.voltdb.jni.ExecutionEngine;
import org.voltdb.messaging.FastSerializer;
import org.voltdb.sysprocs.EvictTuples;
import org.voltdb.utils.VoltTableUtil;

import com.google.protobuf.RpcCallback;

import edu.brown.catalog.CatalogUtil;
import edu.brown.hstore.Hstoreservice.Status;
import edu.brown.hstore.conf.HStoreConf;
import edu.brown.hstore.internal.UtilityWorkMessage.TableStatsRequestMessage;
import edu.brown.hstore.txns.LocalTransaction;
import edu.brown.hstore.util.AbstractProcessingRunnable;
import edu.brown.interfaces.DebugContext;
import edu.brown.logging.LoggerUtil;
import edu.brown.logging.LoggerUtil.LoggerBoolean;
import edu.brown.profilers.AntiCacheManagerProfiler;
import edu.brown.utils.EventObservable;
import edu.brown.utils.EventObserver;
import edu.brown.utils.ExceptionHandlingRunnable;
import edu.brown.utils.FileUtil;
import edu.brown.utils.MathUtil;
import edu.brown.utils.StringUtil;

/**
 * A high-level manager for the anti-cache feature Most of the work is done down in the EE,
 * so this is just an abstraction layer for now
 * @author pavlo
 * @author jdebrabant
 */
public class AntiCacheManager extends AbstractProcessingRunnable<AntiCacheManager.QueueEntry> {
    private static final Logger LOG = Logger.getLogger(AntiCacheManager.class);
    private static final LoggerBoolean debug = new LoggerBoolean(LOG.isDebugEnabled());
    private static final LoggerBoolean trace = new LoggerBoolean(LOG.isTraceEnabled());
    static {
        LoggerUtil.attachObserver(LOG, debug, trace);
    }

<<<<<<< HEAD
=======
    // TODO: These should be moved into HStoreConf
    
    //public static final long DEFAULT_EVICTED_BLOCK_SIZE = 1048576; // 1024 kB
    public static final long DEFAULT_EVICTED_BLOCK_SIZE = 524288; // 512 kB
    //public static final long DEFAULT_EVICTED_BLOCK_SIZE = 262144; // 256 kB
    //public static final long DEFAULT_EVICTED_BLOCK_SIZE = 131072; // 128 kB
    //public static final long DEFAULT_EVICTED_BLOCK_SIZE = 65536; // 64 kB
    //public static final long DEFAULT_EVICTED_BLOCK_SIZE = 32768; // 32 kB
    //public static final long DEFAULT_EVICTED_BLOCK_SIZE = 16384; // 16 kB 
>>>>>>> a13f4a88
    
    public static final long DEFAULT_MAX_MEMORY_SIZE_MB = 1500;
    public static final int NUM_BLOCKS_TO_EVICT = 516; 

    // ----------------------------------------------------------------------------
    // INTERNAL QUEUE ENTRY
    // ----------------------------------------------------------------------------

    protected class QueueEntry {
        final LocalTransaction ts;
        final Table catalog_tbl;
        final int partition;
        final short block_ids[];

        public QueueEntry(LocalTransaction ts, int partition, Table catalog_tbl, short block_ids[]) {
            this.ts = ts;
            this.partition = partition;
            this.catalog_tbl = catalog_tbl;
            this.block_ids = block_ids;
        }
        @Override
        public String toString() {
            return String.format("%s{%s / Table:%s / Partition:%d / BlockIds:%s}",
                                 this.getClass().getSimpleName(), this.ts,
                                 this.catalog_tbl.getName(), this.partition,
                                 Arrays.toString(this.block_ids));
        }
    }

    // ----------------------------------------------------------------------------
    // INSTANCE MEMBERS
    // ----------------------------------------------------------------------------

    private final long availableMemory;
    private final double evictionMemoryThreshold;
    private final Collection<Table> evictableTables;
    private boolean evicting = false;
    private final AntiCacheManagerProfiler profilers[];
    
    private long totalDataSize = 0; 

    /**
     * 
     */
    private final TableStatsRequestMessage statsMessage;

    /**
     * The amount of memory used at each local partition
     */
    private final long partitionSizes[];
    
    private final long partitionEvictions[]; 

    /**
     * Thread that is periodically executed to check whether the amount of memory used by this HStoreSite is over the
     * threshold
     */
    private final ExceptionHandlingRunnable memoryMonitor = new ExceptionHandlingRunnable() {
        @Override
        public void runImpl() {
            try {
                // update all the partition sizes
                for (int partition : hstore_site.getLocalPartitionIds().values()) {
                    getPartitionSize(partition);
                } // FOR

                // check to see if we should start eviction
                if (hstore_conf.site.anticache_enable && checkEviction()) {
                    executeEviction();
                }

            } catch (Throwable ex) {
                ex.printStackTrace();
            }
        }
    };

    /**
     * Local RpcCallback that will notify us when one of our eviction sysprocs is finished
     */
    private final RpcCallback<ClientResponseImpl> evictionCallback = new RpcCallback<ClientResponseImpl>() {
        @Override
        public void run(ClientResponseImpl parameter) {
            int partition = parameter.getBasePartition();
            if (hstore_conf.site.anticache_profiling) profilers[partition].eviction_time.stopIfStarted();
            
            LOG.info(String.format("Eviction Response for Partition %02d:\n%s",
                     partition, VoltTableUtil.format(parameter.getResults())));

            LOG.info(String.format("Execution Time: %.1f sec\n", parameter.getClusterRoundtrip() / 1000d));

            // XXX: This doesn't make sense, since there will be a callback invoked for 
            //      every partition whenever we do an eviction.
            evicting = false;
        }
    };

    // ----------------------------------------------------------------------------
    // INITIALIZATION
    // ----------------------------------------------------------------------------

    protected AntiCacheManager(HStoreSite hstore_site) {
        super(hstore_site,
              HStoreConstants.THREAD_NAME_ANTICACHE,
              new LinkedBlockingQueue<QueueEntry>(),
              false);

        // XXX: Do we want to use Runtime.getRuntime().maxMemory() instead?
        // XXX: We could also use Runtime.getRuntime().totalMemory() instead of getting table stats
        // this.availableMemory = Runtime.getRuntime().maxMemory();
        this.availableMemory = hstore_conf.site.memory * 1024l * 1024l;
        if (debug.val)
            LOG.debug("AVAILABLE MEMORY: " + StringUtil.formatSize(this.availableMemory));

        CatalogContext catalogContext = hstore_site.getCatalogContext();
        this.evictionMemoryThreshold = hstore_conf.site.anticache_threshold;
        //this.evictionMemoryThreshold = DEFAULT_MAX_MEMORY_SIZE_MB;
        this.evictableTables = catalogContext.getEvictableTables();

        int num_partitions = hstore_site.getCatalogContext().numberOfPartitions;
        this.partitionSizes = new long[num_partitions];
        this.partitionEvictions = new long[num_partitions]; 
        Arrays.fill(this.partitionSizes, 0);
        Arrays.fill(this.partitionEvictions, 0); 

        this.profilers = new AntiCacheManagerProfiler[num_partitions];
        for (int partition : hstore_site.getLocalPartitionIds().values()) {
            this.profilers[partition] = new AntiCacheManagerProfiler();
        } // FOR
        
        this.statsMessage = new TableStatsRequestMessage(catalogContext.getDataTables());
        this.statsMessage.getObservable().addObserver(new EventObserver<VoltTable>() {
            @Override
            public void update(EventObservable<VoltTable> o, VoltTable vt) {
                AntiCacheManager.this.updatePartitionStats(vt);
            }
        });
    }

    public Collection<Table> getEvictableTables() {
        return (this.evictableTables);
    }

    public Runnable getMemoryMonitorThread() {
        return this.memoryMonitor;
    }

    // ----------------------------------------------------------------------------
    // TRANSACTION PROCESSING
    // ----------------------------------------------------------------------------

    @Override
    protected void processingCallback(QueueEntry next) {
        assert(next.ts.isInitialized()) :
            String.format("Unexpected uninitialized transaction handle: %s", next);
        assert(next.partition == next.ts.getBasePartition()) :
            String.format("The base partition for %s is %d but we want to fetch a block for partition %d: %s",
                          next.ts, next.ts.getBasePartition(), next.partition, next);
        LOG.debug("Processing " + next);
        
        // We need to get the EE handle for the partition that this txn
        // needs to have read in some blocks from disk
        PartitionExecutor executor = hstore_site.getPartitionExecutor(next.partition);
        ExecutionEngine ee = executor.getExecutionEngine();

        // We can now tell it to read in the blocks that this txn needs
        // Note that we are doing this without checking whether another txn is already
        // running. That's because reading in unevicted tuples is a two-stage process.
        // First we read the blocks from disk in a standalone buffer. Then once we
        // know that all of the tuples that we need are there, we will requeue the txn,
        // which knows that it needs to tell the EE to merge in the results from this buffer
        // before it executes anything.
        //
        // TODO: We may want to create a HStoreConf option that allows to dispatch this
        // request asynchronously per partition. For now we're just going to
        // block the AntiCacheManager until each of the requests are finished
        if (hstore_conf.site.anticache_profiling) 
            this.profilers[next.partition].retrieval_time.start();
        try {
            LOG.debug(String.format("Asking EE to read in evicted blocks from table %s on partition %d: %s",
                     next.catalog_tbl.getName(), next.partition, Arrays.toString(next.block_ids)));

            ee.antiCacheReadBlocks(next.catalog_tbl, next.block_ids);

            LOG.debug(String.format("Finished reading blocks from partition %d",
                     next.partition));
        } catch (SerializableException ex) {
            LOG.info("Caught unexpected SerializableException.");
        } finally {
            if (hstore_conf.site.anticache_profiling) 
                this.profilers[next.partition].retrieval_time.stopIfStarted();
        }

        
        // HACK HACK HACK HACK HACK HACK
        // We need to get a new txnId for ourselves, since the one that we
        // were given before is now probably too far in the past
        this.hstore_site.getTransactionInitializer().resetTransactionId(next.ts, next.partition);
        // Now go ahead and requeue our transaction
        next.ts.setAntiCacheMergeTable(next.catalog_tbl);
        this.hstore_site.transactionInit(next.ts);
    }

    @Override
    protected void removeCallback(QueueEntry next) {
        this.hstore_site.transactionReject(next.ts, Status.ABORT_GRACEFUL);
    }

    /**
     * Queue a transaction that needs to wait until the evicted blocks at the target Table are read back in at the given
     * partition. This is a non-blocking call. The AntiCacheManager will figure out when it's ready to get these blocks
     * back in <B>Note:</B> The given LocalTransaction handle must not have been already started.
     * 
     * @param ts
     *            - A new LocalTransaction handle created from an aborted transaction
     * @param partition
     *            - The partitionId that we need to read evicted tuples from
     * @param catalog_tbl
     *            - The table catalog
     * @param block_ids
     *            - The list of blockIds that need to be read in for the table
     */
    public boolean queue(LocalTransaction ts, int partition, Table catalog_tbl, short block_ids[]) {
        if (hstore_conf.site.anticache_profiling) this.profilers[partition].restarted_txns++;
        
        QueueEntry e = new QueueEntry(ts, partition, catalog_tbl, block_ids);

        // TODO: We should check whether there are any other txns that are also blocked waiting
        // for these blocks. This will ensure that we don't try to read in blocks twice.

        //LOG.info("Queueing a transaction for partition " + partition);
        return (this.queue.offer(e));
    }

    // ----------------------------------------------------------------------------
    // EVICTION INITIATION
    // ----------------------------------------------------------------------------

    /**
     * Check whether the amount of memory used by this HStoreSite is above the eviction threshold.
     */
    protected boolean checkEviction() {

        long total_size_kb = MathUtil.sum(this.partitionSizes);
        long total_evicted_blocks = MathUtil.sum(this.partitionEvictions);

        this.totalDataSize = (int)(total_size_kb / 1024);

//        LOG.info("Current Memory Usage: " + this.totalDataSize + " MB");
        LOG.info("Blocks Currently Evicted: " + MathUtil.sum(this.partitionEvictions));
    
        // only start eviction once we've passed this threshold 
        if(this.totalDataSize < DEFAULT_MAX_MEMORY_SIZE_MB)
            return false; 

        return(total_evicted_blocks < NUM_BLOCKS_TO_EVICT); 
    }

    protected long blocksToEvict()
    {
        long blocks = MathUtil.sum(this.partitionEvictions);

        return(NUM_BLOCKS_TO_EVICT - blocks);  
    }

    protected void executeEviction() {
        
        // Invoke our special sysproc that will tell the EE to evict some blocks
        // to save us space.
        this.evicting = true;

        String tableNames[] = new String[this.evictableTables.size()];
        long evictBytes[] = new long[this.evictableTables.size()];
        int evictBlocks[] = new int[this.evictableTables.size()]; 
        int i = 0;

        long blocks_to_evict = blocksToEvict(); 
        if(blocks_to_evict <= 0)
            return;

        LOG.info("Evicting " + blocks_to_evict + " blocks."); 

        // initialize params
        for (Table catalog_tbl : this.evictableTables) {
            tableNames[i] = catalog_tbl.getName();
<<<<<<< HEAD
            evictBytes[i] = hstore_conf.site.anticache_block_size; // FIXME
=======
            evictBytes[i] = DEFAULT_EVICTED_BLOCK_SIZE;
            evictBlocks[i] = (int)blocks_to_evict / hstore_site.getLocalPartitionIds().size(); 
>>>>>>> a13f4a88
            i++;
        } // FOR

        Object params[] = new Object[] { HStoreConstants.NULL_PARTITION_ID, tableNames, evictBytes, evictBlocks};
        String procName = VoltSystemProcedure.procCallName(EvictTuples.class);
<<<<<<< HEAD
        
        //while((totalDataSize-((totalBytesEvicted/1024)/1024)) > (DEFAULT_MAX_MEMORY_SIZE_MB * evictionMemoryThreshold))  // evict blocks until we're below the memory threshold
//        //while(checkEviction())
        while((this.totalDataSize - (this.totalBytesEvicted/1024/1024)) > DEFAULT_MAX_MEMORY_SIZE_MB)
        {
            StoredProcedureInvocation invocation = new StoredProcedureInvocation(1, procName, params);
            for (int partition : hstore_site.getLocalPartitionIds().values()) {
                if (hstore_conf.site.anticache_profiling)
                    this.profilers[partition].eviction_time.start();
                
                invocation.getParams().toArray()[0] = partition;
                LOG.info("Evicting block for partition " + partition);
                ByteBuffer b = null;
                try {
                    b = ByteBuffer.wrap(FastSerializer.serialize(invocation));
                } catch (IOException ex) {
                    throw new RuntimeException(ex);
                }
                this.totalBytesEvicted += hstore_conf.site.anticache_block_size; // FIXME
                this.hstore_site.invocationProcess(b, this.evictionCallback);
=======
>>>>>>> a13f4a88

        StoredProcedureInvocation invocation = new StoredProcedureInvocation(1, procName, params);
        for (int partition : hstore_site.getLocalPartitionIds().values()) {
            if (hstore_conf.site.anticache_profiling)
            this.profilers[partition].eviction_time.start();

            invocation.getParams().toArray()[0] = partition;
            ByteBuffer b = null;
            try {
                b = ByteBuffer.wrap(FastSerializer.serialize(invocation));
            } catch (IOException ex) {
                throw new RuntimeException(ex);
            }
            this.hstore_site.invocationProcess(b, this.evictionCallback);
        } 
    }

    // ----------------------------------------------------------------------------
    // MEMORY MANAGEMENT METHODS
    // ----------------------------------------------------------------------------

    protected void getPartitionSize(int partition) {
        // Queue up a utility work operation at the PartitionExecutor so
        // that we can get the total size of the partition
        hstore_site.getPartitionExecutor(partition).queueUtilityWork(this.statsMessage);
    }

    protected void updatePartitionStats(VoltTable vt) {
        long totalSizeKb = 0;
        int partition = -1;
        int memory_idx = -1;
        long num_blocks_evicted = 0; 
        vt.resetRowPosition();
        while (vt.advanceRow()) {
            if (memory_idx == -1) {
                partition = (int) vt.getLong("PARTITION_ID");
                memory_idx = vt.getColumnIndex("TUPLE_DATA_MEMORY");
            }
<<<<<<< HEAD
            assert(memory_idx >= 0);
=======
            num_blocks_evicted += vt.getLong("BLOCKS_EVICTED");
>>>>>>> a13f4a88
            totalSizeKb += vt.getLong(memory_idx);
        } // WHILE

        // TODO: If the total size is greater than some threshold, then
        // we need to initiate the eviction process
        if (debug.val)
            LOG.debug(String.format("Partition #%d Size - New:%dkb / Old:%dkb",
                      partition, totalSizeKb, this.partitionSizes[partition]));
        this.partitionEvictions[partition] = num_blocks_evicted; 
        this.partitionSizes[partition] = totalSizeKb;
    }

    // ----------------------------------------------------------------------------
    // STATIC HELPER METHODS
    // ----------------------------------------------------------------------------

    /**
     * Returns the directory where the EE should store the anti-cache database
     * for this PartitionExecutor
     * @return
     */
    public static File getDatabaseDir(PartitionExecutor executor) {
        HStoreConf hstore_conf = executor.getHStoreConf();
        Database catalog_db = CatalogUtil.getDatabase(executor.getPartition());

        // First make sure that our base directory exists
        String base_dir = FileUtil.realpath(hstore_conf.site.anticache_dir +
                                            File.separatorChar +
                                            catalog_db.getProject());
        synchronized (AntiCacheManager.class) {
            FileUtil.makeDirIfNotExists(base_dir);
        } // SYNCH

        // Then each partition will have a separate directory inside of the base one
        String partitionName = HStoreThreadManager.formatPartitionName(executor.getSiteId(),
                                                                       executor.getPartitionId());
        File dbDirPath = new File(base_dir + File.separatorChar + partitionName);
        if (hstore_conf.site.anticache_reset) {
            LOG.warn(String.format("Deleting anti-cache directory '%s'", dbDirPath));
            FileUtil.deleteDirectory(dbDirPath);
        }
        FileUtil.makeDirIfNotExists(dbDirPath);

        return (dbDirPath);
    }
    
    // ----------------------------------------------------------------------------
    // DEBUG METHODS
    // ----------------------------------------------------------------------------

    public class Debug implements DebugContext {
        public AntiCacheManagerProfiler getProfiler(int partition) {
            return (profilers[partition]);
        }
        public double getevictionMemoryThreshold() {
            return (evictionMemoryThreshold);
        }
    }
    
    private AntiCacheManager.Debug cachedDebugContext;
    public AntiCacheManager.Debug getDebugContext() {
        if (cachedDebugContext == null) {
            // We don't care if we're thread-safe here...
            cachedDebugContext = new AntiCacheManager.Debug();
        }
        return cachedDebugContext;
    }

}<|MERGE_RESOLUTION|>--- conflicted
+++ resolved
@@ -54,19 +54,6 @@
         LoggerUtil.attachObserver(LOG, debug, trace);
     }
 
-<<<<<<< HEAD
-=======
-    // TODO: These should be moved into HStoreConf
-    
-    //public static final long DEFAULT_EVICTED_BLOCK_SIZE = 1048576; // 1024 kB
-    public static final long DEFAULT_EVICTED_BLOCK_SIZE = 524288; // 512 kB
-    //public static final long DEFAULT_EVICTED_BLOCK_SIZE = 262144; // 256 kB
-    //public static final long DEFAULT_EVICTED_BLOCK_SIZE = 131072; // 128 kB
-    //public static final long DEFAULT_EVICTED_BLOCK_SIZE = 65536; // 64 kB
-    //public static final long DEFAULT_EVICTED_BLOCK_SIZE = 32768; // 32 kB
-    //public static final long DEFAULT_EVICTED_BLOCK_SIZE = 16384; // 16 kB 
->>>>>>> a13f4a88
-    
     public static final long DEFAULT_MAX_MEMORY_SIZE_MB = 1500;
     public static final int NUM_BLOCKS_TO_EVICT = 516; 
 
@@ -351,40 +338,13 @@
         // initialize params
         for (Table catalog_tbl : this.evictableTables) {
             tableNames[i] = catalog_tbl.getName();
-<<<<<<< HEAD
             evictBytes[i] = hstore_conf.site.anticache_block_size; // FIXME
-=======
-            evictBytes[i] = DEFAULT_EVICTED_BLOCK_SIZE;
             evictBlocks[i] = (int)blocks_to_evict / hstore_site.getLocalPartitionIds().size(); 
->>>>>>> a13f4a88
             i++;
         } // FOR
 
         Object params[] = new Object[] { HStoreConstants.NULL_PARTITION_ID, tableNames, evictBytes, evictBlocks};
         String procName = VoltSystemProcedure.procCallName(EvictTuples.class);
-<<<<<<< HEAD
-        
-        //while((totalDataSize-((totalBytesEvicted/1024)/1024)) > (DEFAULT_MAX_MEMORY_SIZE_MB * evictionMemoryThreshold))  // evict blocks until we're below the memory threshold
-//        //while(checkEviction())
-        while((this.totalDataSize - (this.totalBytesEvicted/1024/1024)) > DEFAULT_MAX_MEMORY_SIZE_MB)
-        {
-            StoredProcedureInvocation invocation = new StoredProcedureInvocation(1, procName, params);
-            for (int partition : hstore_site.getLocalPartitionIds().values()) {
-                if (hstore_conf.site.anticache_profiling)
-                    this.profilers[partition].eviction_time.start();
-                
-                invocation.getParams().toArray()[0] = partition;
-                LOG.info("Evicting block for partition " + partition);
-                ByteBuffer b = null;
-                try {
-                    b = ByteBuffer.wrap(FastSerializer.serialize(invocation));
-                } catch (IOException ex) {
-                    throw new RuntimeException(ex);
-                }
-                this.totalBytesEvicted += hstore_conf.site.anticache_block_size; // FIXME
-                this.hstore_site.invocationProcess(b, this.evictionCallback);
-=======
->>>>>>> a13f4a88
 
         StoredProcedureInvocation invocation = new StoredProcedureInvocation(1, procName, params);
         for (int partition : hstore_site.getLocalPartitionIds().values()) {
@@ -423,11 +383,8 @@
                 partition = (int) vt.getLong("PARTITION_ID");
                 memory_idx = vt.getColumnIndex("TUPLE_DATA_MEMORY");
             }
-<<<<<<< HEAD
             assert(memory_idx >= 0);
-=======
             num_blocks_evicted += vt.getLong("BLOCKS_EVICTED");
->>>>>>> a13f4a88
             totalSizeKb += vt.getLong(memory_idx);
         } // WHILE
 
@@ -485,6 +442,9 @@
         public double getevictionMemoryThreshold() {
             return (evictionMemoryThreshold);
         }
+        public boolean isEvicting() {
+            return (evicting);
+        }
     }
     
     private AntiCacheManager.Debug cachedDebugContext;
