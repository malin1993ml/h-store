--- conflicted
+++ resolved
@@ -276,12 +276,6 @@
     protected void processingCallback(QueueEntry next) {
         assert(next.ts.isInitialized()) :
             String.format("Unexpected uninitialized transaction handle: %s", next);
-<<<<<<< HEAD
-        assert(next.partition == next.ts.getBasePartition()) :
-            String.format("The base partition for %s is %d but we want to fetch a block for partition %d: %s",
-                    next.ts, next.ts.getBasePartition(), next.partition, next);
-        LOG.info("Processing " + next);
-=======
         if(next.partition != next.ts.getBasePartition()) { // distributed txn
             LOG.info(String.format("The base partition for %s is %d but we want to fetch a block for partition %d: %s",
                     next.ts, next.ts.getBasePartition(), next.partition, next));
@@ -290,7 +284,6 @@
             
         }
         LOG.debug("Processing " + next);
->>>>>>> 3f927394
 
         // We need to get the EE handle for the partition that this txn
         // needs to have read in some blocks from disk
@@ -383,23 +376,6 @@
      * @param block_ids
      *            - The list of blockIds that need to be read in for the table
      */
-<<<<<<< HEAD
-    public boolean queue(LocalTransaction ts, int partition, Table catalog_tbl, short block_ids[], int tuple_offsets[]) {
-
-        if (hstore_conf.site.anticache_profiling) {
-            assert(ts.getPendingError() != null) :
-                String.format("Missing original %s for %s", EvictedTupleAccessException.class.getSimpleName(), ts);
-            assert(ts.getPendingError() instanceof EvictedTupleAccessException) :
-                String.format("Unexpected error for %s: %s", ts, ts.getPendingError().getClass().getSimpleName());
-            this.profilers[partition].restarted_txns++;
-            this.profilers[partition].addEvictedAccess(ts, (EvictedTupleAccessException)ts.getPendingError());
-
-	    LOG.debug("Restarting transaction " + String.format("%s",ts) + ", " + ts.getRestartCounter() + " total restarts."); 
-	    LOG.debug("Total Restarted Txns: " + this.profilers[partition].restarted_txns); 
-        }
-
-        QueueEntry e = new QueueEntry(ts, partition, catalog_tbl, block_ids, tuple_offsets);
-=======
     public boolean queue(AbstractTransaction txn, int partition, Table catalog_tbl, short block_ids[], int tuple_offsets[]) {
     	LOG.info(String.format("\nBase partition: %d \nPartition that needs to unevict data: %d",
     			txn.getBasePartition(), partition));
@@ -425,13 +401,14 @@
 		            String.format("Unexpected error for %s: %s", ts, ts.getPendingError().getClass().getSimpleName());
 		        this.profilers[partition].restarted_txns++;
 		        this.profilers[partition].addEvictedAccess(ts, (EvictedTupleAccessException)ts.getPendingError());
+	    		LOG.debug("Restarting transaction " + String.format("%s",ts) + ", " + ts.getRestartCounter() + " total restarts."); 
+	    		LOG.debug("Total Restarted Txns: " + this.profilers[partition].restarted_txns); 
 	    	}
     	}
 
     	LOG.info(String.format("AntiCacheManager queuing up an item for uneviction at site %d",
     			hstore_site.getSiteId()));
         QueueEntry e = new QueueEntry(txn, partition, catalog_tbl, block_ids, tuple_offsets);
->>>>>>> 3f927394
 
         // TODO: We should check whether there are any other txns that are also blocked waiting
         // for these blocks. This will ensure that we don't try to read in blocks twice.
