--- conflicted
+++ resolved
@@ -444,11 +444,6 @@
         long totalBlocksEvicted = 0;
         long totalBlocksFetched = 0;
         long totalEvictableSizeKb = 0;
-<<<<<<< HEAD
-	long totalIndexKb = 0;
-        for (PartitionStats stats : this.partitionStats) {
-            totalSizeKb += stats.sizeKb - stats.indexes;
-=======
         long totalIndexKb = 0;
 
         /**
@@ -457,16 +452,11 @@
          */
         for (PartitionStats stats : this.partitionStats) {
             totalSizeKb += stats.sizeKb;// - stats.indexes;
->>>>>>> 8a5b49a9
             totalIndexKb += stats.indexes;
             totalBlocksEvicted += stats.blocksEvicted;
             totalBlocksFetched += stats.blocksFetched;
             for (Stats tstats : stats.getTableStats()) {
-<<<<<<< HEAD
-                totalEvictableSizeKb += tstats.sizeKb - tstats.indexes;
-=======
                 totalEvictableSizeKb += tstats.sizeKb;// - tstats.indexes;
->>>>>>> 8a5b49a9
             }
         }
 
