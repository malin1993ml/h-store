--- conflicted
+++ resolved
@@ -2215,10 +2215,8 @@
             result = this.executeWorkFragment(ts, fragment, parameters);
             
         } catch (EvictedTupleAccessException ex) {
-<<<<<<< HEAD
-=======
+
             // XXX: What do we do if this is not a single-partition txn?
->>>>>>> d4b5cd5c
             status = Status.ABORT_EVICTEDACCESS;
             error = ex;
         } catch (ConstraintFailureException ex) {
@@ -3554,11 +3552,7 @@
         // -------------------------------
         // ALL: Mispredicted Transactions
         // -------------------------------
-<<<<<<< HEAD
         else if (status == Status.ABORT_MISPREDICT) {
-=======
-        if (status == Status.ABORT_MISPREDICT || status == Status.ABORT_SPECULATIVE) {
->>>>>>> d4b5cd5c
             // If the txn was mispredicted, then we will pass the information over to the
             // HStoreSite so that it can re-execute the transaction. We want to do this 
             // first so that the txn gets re-executed as soon as possible...
