--- conflicted
+++ resolved
@@ -998,21 +998,6 @@
         // wait for other threads to complete Aries recovery
         // ONLY called from main site.
         while (!m_ariesLog.isRecoveryCompleted()) {
-<<<<<<< HEAD
-            try {
-                // don't sleep too long, shouldn't bias
-                // numbers
-                Thread.sleep(500);
-            } catch (InterruptedException e) {
-                // TODO Auto-generated catch block
-                e.printStackTrace();
-            }
-        }
-    }
-    
-    public void doPartitionRecovery(long txnIdToBeginReplay) {        
-        if (m_ariesLog  != null) {
-=======
             /*
             try {
                 // don't sleep too long, shouldn't bias numbers
@@ -1029,20 +1014,12 @@
         LOG.warn("ARIES : aries : " + this.hstore_conf.site.aries+ " aries forward only : "+this.hstore_conf.site.aries_forward_only );
 
         if (this.hstore_conf.site.aries && this.hstore_conf.site.aries_forward_only == false) {
->>>>>>> 61f230d0
             long logReadStartTime = System.currentTimeMillis();
 
             // define an array so that we can pass to native code by reference
             long size[] = new long[1];
             long ariesReplayPointer = readAriesLogForReplay(size);
 
-<<<<<<< HEAD
-            //LOG.warn("ARIES : replay pointer address: " + ariesReplayPointer);
-            LOG.warn("ARIES : partition recovery started at partition : "+this.partitionId+ " log size :"+size[0]);
-
-            long logReadEndTime = System.currentTimeMillis();
-            //LOG.warn("ARIES : log read in " + (logReadEndTime - logReadStartTime) + " milliseconds");
-=======
             // LOG.info("ARIES : replay pointer address: " +
             // ariesReplayPointer);
             LOG.info("ARIES : partition recovery started at partition : " + this.partitionId + " log size :" + size[0]);
@@ -1050,7 +1027,6 @@
             long logReadEndTime = System.currentTimeMillis();
             // LOG.info("ARIES : log read in " + (logReadEndTime -
             // logReadStartTime) + " milliseconds");
->>>>>>> 61f230d0
 
             long ariesStartTime = System.currentTimeMillis();
 
@@ -1062,20 +1038,12 @@
             freePointerToReplayLog(ariesReplayPointer);
 
             long ariesEndTime = System.currentTimeMillis();
-<<<<<<< HEAD
-            LOG.warn("ARIES : partition recovery finished in " + (ariesEndTime - ariesStartTime) + " milliseconds");
-=======
             LOG.info("ARIES : partition recovery finished in " + (ariesEndTime - ariesStartTime) + " milliseconds");
->>>>>>> 61f230d0
 
             m_ariesLog.init();
         }
     }
-<<<<<<< HEAD
-    
-=======
-        
->>>>>>> 61f230d0
+        
     // ----------------------------------------------------------------------------
     // MAIN EXECUTION LOOP
     // ----------------------------------------------------------------------------
@@ -1678,19 +1646,11 @@
             this.lastTickTime = time;
         }
         
-<<<<<<< HEAD
-        // CHANGE : TICK
-        // do other periodic work
-        if (m_snapshotter != null) 
-	  m_snapshotter.doSnapshotWork(this.ee);
-
-=======
         // LOGICAL
         // do other periodic work
         if (m_snapshotter != null)
             m_snapshotter.doSnapshotWork(this.ee);
                 
->>>>>>> 61f230d0
     }
         
     
@@ -2157,12 +2117,8 @@
         FileUtil.makeDirIfNotExists(dbDirPath);
 
         return (dbDirPath);
-<<<<<<< HEAD
-    }
-=======
     }    
       
->>>>>>> 61f230d0
 
     /**
      * Returns the file where the EE should store the ARIES log for this
