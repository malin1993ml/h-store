/***************************************************************************
 *   Copyright (C) 2013 by H-Store Project                                 *
 *   Brown University                                                      *
 *   Massachusetts Institute of Technology                                 *
 *   Yale University                                                       *
 *                                                                         *
 *   Permission is hereby granted, free of charge, to any person obtaining *
 *   a copy of this software and associated documentation files (the       *
 *   "Software"), to deal in the Software without restriction, including   *
 *   without limitation the rights to use, copy, modify, merge, publish,   *
 *   distribute, sublicense, and/or sell copies of the Software, and to    *
 *   permit persons to whom the Software is furnished to do so, subject to *
 *   the following conditions:                                             *
 *                                                                         *
 *   The above copyright notice and this permission notice shall be        *
 *   included in all copies or substantial portions of the Software.       *
 *                                                                         *
 *   THE SOFTWARE IS PROVIDED "AS IS", WITHOUT WARRANTY OF ANY KIND,       *
 *   EXPRESS OR IMPLIED, INCLUDING BUT NOT LIMITED TO THE WARRANTIES OF    *
 *   MERCHANTABILITY, FITNESS FOR A PARTICULAR PURPOSE AND NONINFRINGEMENT.*
 *   IN NO EVENT SHALL THE AUTHORS BE LIABLE FOR ANY CLAIM, DAMAGES OR     *
 *   OTHER LIABILITY, WHETHER IN AN ACTION OF CONTRACT, TORT OR OTHERWISE, *
 *   ARISING FROM, OUT OF OR IN CONNECTION WITH THE SOFTWARE OR THE USE OR *
 *   OTHER DEALINGS IN THE SOFTWARE.                                       *
 ***************************************************************************/
/* This file is part of VoltDB.
 * Copyright (C) 2008-2010 VoltDB L.L.C.
 *
 * VoltDB is free software: you can redistribute it and/or modify
 * it under the terms of the GNU General Public License as published by
 * the Free Software Foundation, either version 3 of the License, or
 * (at your option) any later version.
 *
 * VoltDB is distributed in the hope that it will be useful,
 * but WITHOUT ANY WARRANTY; without even the implied warranty of
 * MERCHANTABILITY or FITNESS FOR A PARTICULAR PURPOSE.  See the
 * GNU General Public License for more details.
 *
 * You should have received a copy of the GNU General Public License
 * along with VoltDB.  If not, see <http://www.gnu.org/licenses/>.
 */
package edu.brown.hstore;

import java.io.File;
import java.io.IOException;
import java.nio.ByteBuffer;
import java.nio.file.FileSystem;
import java.util.ArrayList;
import java.util.Arrays;
import java.util.Collection;
import java.util.Deque;
import java.util.HashMap;
import java.util.HashSet;
import java.util.LinkedHashMap;
import java.util.LinkedList;
import java.util.List;
import java.util.Map;
import java.util.Map.Entry;
import java.util.Queue;
import java.util.TreeSet;
import java.util.concurrent.BlockingDeque;
import java.util.concurrent.CountDownLatch;
import java.util.concurrent.Semaphore;
import java.util.concurrent.TimeUnit;
import java.util.concurrent.atomic.AtomicLong;

import org.apache.log4j.Logger;
import org.voltdb.AriesLog;
import org.voltdb.AriesLogNative;
import org.voltdb.BackendTarget;
import org.voltdb.CatalogContext;
import org.voltdb.ClientResponseImpl;
import org.voltdb.DependencySet;
import org.voltdb.HsqlBackend;
import org.voltdb.MemoryStats;
import org.voltdb.ParameterSet;
import org.voltdb.SQLStmt;
import org.voltdb.SnapshotSiteProcessor;
import org.voltdb.SnapshotSiteProcessor.SnapshotTableTask;
import org.voltdb.SysProcSelector;
import org.voltdb.VoltProcedure;
import org.voltdb.VoltProcedure.VoltAbortException;
import org.voltdb.VoltSystemProcedure;
import org.voltdb.VoltTable;
import org.voltdb.catalog.Catalog;
import org.voltdb.catalog.Cluster;
import org.voltdb.catalog.Database;
import org.voltdb.catalog.Host;
import org.voltdb.catalog.Partition;
import org.voltdb.catalog.PlanFragment;
import org.voltdb.catalog.Procedure;
import org.voltdb.catalog.Site;
import org.voltdb.catalog.Statement;
import org.voltdb.catalog.Table;
import org.voltdb.exceptions.ConstraintFailureException;
import org.voltdb.exceptions.EEException;
import org.voltdb.exceptions.EvictedTupleAccessException;
import org.voltdb.exceptions.MispredictionException;
import org.voltdb.exceptions.SQLException;
import org.voltdb.exceptions.SerializableException;
import org.voltdb.exceptions.ServerFaultException;
import org.voltdb.jni.ExecutionEngine;
import org.voltdb.jni.ExecutionEngineIPC;
import org.voltdb.jni.ExecutionEngineJNI;
import org.voltdb.jni.MockExecutionEngine;
import org.voltdb.logging.VoltLogger;
import org.voltdb.messaging.FastDeserializer;
import org.voltdb.messaging.FastSerializer;
import org.voltdb.types.SpecExecSchedulerPolicyType;
import org.voltdb.types.SpeculationConflictCheckerType;
import org.voltdb.types.SpeculationType;
import org.voltdb.utils.DBBPool;
import org.voltdb.utils.DBBPool.BBContainer;
import org.voltdb.utils.Encoder;
import org.voltdb.utils.EstTime;

import com.google.protobuf.ByteString;
import com.google.protobuf.RpcCallback;

import edu.brown.catalog.CatalogUtil;
import edu.brown.catalog.PlanFragmentIdGenerator;
import edu.brown.catalog.special.CountedStatement;
import edu.brown.hstore.Hstoreservice.QueryEstimate;
import edu.brown.hstore.Hstoreservice.Status;
import edu.brown.hstore.Hstoreservice.TransactionPrefetchResult;
import edu.brown.hstore.Hstoreservice.TransactionPrepareResponse;
import edu.brown.hstore.Hstoreservice.TransactionWorkRequest;
import edu.brown.hstore.Hstoreservice.TransactionWorkResponse;
import edu.brown.hstore.Hstoreservice.WorkFragment;
import edu.brown.hstore.Hstoreservice.WorkResult;
import edu.brown.hstore.callbacks.ClientResponseCallback;
import edu.brown.hstore.callbacks.LocalFinishCallback;
import edu.brown.hstore.callbacks.LocalPrepareCallback;
import edu.brown.hstore.callbacks.PartitionCountingCallback;
import edu.brown.hstore.callbacks.RemotePrepareCallback;
import edu.brown.hstore.cmdlog.CommandLogWriter;
import edu.brown.hstore.cmdlog.LogEntry;
import edu.brown.hstore.conf.HStoreConf;
import edu.brown.hstore.estimators.Estimate;
import edu.brown.hstore.estimators.EstimatorState;
import edu.brown.hstore.estimators.EstimatorUtil;
import edu.brown.hstore.estimators.TransactionEstimator;
import edu.brown.hstore.internal.DeferredQueryMessage;
import edu.brown.hstore.internal.FinishTxnMessage;
import edu.brown.hstore.internal.InternalMessage;
import edu.brown.hstore.internal.InternalTxnMessage;
import edu.brown.hstore.internal.PotentialSnapshotWorkMessage;
import edu.brown.hstore.internal.PrepareTxnMessage;
import edu.brown.hstore.internal.SetDistributedTxnMessage;
import edu.brown.hstore.internal.StartTxnMessage;
import edu.brown.hstore.internal.UtilityWorkMessage;
import edu.brown.hstore.internal.UtilityWorkMessage.TableStatsRequestMessage;
import edu.brown.hstore.internal.UtilityWorkMessage.UpdateMemoryMessage;
import edu.brown.hstore.internal.WorkFragmentMessage;
import edu.brown.hstore.specexec.QueryTracker;
import edu.brown.hstore.specexec.checkers.AbstractConflictChecker;
import edu.brown.hstore.specexec.checkers.MarkovConflictChecker;
import edu.brown.hstore.specexec.checkers.OptimisticConflictChecker;
import edu.brown.hstore.specexec.checkers.TableConflictChecker;
import edu.brown.hstore.specexec.checkers.UnsafeConflictChecker;
import edu.brown.hstore.txns.AbstractTransaction;
import edu.brown.hstore.txns.DependencyTracker;
import edu.brown.hstore.txns.LocalTransaction;
import edu.brown.hstore.txns.MapReduceTransaction;
import edu.brown.hstore.txns.PrefetchState;
import edu.brown.hstore.txns.RemoteTransaction;
import edu.brown.hstore.util.ArrayCache.IntArrayCache;
import edu.brown.hstore.util.ArrayCache.LongArrayCache;
import edu.brown.hstore.util.ParameterSetArrayCache;
import edu.brown.hstore.util.TransactionCounter;
import edu.brown.hstore.util.TransactionUndoTokenComparator;
import edu.brown.hstore.util.TransactionWorkRequestBuilder;
import edu.brown.interfaces.Configurable;
import edu.brown.interfaces.DebugContext;
import edu.brown.interfaces.Shutdownable;
import edu.brown.logging.LoggerUtil;
import edu.brown.logging.LoggerUtil.LoggerBoolean;
import edu.brown.markov.EstimationThresholds;
import edu.brown.profilers.PartitionExecutorProfiler;
import edu.brown.protorpc.NullCallback;
import edu.brown.statistics.FastIntHistogram;
import edu.brown.utils.ClassUtil;
import edu.brown.utils.CollectionUtil;
import edu.brown.utils.EventObservable;
import edu.brown.utils.EventObserver;
import edu.brown.utils.FileUtil;
import edu.brown.utils.PartitionEstimator;
import edu.brown.utils.PartitionSet;
import edu.brown.utils.StringBoxUtil;
import edu.brown.utils.StringUtil;

/**
 * The main executor of transactional work in the system for a single partition.
 * Controls running stored procedures and manages the execution engine's running of plan
 * fragments. Interacts with the DTXN system to get work to do. The thread might
 * do other things, but this is where the good stuff happens.
 */
public class PartitionExecutor implements Runnable, Configurable, Shutdownable {
    private static final Logger LOG = Logger.getLogger(PartitionExecutor.class);
    private static final LoggerBoolean debug = new LoggerBoolean();
    private static final LoggerBoolean trace = new LoggerBoolean();
    static {
        LoggerUtil.attachObserver(LOG, debug, trace);
    }

    private static final long WORK_QUEUE_POLL_TIME = 10; // 0.5 milliseconds
    private static final TimeUnit WORK_QUEUE_POLL_TIMEUNIT = TimeUnit.MICROSECONDS;
    
    private static final UtilityWorkMessage UTIL_WORK_MSG = new UtilityWorkMessage();
    private static final UpdateMemoryMessage STATS_WORK_MSG = new UpdateMemoryMessage();
    
    // ----------------------------------------------------------------------------
    // INTERNAL EXECUTION STATE
    // ----------------------------------------------------------------------------

    /**
     * The current execution mode for this PartitionExecutor
     * This defines what level of speculative execution we have enabled.
     */
    public enum ExecutionMode {
        /**
         * Disable processing all transactions until told otherwise.
         * We will still accept new ones
         */
        DISABLED,
        /**
         * Reject any transaction that tries to get added
         */
        DISABLED_REJECT,
        /**
         * No speculative execution. All transactions are committed immediately
         */
        COMMIT_ALL,
        /**
         * Allow read-only txns to return results.
         */
        COMMIT_READONLY,
        /**
         * Allow non-conflicting txns to return results.
         */
        COMMIT_NONCONFLICTING,
        /**
         * All txn responses must wait until the current distributed txn is committed
         */ 
        COMMIT_NONE,
    };
    
    // ----------------------------------------------------------------------------
    // DATA MEMBERS
    // ----------------------------------------------------------------------------

    private Thread self;

    /**
     * If this flag is enabled, then we need to shut ourselves down and stop running txns
     */
    private ShutdownState shutdown_state = Shutdownable.ShutdownState.INITIALIZED;
    private Semaphore shutdown_latch;
    
    /**
     * Catalog objects
     */
    protected final CatalogContext catalogContext;
    protected Site site;
    protected int siteId;
    private Partition partition;
    private int partitionId;

    private final BackendTarget backend_target;
    private final ExecutionEngine ee;
    private final HsqlBackend hsql;
    private final DBBPool buffer_pool = new DBBPool(false, false);
    private final FastSerializer fs = new FastSerializer(this.buffer_pool);
    
    /**
     * The PartitionEstimator is what we use to figure our what partitions each 
     * query invocation needs to be sent to at run time.
     * It is deterministic.
     */
    private final PartitionEstimator p_estimator;
    
    /**
     * The TransactionEstimator is the runtime piece that we use to keep track of
     * where a locally running transaction is in its execution workflow. This allows 
     * us to make predictions about what kind of things we expect the xact to do in 
     * the future
     */
    private final TransactionEstimator localTxnEstimator;
    
    private EstimationThresholds thresholds = EstimationThresholds.factory();
    
    // Each execution site manages snapshot using a SnapshotSiteProcessor
    private final SnapshotSiteProcessor m_snapshotter;

    /**
     * ProcedureId -> Queue<VoltProcedure>
     */
    private final Queue<VoltProcedure>[] procedures;
    
    // ----------------------------------------------------------------------------
    // H-Store Transaction Stuff
    // ----------------------------------------------------------------------------

    private HStoreSite hstore_site;
    private HStoreCoordinator hstore_coordinator;
    private HStoreConf hstore_conf;
    private TransactionQueueManager queueManager;
    private PartitionLockQueue lockQueue;
    private DependencyTracker depTracker;
    
    // ----------------------------------------------------------------------------
    // Work Queue
    // ----------------------------------------------------------------------------
    
    /**
     * This is the queue of the list of things that we need to execute.
     * The entries may be either InitiateTaskMessages (i.e., start a stored procedure) or
     * WorkFragment (i.e., execute some fragments on behalf of another transaction)
     * We will use this special wrapper around the PartitionExecutorQueue that can determine
     * whether this partition is overloaded and therefore new requests should be throttled
     */
    private final PartitionMessageQueue work_queue;
    
    // ----------------------------------------------------------------------------
    // Internal Execution State
    // ----------------------------------------------------------------------------
    
    /**
     * The transaction id of the current transaction
     * This is mostly used for testing and should not be relied on from the outside.
     */
    private Long currentTxnId = null;
    
    /**
     * We can only have one active "parent" transaction at a time.
     * We can speculatively execute other transactions out of order, but the active parent
     * transaction will always be the same.  
     */
    private AbstractTransaction currentTxn;
    
    /**
     * We can only have one active distributed transactions at a time.  
     * The multi-partition TransactionState that is currently executing at this partition
     * When we get the response for these txn, we know we can commit/abort the speculatively executed transactions
     */
    private AbstractTransaction currentDtxn = null;
    private String lastDtxnDebug = null;
    
    /**
     * The current VoltProcedure handle that is executing at this partition
     * This will be set to null as soon as the VoltProcedure.run() method completes
     */
    private VoltProcedure currentVoltProc = null;
    
    /**
     * List of messages that are blocked waiting for the outstanding dtxn to commit
     */
    private final List<InternalMessage> currentBlockedTxns = new ArrayList<InternalMessage>();

    /**
     * The current ExecutionMode. This defines when transactions are allowed to execute
     * and whether they can return their results to the client immediately or whether they
     * must wait until the current_dtxn commits.
     */
    private ExecutionMode currentExecMode = ExecutionMode.COMMIT_ALL;

    /**
     * The time in ms since epoch of the last call to ExecutionEngine.tick(...)
     */
    private long lastTickTime = 0;

    /**
     * The time in ms since last stats update
     */
    private long lastStatsTime = 0;
    
    /**
     * The last txn id that we executed (either local or remote)
     */
    private volatile Long lastExecutedTxnId = null;
    
    /**
     * The last txn id that we committed
     */
    private volatile Long lastCommittedTxnId = Long.valueOf(-1l);
    
    /**
     * The last undoToken that we handed out
     */
    private long lastUndoToken = 0l;
    
    /**
     * The last undoToken that we committed at this partition
     */
    private long lastCommittedUndoToken = -1l;
    
    // ARIES    
    private AriesLog m_ariesLog = null;
        
    private String m_ariesLogFileName = null;
    
    private final String m_ariesDefaultLogFileName = "aries.log";
    
    private VoltLogger m_recoveryLog = null;    
    
    public AriesLog getAriesLogger() {
        return m_ariesLog;
    }

    public String getAriesLogFileName() {
        return m_ariesLogFileName;
    }
        
    private boolean m_ariesRecovery;    
     
    private final String m_ariesDefaultLogFileName = "aries.log";
    
    public long getArieslogBufferLength() {
        return ee.getArieslogBufferLength();
    }

    public void getArieslogData(int bufferLength, byte[] arieslogDataArray) {
        ee.getArieslogData(bufferLength, arieslogDataArray);
    }

    public long readAriesLogForReplay(long[] size) {
        return ee.readAriesLogForReplay(size);
    }

    public void freePointerToReplayLog(long ariesReplayPointer) {
        ee.freePointerToReplayLog(ariesReplayPointer);
    }

    public boolean doingAriesRecovery() {
        return m_ariesRecovery;
    }
    
    public void ariesRecoveryCompleted() 
    {
     //m_ariesRecovery = false;
    }
    
    // ----------------------------------------------------------------------------
    // SPECULATIVE EXECUTION STATE
    // ----------------------------------------------------------------------------
    
    private SpeculationConflictCheckerType specExecCheckerType;
    private AbstractConflictChecker specExecChecker;
    private boolean specExecSkipAfter = false;
    private SpecExecScheduler specExecScheduler;
    
    /**
     * Transactions that were speculatively executed before or after the current 
     * distributed transaction finished at this partition and are now waiting to be committed.
     * Any transaction in this list should have its ClientResponse member set.
     */
    private final LinkedList<LocalTransaction> specExecBlocked = new LinkedList<LocalTransaction>();
    
    /**
     * Special comparator that will sort txns in the order according to their undo tokens.
     */
    private final TransactionUndoTokenComparator specExecComparator;
    
    /**
     * If this flag is set to true, that means some txn has modified the database
     * in the current batch of speculatively executed txns. Any read-only specexec txn that 
     * is executed when this flag is set to false can be returned to the client immediately.
     * TODO: This should really be a bitmap of table ids so that we have finer grain control
     */
    private boolean specExecModified = false;

    /**
     * If set to true, then we should not check for speculative execution candidates
     * at run time. This needs to be set any time we change the currentDtxn
     */
    private boolean specExecIgnoreCurrent = false;
    
    // ----------------------------------------------------------------------------
    // SHARED VOLTPROCEDURE DATA MEMBERS
    // ----------------------------------------------------------------------------

    /**
     * Mapping from SQLStmt batch hash codes (computed by VoltProcedure.getBatchHashCode()) to BatchPlanners
     * The idea is that we can quickly derived the partitions for each unique set of SQLStmt list
     */
    private final Map<Integer, BatchPlanner> batchPlanners = new HashMap<Integer, BatchPlanner>(100);
    
    // ----------------------------------------------------------------------------
    // DISTRIBUTED TRANSACTION TEMPORARY DATA COLLECTIONS
    // ----------------------------------------------------------------------------
    
    /**
     * WorkFragments that we need to send to a remote HStoreSite for execution
     */
    private final List<WorkFragment.Builder> tmp_remoteFragmentBuilders = new ArrayList<WorkFragment.Builder>();
    /**
     * WorkFragments that we need to send to our own PartitionExecutor
     */
    private final List<WorkFragment.Builder> tmp_localWorkFragmentBuilders = new ArrayList<WorkFragment.Builder>();
    /**
     * WorkFragments that we need to send to a different PartitionExecutor that is on this same HStoreSite
     */
    private final List<WorkFragment.Builder> tmp_localSiteFragmentBuilders = new ArrayList<WorkFragment.Builder>();
    /**
     * Temporary space used when calling removeInternalDependencies()
     */
    private final HashMap<Integer, List<VoltTable>> tmp_removeDependenciesMap = new HashMap<Integer, List<VoltTable>>();
    /**
     * Remote SiteId -> TransactionWorkRequest.Builder
     */
    private final TransactionWorkRequestBuilder tmp_transactionRequestBuilders[];
    /**
     * PartitionId -> List<VoltTable>
     */
    private final Map<Integer, List<VoltTable>> tmp_EEdependencies = new HashMap<Integer, List<VoltTable>>();
    /**
     * List of serialized ParameterSets
     */
    private final List<ByteString> tmp_serializedParams = new ArrayList<ByteString>();
    /**
     * Histogram for the number of WorkFragments that we're going to send to partitions
     * in the current batch.
     */
    private final FastIntHistogram tmp_fragmentsPerPartition = new FastIntHistogram(true);
    /**
     * Reusable int array for StmtCounters
     */
    private final IntArrayCache tmp_stmtCounters = new IntArrayCache(10);
    /**
     * Reusable ParameterSet array cache for WorkFragments
     */
    private final ParameterSetArrayCache tmp_fragmentParams = new ParameterSetArrayCache(5);
    /**
     * Reusable long array for fragment ids
     */
    private final LongArrayCache tmp_fragmentIds = new LongArrayCache(10);
    /**
     * Reusable long array for fragment id offsets
     */
    private final IntArrayCache tmp_fragmentOffsets = new IntArrayCache(10);
    /**
     * Reusable int array for output dependency ids
     */
    private final IntArrayCache tmp_outputDepIds = new IntArrayCache(10);
    /**
     * Reusable int array for input dependency ids
     */
    private final IntArrayCache tmp_inputDepIds = new IntArrayCache(10);
    
    /**
     * The following three arrays are used by utilityWork() to create transactions
     * for deferred queries
     */
    private final SQLStmt[] tmp_def_stmt = new SQLStmt[1];
    private final ParameterSet[] tmp_def_params = new ParameterSet[1];
    private LocalTransaction tmp_def_txn;
    
    // ----------------------------------------------------------------------------
    // INTERNAL CLASSES
    // ----------------------------------------------------------------------------
    
    private class DonePartitionsNotification {
        /**
         * All of the partitions that a transaction is currently done with.
         */
        private final PartitionSet donePartitions = new PartitionSet();
        
        /**
         * RemoteSiteId -> Partitions that we need to notify that this txn is done with.
         */
        private PartitionSet[] notificationsPerSite;
        
        /**
         * Site ids that we need to notify separately about the done partitions.
         */
        private Collection<Integer> _sitesToNotify;
        
        public void addSiteNotification(Site remoteSite, int partitionId, boolean noQueriesInBatch) {
            int remoteSiteId = remoteSite.getId();
            if (this.notificationsPerSite == null) {
                this.notificationsPerSite = new PartitionSet[catalogContext.numberOfSites];
            }
            if (this.notificationsPerSite[remoteSiteId] == null) {
                this.notificationsPerSite[remoteSiteId] = new PartitionSet();
            }
            this.notificationsPerSite[remoteSiteId].add(partitionId);
            if (noQueriesInBatch) {
                if (this._sitesToNotify == null) {
                    this._sitesToNotify = new HashSet<Integer>();
                }
                this._sitesToNotify.add(Integer.valueOf(remoteSiteId));
            }
        }
        
        /**
         * Return the set of partitions that needed to be notified separately
         * for the given site id. The return value may be null.
         * @param remoteSiteId
         * @return
         */
        public PartitionSet getNotifications(int remoteSiteId) {
            if (this.notificationsPerSite != null) {
                return (this.notificationsPerSite[remoteSiteId]);
            }
            return (null);
        }
        
        public boolean hasSitesToNotify() {
            return (this._sitesToNotify != null && this._sitesToNotify.isEmpty() == false);
        }
    }
    
    // ----------------------------------------------------------------------------
    // PROFILING OBJECTS
    // ----------------------------------------------------------------------------
    
    private final PartitionExecutorProfiler profiler = new PartitionExecutorProfiler();
    
    // ----------------------------------------------------------------------------
    // WORK REQUEST CALLBACK
    // ----------------------------------------------------------------------------
    
    /**
     * This will be invoked for each TransactionWorkResponse that comes back from
     * the remote HStoreSites. Note that we don't need to do any counting as to whether
     * a transaction has gotten back all of the responses that it expected. That logic is down
     * below in waitForResponses()
     */
    private final RpcCallback<TransactionWorkResponse> request_work_callback = new RpcCallback<TransactionWorkResponse>() {
        @Override
        public void run(TransactionWorkResponse msg) {
            Long txn_id = msg.getTransactionId();
            LocalTransaction ts = hstore_site.getTransaction(txn_id);
            
            // We can ignore anything that comes in for a transaction that we don't know about
            if (ts == null) {
                if (debug.val) LOG.debug("No transaction state exists for txn #" + txn_id);
                return;
            }
            
            if (debug.val)
                LOG.debug(String.format("Processing TransactionWorkResponse for %s with %d results%s",
                          ts, msg.getResultsCount(), (trace.val ? "\n"+msg : "")));
            for (int i = 0, cnt = msg.getResultsCount(); i < cnt; i++) {
                WorkResult result = msg.getResults(i); 
                if (debug.val)
                    LOG.debug(String.format("Got %s from partition %d for %s",
                              result.getClass().getSimpleName(), result.getPartitionId(), ts));
                PartitionExecutor.this.processWorkResult(ts, result);
            } // FOR
            if (hstore_conf.site.specexec_enable) { 
                specExecScheduler.interruptSearch(UTIL_WORK_MSG);
            }
        }
    }; // END CLASS

    // ----------------------------------------------------------------------------
    // SYSPROC STUFF
    // ----------------------------------------------------------------------------
    
    // Associate the system procedure planfragment ids to wrappers.
    // Planfragments are registered when the procedure wrapper is init()'d.
    private final Map<Long, VoltSystemProcedure> m_registeredSysProcPlanFragments = new HashMap<Long, VoltSystemProcedure>();

    public void registerPlanFragment(final long pfId, final VoltSystemProcedure proc) {
        synchronized (m_registeredSysProcPlanFragments) {
            if (!m_registeredSysProcPlanFragments.containsKey(pfId)) {
                assert(m_registeredSysProcPlanFragments.containsKey(pfId) == false) : "Trying to register the same sysproc more than once: " + pfId;
                m_registeredSysProcPlanFragments.put(pfId, proc);
                if (trace.val) LOG.trace(String.format("Registered %s sysproc handle at partition %d for FragmentId #%d",
                                 VoltSystemProcedure.procCallName(proc.getClass()), partitionId, pfId));
            }
        } // SYNCH
    }

    /**
     * SystemProcedures are "friends" with PartitionExecutors and granted
     * access to internal state via m_systemProcedureContext.
     * access to internal state via m_systemProcedureContext.
     */
    public interface SystemProcedureExecutionContext {
        public Catalog getCatalog();
        public Database getDatabase();
        public Cluster getCluster();
        public Site getSite();
        public Host getHost();
        public ExecutionEngine getExecutionEngine();
        public long getLastCommittedTxnId();
        public PartitionExecutor getPartitionExecutor();
        public HStoreSite getHStoreSite();
        public Long getCurrentTxnId();
    }

    protected class SystemProcedureContext implements SystemProcedureExecutionContext {
        public Catalog getCatalog()                 { return catalogContext.catalog; }
        public Database getDatabase()               { return catalogContext.database; }
        public Cluster getCluster()                 { return catalogContext.cluster; }
        public Site getSite()                       { return site; }
        public Host getHost()                       { return site.getHost(); }
        public ExecutionEngine getExecutionEngine() { return ee; }
        public long getLastCommittedTxnId()         { return lastCommittedTxnId; }
        public PartitionExecutor getPartitionExecutor() { return PartitionExecutor.this; }
        public HStoreSite getHStoreSite()           { return hstore_site; }
        public Long getCurrentTxnId()               { return PartitionExecutor.this.currentTxnId; }
    }

    private final SystemProcedureContext m_systemProcedureContext = new SystemProcedureContext();

    public SystemProcedureExecutionContext getSystemProcedureExecutionContext(){
	return m_systemProcedureContext;
    }	
    
    // ----------------------------------------------------------------------------
    // INITIALIZATION
    // ----------------------------------------------------------------------------

    /**
     * Dummy constructor...
     */
    protected PartitionExecutor() {
        this.catalogContext = null;
        this.work_queue = null;
        this.ee = null;
        this.hsql = null;
        this.specExecChecker = null;
        this.specExecScheduler = null;
        this.specExecComparator = null;
        this.p_estimator = null;
        this.localTxnEstimator = null;
        this.m_snapshotter = null;
        this.thresholds = null;
        this.site = null;
        this.backend_target = BackendTarget.HSQLDB_BACKEND;
        this.siteId = 0;
        this.partitionId = 0;
        this.procedures = null;
        this.tmp_transactionRequestBuilders = null;
        this.m_ariesLog = null;
    }

    /**
     * Initialize the StoredProcedure runner and EE for this Site.
     * @param partitionId
     * @param t_estimator
     * @param coordinator
     * @param siteManager
     * @param serializedCatalog A list of catalog commands, separated by
     * newlines that, when executed, reconstruct the complete m_catalog.
     */
    public PartitionExecutor(final int partitionId,
                             final CatalogContext catalogContext,
                             final BackendTarget target,
                             final PartitionEstimator p_estimator,
                             final TransactionEstimator t_estimator) {
        this.hstore_conf = HStoreConf.singleton();
        this.work_queue = new PartitionMessageQueue();
        this.backend_target = target;
        this.catalogContext = catalogContext;
        this.partition = catalogContext.getPartitionById(partitionId);
        assert(this.partition != null) : "Invalid Partition #" + partitionId;
        this.partitionId = this.partition.getId();
        this.site = this.partition.getParent();
        assert(site != null) : "Unable to get Site for Partition #" + partitionId;
        this.siteId = this.site.getId();

        this.lastUndoToken = this.partitionId * 1000000;
        this.p_estimator = p_estimator;
        this.localTxnEstimator = t_estimator;
        this.specExecComparator = new TransactionUndoTokenComparator(this.partitionId);
                
        // VoltProcedure Queues
        @SuppressWarnings("unchecked")
        Queue<VoltProcedure> voltProcQueues[] = new Queue[catalogContext.procedures.size()+1];
        this.procedures = voltProcQueues;
        
        // An execution site can be backed by HSQLDB, by volt's EE accessed
        // via JNI or by volt's EE accessed via IPC.  When backed by HSQLDB,
        // the VoltProcedure interface invokes HSQLDB directly through its
        // hsql Backend member variable.  The real volt backend is encapsulated
        // by the ExecutionEngine class. This class has implementations for both
        // JNI and IPC - and selects the desired implementation based on the
        // value of this.eeBackend.
        HsqlBackend hsqlTemp = null;
        ExecutionEngine eeTemp = null;
        SnapshotSiteProcessor snapshotter = null;
        try {
            if (trace.val) LOG.trace("Creating EE wrapper with target type '" + target + "'");
            if (this.backend_target == BackendTarget.HSQLDB_BACKEND) {
                hsqlTemp = new HsqlBackend(partitionId);
                final String hexDDL = catalogContext.database.getSchema();
                final String ddl = Encoder.hexDecodeToString(hexDDL);
                final String[] commands = ddl.split(";");
                for (String command : commands) {
                    if (command.length() == 0) {
                        continue;
                    }
                    hsqlTemp.runDDL(command);
                }
                eeTemp = new MockExecutionEngine();
                
            }
            else if (target == BackendTarget.NATIVE_EE_JNI) {
                org.voltdb.EELibraryLoader.loadExecutionEngineLibrary(true);
                // set up the EE
                eeTemp = new ExecutionEngineJNI(this,
                                                catalogContext.cluster.getRelativeIndex(),
                                                this.getSiteId(),
                                                this.getPartitionId(),
                                                this.site.getHost().getId(),
                                                "localhost");
                
                // Initialize Anti-Cache
                if (hstore_conf.site.anticache_enable) {
                    File acFile = AntiCacheManager.getDatabaseDir(this);
                    long blockSize = hstore_conf.site.anticache_block_size;
                    eeTemp.antiCacheInitialize(acFile, blockSize);
                }
                              
                
                // Initialize STORAGE_MMAP
                if (hstore_conf.site.storage_mmap) {
                    File dbFile = getMMAPDir(this);
                    long mapSize = hstore_conf.site.storage_mmap_file_size;
                    long syncFrequency = hstore_conf.site.storage_mmap_sync_frequency;
                    eeTemp.MMAPInitialize(dbFile, mapSize, syncFrequency);
                }
                
                // Initialize ARIES
                if (hstore_conf.site.aries) {
                    File dbFile = getARIESDir(this);
                    File logFile = getARIESFile(this);
                    eeTemp.ARIESInitialize(dbFile, logFile);
                }                            
                
                // Important: This has to be called *after* we initialize the anti-cache
                //            and the storage information!
                eeTemp.loadCatalog(catalogContext.catalog.serialize());
                this.lastTickTime = System.currentTimeMillis();
                eeTemp.tick(this.lastTickTime, 0);
                
                snapshotter = new SnapshotSiteProcessor(new Runnable() {
                    final PotentialSnapshotWorkMessage msg = new PotentialSnapshotWorkMessage();
                    @Override
                    public void run() {
                        PartitionExecutor.this.work_queue.add(this.msg);
                    }
                });
            }
            else {
                // set up the EE over IPC
                eeTemp = new ExecutionEngineIPC(this,
                                                catalogContext.cluster.getRelativeIndex(),
                                                this.getSiteId(),
                                                this.getPartitionId(),
                                                this.site.getHost().getId(),
                                                "localhost",
                                                target);
                eeTemp.loadCatalog(catalogContext.catalog.serialize());
                this.lastTickTime = System.currentTimeMillis();
                eeTemp.tick(this.lastTickTime, 0);
            }
        }
        // just print error info an bail if we run into an error here
        catch (final Exception ex) {
            throw new ServerFaultException("Failed to initialize PartitionExecutor", ex);
        }
        this.ee = eeTemp;
        this.hsql = hsqlTemp;
        m_snapshotter = snapshotter;
        assert(this.ee != null);
        assert(!(this.ee == null && this.hsql == null)) : "Both execution engine objects are empty. This should never happen";
        
        // Initialize temporary data structures
        int num_sites = this.catalogContext.numberOfSites;
        this.tmp_transactionRequestBuilders = new TransactionWorkRequestBuilder[num_sites];
    }
    
    /**
     * Link this PartitionExecutor with its parent HStoreSite
     * This will initialize the references the various components shared among the PartitionExecutors 
     * @param hstore_site
     */
    public void initHStoreSite(HStoreSite hstore_site) {
        if (trace.val)
            LOG.trace(String.format("Initializing HStoreSite components at partition %d", this.partitionId));
        assert(this.hstore_site == null) :
            String.format("Trying to initialize HStoreSite for PartitionExecutor #%d twice!", this.partitionId);
        this.hstore_site = hstore_site;
        this.depTracker = hstore_site.getDependencyTracker(this.partitionId);
        this.thresholds = hstore_site.getThresholds();
        this.queueManager = hstore_site.getTransactionQueueManager();
        this.lockQueue = this.queueManager.getLockQueue(this.partitionId);
        
        if (hstore_conf.site.exec_deferrable_queries) {
            tmp_def_txn = new LocalTransaction(hstore_site);
        }

        // ARIES         
        if (this.hstore_conf.site.aries) {
            this.m_ariesLogFileName = getARIESFile(this).getAbsolutePath();
            int partitionsPerSite = this.catalogContext.numberOfPartitions/this.catalogContext.numberOfSites;
            this.m_ariesLog = new AriesLogNative(partitionsPerSite, this.m_ariesLogFileName);
            this.m_recoveryLog = new VoltLogger("RECOVERY");
        }
        
        // -------------------------------
        // BENCHMARK START NOTIFICATIONS
        // -------------------------------
        
        // Poke ourselves to update the partition stats when the first
        // non-sysproc procedure shows up. I forget why we need to do this...
        EventObservable<HStoreSite> observable = this.hstore_site.getStartWorkloadObservable(); 
        observable.addObserver(new EventObserver<HStoreSite>() {
            @Override
            public void update(EventObservable<HStoreSite> o, HStoreSite arg) {
                queueUtilityWork(STATS_WORK_MSG);
            }
        });
        
        // Reset our profiling information when we get the first non-sysproc
        this.profiler.resetOnEventObservable(observable);
        
        // Initialize speculative execution scheduler
        this.initSpecExecScheduler();
    }
    
    private void setSpecExecChecker(AbstractConflictChecker checker) {
        this.specExecChecker = checker;
        this.specExecSkipAfter = this.specExecChecker.skipConflictAfter();
        
        if (this.specExecScheduler != null) {
            this.specExecScheduler.getDebugContext().setConflictChecker(checker);
        }
    }
    
    /**
     * Initialize this PartitionExecutor' speculative execution scheduler
     */
    private void initSpecExecScheduler() {
        assert(this.specExecScheduler == null);
        assert(this.hstore_site != null);
        
        this.specExecCheckerType = SpeculationConflictCheckerType.get(hstore_conf.site.specexec_scheduler_checker);
        AbstractConflictChecker checker = null;
        switch (this.specExecCheckerType) {
            // -------------------------------
            // ROW-LEVEL
            // -------------------------------
            case MARKOV:
                // The MarkovConflictChecker is thread-safe, so we all of the partitions
                // at this site can reuse the same one.
                checker = MarkovConflictChecker.singleton(this.catalogContext, this.thresholds);
                break;
            // -------------------------------
            // TABLE-LEVEL
            // -------------------------------
            case TABLE:
                checker = new TableConflictChecker(this.catalogContext);
                break;
            // -------------------------------
            // UNSAFE
            // NOTE: You probably don't want to use this!
            // -------------------------------
            case UNSAFE:
                checker = new UnsafeConflictChecker(this.catalogContext, hstore_conf.site.specexec_unsafe_limit);
                LOG.warn(StringUtil.bold(String.format("Using %s in %s for partition %d. This is a bad idea!",
                         checker.getClass().getSimpleName(), this.getClass().getSimpleName(), this.partitionId)));
                break;
            // -------------------------------
            // OPTIMISTIC
            // -------------------------------
            case OPTIMISTIC:
                checker = new OptimisticConflictChecker(this.catalogContext, this.ee);
                break;
            // BUSTED!
            default: {
                String msg = String.format("Invalid %s '%s'",
                                           SpeculationConflictCheckerType.class.getSimpleName(),
                                           hstore_conf.site.specexec_scheduler_checker);
                throw new RuntimeException(msg);
            }
        } // SWITCH
        this.setSpecExecChecker(checker);
        assert(this.specExecChecker != null);
        
        SpecExecSchedulerPolicyType policy = SpecExecSchedulerPolicyType.get(hstore_conf.site.specexec_scheduler_policy);
        assert(policy != null) : String.format("Invalid %s '%s'",
                                               SpecExecSchedulerPolicyType.class.getSimpleName(),
                                               hstore_conf.site.specexec_scheduler_policy);
        assert(this.lockQueue.getPartitionId() == this.partitionId);
        this.specExecScheduler = new SpecExecScheduler(this.specExecChecker,
                                                       this.partitionId,
                                                       this.lockQueue,
                                                       policy,
                                                       hstore_conf.site.specexec_scheduler_window);
        this.specExecChecker.setEstimationThresholds(this.thresholds);
        this.specExecScheduler.updateConf(hstore_conf, null);
        
        if (debug.val && hstore_conf.site.specexec_enable)
            LOG.debug(String.format("Initialized %s for partition %d [checker=%s, policy=%s]",
                      this.specExecScheduler.getClass().getSimpleName(), this.partitionId,
                      this.specExecChecker.getClass().getSimpleName(), policy));
    }
    
    @Override
    public void updateConf(HStoreConf hstore_conf, String[] changed) {
        if (this.specExecScheduler != null) {
            this.specExecScheduler.updateConf(hstore_conf, changed);
        }
    }
    
    // ARIES    
    public void doRecovery(long txnIdToBeginReplay) {       
    
        // check for log
        if(m_ariesLog == null){
            LOG.error("ARIES : ariesLog is null at partition : "+this.getPartitionId());
            return;
        }
        
        long logReadStartTime = System.currentTimeMillis();

        // define an array so that we can pass to native code by reference
        long size[] = new long[1];
        long ariesReplayPointer = readAriesLogForReplay(size);

        // LOG.warn("ARIES : replay pointer address: " + ariesReplayPointer);
        LOG.warn("ARIES : partition recovery started at partition : " + this.partitionId + " log size :" + size[0]);

        long logReadEndTime = System.currentTimeMillis();
        // LOG.warn("ARIES : log read in " + (logReadEndTime - logReadStartTime)
        // + " milliseconds");

        long ariesStartTime = System.currentTimeMillis();

        m_ariesLog.setPointerToReplayLog(ariesReplayPointer, size[0]);
        m_ariesLog.setTxnIdToBeginReplay(txnIdToBeginReplay);
      
        freePointerToReplayLog(ariesReplayPointer);

        long ariesEndTime = System.currentTimeMillis();
        LOG.warn("ARIES : partition recovery finished in " + (ariesEndTime - ariesStartTime) + " milliseconds");

        m_ariesLog.init();
    }
    
    
    // ----------------------------------------------------------------------------
    // MAIN EXECUTION LOOP
    // ----------------------------------------------------------------------------
    
    /**
     * Primary run method that is invoked a single time when the thread is started.
     * Has the opportunity to do startup config.
     */
    @Override
    public final void run() {
        if (this.hstore_site == null) {
            String msg = String.format("Trying to start %s for partition %d before its HStoreSite was initialized",
                                       this.getClass().getSimpleName(), this.partitionId);
            throw new RuntimeException(msg);
        }
        else if (this.self != null) {
            String msg = String.format("Trying to restart %s for partition %d after it was already running",
                                       this.getClass().getSimpleName(), this.partitionId);
            throw new RuntimeException(msg);
        }
        
        // Initialize all of our VoltProcedures handles
        // This needs to be done here so that the Workload trace handles can be 
        // set up properly
        this.initializeVoltProcedures();
        
        this.self = Thread.currentThread();
        this.self.setName(HStoreThreadManager.getThreadName(this.hstore_site, this.partitionId));
        
        this.hstore_coordinator = hstore_site.getCoordinator();
        this.hstore_site.getThreadManager().registerEEThread(partition);
        this.shutdown_latch = new Semaphore(0);
        this.shutdown_state = ShutdownState.STARTED;
        if (hstore_conf.site.exec_profiling) profiler.start_time = System.currentTimeMillis();

        assert(this.hstore_site != null);
        assert(this.hstore_coordinator != null);
        assert(this.specExecScheduler != null);
        assert(this.queueManager != null);
        
        // ARIES :: Starts recovery on partition        
        if (this.hstore_conf.site.aries) {
            doRecovery(Long.MIN_VALUE);
        }
        
        // *********************************** DEBUG ***********************************
        if (hstore_conf.site.exec_validate_work) {
            LOG.warn("Enabled Distributed Transaction Validation Checker");
        }
        // *********************************** DEBUG ***********************************
        
        // Things that we will need in the loop below
        InternalMessage nextWork = null;
        AbstractTransaction nextTxn = null;
        if (debug.val)
            LOG.debug("Starting PartitionExecutor run loop...");
        try {
            while (this.shutdown_state == ShutdownState.STARTED) {
                this.currentTxnId = null;
                nextTxn = null;
                nextWork = null;
                
                // This is the starting state of the PartitionExecutor.
                // At this point here we currently don't have a txn to execute nor 
                // are we involved in a distributed txn running at another partition.
                // So we need to go our PartitionLockQueue and get back the next
                // txn that will have our lock.
                if (this.currentDtxn == null) {
                    this.tick();
                    
                    if (hstore_conf.site.exec_profiling) profiler.poll_time.start();
                    try {
                        nextTxn = this.queueManager.checkLockQueue(this.partitionId); // NON-BLOCKING
                    } finally {
                        if (hstore_conf.site.exec_profiling) profiler.poll_time.stopIfStarted();
                    }
                    
                    // If we get something back here, then it should become our current transaction.
                    if (nextTxn != null) {
                        // If it's a single-partition txn, then we can return the StartTxnMessage 
                        // so that we can fire it off right away.
                        if (nextTxn.isPredictSinglePartition()) {
                            LocalTransaction localTxn = (LocalTransaction)nextTxn;
                            nextWork = localTxn.getStartTxnMessage();
                            if (hstore_conf.site.txn_profiling && localTxn.profiler != null) 
                                localTxn.profiler.startQueueExec();
                        }
                        // If it's as distribued txn, then we'll want to just set it as our 
                        // current dtxn at this partition and then keep checking the queue
                        // for more work.
                        else {
                            this.setCurrentDtxn(nextTxn);
                        }
                    }
                }
                
                // -------------------------------
                // Poll Work Queue
                // -------------------------------
                
                // Check if we have anything to do right now
                if (nextWork == null) {
                    if (hstore_conf.site.exec_profiling) profiler.idle_time.start();
                    try {
                        // If we're allowed to speculatively execute txns, then we don't want to have
                        // to wait to see if anything will show up in our work queue.
                        if (hstore_conf.site.specexec_enable && this.lockQueue.approximateIsEmpty() == false) {
                            nextWork = this.work_queue.poll();
                        } else {
                            nextWork = this.work_queue.poll(WORK_QUEUE_POLL_TIME, WORK_QUEUE_POLL_TIMEUNIT);    
                        }
                    } catch (InterruptedException ex) {
                        continue;
                    } finally {
                        if (hstore_conf.site.exec_profiling) profiler.idle_time.stopIfStarted();
                    }
                }
                
                // -------------------------------
                // Process Work
                // -------------------------------
                if (nextWork != null) {
                    if (trace.val) LOG.trace("Next Work: " + nextWork);
                    if (hstore_conf.site.exec_profiling) {
                        profiler.numMessages.put(nextWork.getClass().getSimpleName());
                        profiler.exec_time.start();
                        if (this.currentDtxn != null) profiler.sp2_time.stopIfStarted();
                    }
                    try {
                        // -------------------------------
                        // TRANSACTIONAL WORK
                        // -------------------------------
                        if (nextWork instanceof InternalTxnMessage) {
                            this.processInternalTxnMessage((InternalTxnMessage)nextWork);
                        }
                        // -------------------------------
                        // EVERYTHING ELSE
                        // -------------------------------
                        else {
                            this.processInternalMessage(nextWork);
                        }
                    } finally {
                        if (hstore_conf.site.exec_profiling) {
                            profiler.exec_time.stopIfStarted();
                            if (this.currentDtxn != null) profiler.sp2_time.start();
                        }
                    }
                    if (this.currentTxnId != null) this.lastExecutedTxnId = this.currentTxnId;
                }
                // Check if we have any utility work to do while we wait
                else if (hstore_conf.site.specexec_enable) {
//                    if (trace.val)
//                        LOG.trace(String.format("The %s for partition %s empty. Checking for utility work...",
//                                  this.work_queue.getClass().getSimpleName(), this.partitionId));
                    if (this.utilityWork()) {
                        nextWork = UTIL_WORK_MSG;
                    }
                }
            } // WHILE
        } catch (final Throwable ex) {
            if (this.isShuttingDown() == false) {
                // ex.printStackTrace();
                LOG.fatal(String.format("Unexpected error at partition %d [current=%s, lastDtxn=%s]",
                          this.partitionId, this.currentTxn, this.lastDtxnDebug), ex);
                if (this.currentTxn != null) LOG.fatal("TransactionState Dump:\n" + this.currentTxn.debug());
            }
            this.shutdown_latch.release();
            this.hstore_coordinator.shutdownClusterBlocking(ex);
        } finally {
            if (debug.val) {
                String txnDebug = "";
                if (this.currentTxn != null && this.currentTxn.getBasePartition() == this.partitionId) {
                    txnDebug = " while a txn is still running\n" + this.currentTxn.debug();
                }
                LOG.warn(String.format("PartitionExecutor %d is stopping%s%s",
                         this.partitionId,
                         (this.currentTxnId != null ? " In-Flight Txn: #" + this.currentTxnId : ""),
                         txnDebug));
            }
            
            // Release the shutdown latch in case anybody waiting for us
            this.shutdown_latch.release();
        }
    }
    
    /**
     * Special function that allows us to do some utility work while 
     * we are waiting for a response or something real to do.
     * Note: this tracks how long the system spends doing utility work. It would
     * be interesting to have the system report on this before it shuts down.
     * @return true if there is more utility work that can be done
     */
    private boolean utilityWork() {
        if (hstore_conf.site.exec_profiling) this.profiler.util_time.start();
        
        // -------------------------------
        // Poll Lock Queue
        // -------------------------------

        LocalTransaction specTxn = null;
        InternalMessage work = null;
        
        // Check whether there is something we can speculatively execute right now
        if (this.specExecIgnoreCurrent == false && this.lockQueue.approximateIsEmpty() == false) {
//            if (trace.val)
//                LOG.trace(String.format("Checking %s for something to do at partition %d while %s",
//                          this.specExecScheduler.getClass().getSimpleName(),
//                          this.partitionId,
//                          (this.currentDtxn != null ? "blocked on " + this.currentDtxn : "idle")));
            assert(hstore_conf.site.specexec_enable) :
                "Trying to schedule speculative txn even though it is disabled";
            SpeculationType specType = this.calculateSpeculationType();
            if (hstore_conf.site.exec_profiling) this.profiler.conflicts_time.start();
            try {
                specTxn = this.specExecScheduler.next(this.currentDtxn, specType);
            } finally {
                if (hstore_conf.site.exec_profiling) this.profiler.conflicts_time.stopIfStarted();
            }
            
            // Because we don't have fine-grained undo support, we are just going
            // keep all of our speculative execution txn results around
            if (specTxn != null) {
                // TODO: What we really want to do is check to see whether we have anything
                // in our work queue before we go ahead and fire off this txn
                if (debug.val) {
                    if (this.work_queue.isEmpty() == false) {
                        LOG.warn(String.format("About to speculatively execute %s on partition %d but there " +
                                 "are %d messages in the work queue\n%s",
                                 specTxn, this.partitionId, this.work_queue.size(),
                                 CollectionUtil.first(this.work_queue)));
                    }
                    LOG.debug(String.format("Utility Work found speculative txn to execute on " +
                              "partition %d [%s, specType=%s]",
                              this.partitionId, specTxn, specType));
                    // IMPORTANT: We need to make sure that we remove this transaction for the lock queue
                    // before we execute it so that we don't try to run it again.
                    // We have to do this now because otherwise we may get the same transaction again
                    assert(this.lockQueue.contains(specTxn.getTransactionId()) == false) :
                        String.format("Failed to remove speculative %s before executing", specTxn);
                }
                assert(specTxn.getBasePartition() == this.partitionId) :
                    String.format("Trying to speculatively execute %s at partition %d but its base partition is %d\n%s",
                                  specTxn, this.partitionId, specTxn.getBasePartition(), specTxn.debug());
                assert(specTxn.isMarkedControlCodeExecuted() == false) :
                    String.format("Trying to speculatively execute %s at partition %d but was already executed\n%s",
                                  specTxn, this.partitionId, specTxn.getBasePartition(), specTxn.debug());
                assert(specTxn.isSpeculative() == false) :
                    String.format("Trying to speculatively execute %s at partition %d but was already speculative\n%s",
                                  specTxn, this.partitionId, specTxn.getBasePartition(), specTxn.debug());
                

                // It's also important that we cancel this txn's init queue callback, otherwise
                // it will never get cleaned up properly. This is necessary in order to support
                // sending out client results *before* the dtxn finishes
                specTxn.getInitCallback().cancel();
                
                // Ok now that that's out of the way, let's run this baby...
                specTxn.setSpeculative(specType);
                if (hstore_conf.site.exec_profiling) profiler.specexec_time.start();
                try {
                    this.executeTransaction(specTxn);
                } finally {
                    if (hstore_conf.site.exec_profiling) profiler.specexec_time.stopIfStarted();
                }
            }
//            else if (trace.val) {
//                LOG.trace(String.format("%s - No speculative execution candidates found at partition %d [queueSize=%d]",
//                          this.currentDtxn, this.partitionId, this.queueManager.getLockQueue(this.partitionId).size()));
//            }
        }
//        else if (trace.val && this.currentDtxn != null) {
//            LOG.trace(String.format("%s - Skipping check for speculative execution txns at partition %d " +
//                      "[lockQueue=%d, specExecIgnoreCurrent=%s]",
//                      this.currentDtxn, this.partitionId, this.lockQueue.size(), this.specExecIgnoreCurrent));
//        }
        
        if (hstore_conf.site.exec_profiling) this.profiler.util_time.stopIfStarted();
        return (specTxn != null || work != null);
    }
    
    // ----------------------------------------------------------------------------
    // MESSAGE PROCESSING METHODS
    // ----------------------------------------------------------------------------
    
    /**
     * Process an InternalMessage
     * @param work
     */
    private final void processInternalMessage(InternalMessage work) {
        
        // -------------------------------
        // UTILITY WORK
        // -------------------------------
        if (work instanceof UtilityWorkMessage) {
            // UPDATE MEMORY STATS
            if (work instanceof UpdateMemoryMessage) {
                this.updateMemoryStats(EstTime.currentTimeMillis());
            }
            // TABLE STATS REQUEST
            else if (work instanceof TableStatsRequestMessage) {
                TableStatsRequestMessage stats_work = (TableStatsRequestMessage)work;
                VoltTable results[] = this.ee.getStats(SysProcSelector.TABLE,
                                                       stats_work.getLocators(),
                                                       false,
                                                       EstTime.currentTimeMillis());
                assert(results.length == 1);
                stats_work.getObservable().notifyObservers(results[0]);
            }
            else {
                // IGNORE
            }
        }
        // -------------------------------
        // DEFERRED QUERIES
        // -------------------------------
        else if (work instanceof DeferredQueryMessage) {
            DeferredQueryMessage def_work = (DeferredQueryMessage)work;
            
            // Set the txnId in our handle to be what the original txn was that
            // deferred this query.
            tmp_def_stmt[0] = def_work.getStmt();
            tmp_def_params[0] = def_work.getParams();
            tmp_def_txn.init(def_work.getTxnId(), 
                       -1, // We don't really need the clientHandle
                       EstTime.currentTimeMillis(),
                       this.partitionId,
                       catalogContext.getPartitionSetSingleton(this.partitionId),
                       false,
                       false,
                       tmp_def_stmt[0].getProcedure(),
                       def_work.getParams(),
                       null // We don't need the client callback
            );
            this.executeSQLStmtBatch(tmp_def_txn, 1, tmp_def_stmt, tmp_def_params, false, false);
        }
        // -------------------------------
        // SNAPSHOT WORK
        // -------------------------------
        else if (work instanceof PotentialSnapshotWorkMessage) {
            m_snapshotter.doSnapshotWork(ee);
        }
        // -------------------------------
        // BAD MOJO!
        // -------------------------------
        else {
            String msg = "Unexpected work message in queue: " + work;
            throw new ServerFaultException(msg, this.currentTxnId);
        }
    }

    /**
     * Process an InternalTxnMessage
     * @param work
     */
    private void processInternalTxnMessage(InternalTxnMessage work) {
        AbstractTransaction ts = work.getTransaction();
        this.currentTxn = ts;
        this.currentTxnId = ts.getTransactionId();

        // If this transaction has already been aborted and they are trying to give us
        // something that isn't a FinishTaskMessage, then we won't bother processing it
        if (ts.isAborted() && (work instanceof FinishTxnMessage) == false) {
            if (debug.val)
                LOG.debug(String.format("%s - Cannot process %s on partition %d because txn was marked as aborted",
                          ts, work.getClass().getSimpleName(), this.partitionId));
            return;
        }
                    
        if (debug.val)
            LOG.debug(String.format("Processing %s at partition %d", work, this.partitionId));
        
        // -------------------------------
        // Start Transaction
        // -------------------------------
        if (work instanceof StartTxnMessage) {
            if (hstore_conf.site.specexec_enable && ts.isPredictSinglePartition()) this.specExecScheduler.reset();
            if (hstore_conf.site.exec_profiling) profiler.txn_time.start();
            try {
                this.executeTransaction((LocalTransaction)ts);
            } finally {
                if (hstore_conf.site.exec_profiling) profiler.txn_time.stopIfStarted();
            }
        }
        // -------------------------------
        // Execute Query Plan Fragments
        // -------------------------------
        else if (work instanceof WorkFragmentMessage) {
            WorkFragment fragment = ((WorkFragmentMessage)work).getFragment();
            assert(fragment != null);
            
            // HACK HACK HACK
            if (ts.isInitialized() == false) {
                LOG.warn(String.format("Skipping %s at partition %d for unitialized txn",
                         work.getClass().getSimpleName(), this.partitionId));
                return;
            }

            // Get the ParameterSet array for this WorkFragment
            // It can either be attached to the AbstractTransaction handle if it came
            // over the wire directly from the txn's base partition, or it can be attached
            // as for prefetch WorkFragments 
            ParameterSet parameters[] = null;
            if (fragment.getPrefetch()) {
                parameters = ts.getPrefetchParameterSets();
                ts.markExecPrefetchQuery(this.partitionId);
                if (trace.val && ts.isSysProc() == false)
                    LOG.trace(ts + " - Prefetch Parameters:\n" + StringUtil.join("\n", parameters));
            } else {
                parameters = ts.getAttachedParameterSets();
                if (trace.val && ts.isSysProc() == false) 
                    LOG.trace(ts + " - Attached Parameters:\n" + StringUtil.join("\n", parameters));
            }
            
            // At this point we know that we are either the current dtxn or the current dtxn is null
            // We will allow any read-only transaction to commit if
            // (1) The WorkFragment for the remote txn is read-only
            // (2) This txn has always been read-only up to this point at this partition
            ExecutionMode newMode = null;
            if (hstore_conf.site.specexec_enable) {
                if (fragment.getReadOnly() && ts.isExecReadOnly(this.partitionId)) {
                    newMode = ExecutionMode.COMMIT_READONLY ;
                } else {
                    newMode = ExecutionMode.COMMIT_NONE;
                }
            } else {
                newMode = ExecutionMode.DISABLED;
            }
            // There is no current DTXN, so that means its us!
            if (this.currentDtxn == null) {
                this.setCurrentDtxn(ts);
                if (debug.val)
                    LOG.debug(String.format("Marking %s as current DTXN on partition %d [nextMode=%s]",
                              ts, this.partitionId, newMode));                    
            }
            // There is a current DTXN but it's not us!
            // That means we need to block ourselves until it finishes
            else if (this.currentDtxn != ts) {
                if (debug.val)
                    LOG.debug(String.format("%s - Blocking on partition %d until current Dtxn %s finishes",
                              ts, this.partitionId, this.currentDtxn));
                this.blockTransaction(work);
                return;
            }
            assert(this.currentDtxn == ts) :
                String.format("Trying to execute a second Dtxn %s before the current one has finished [current=%s]",
                              ts, this.currentDtxn);
            this.setExecutionMode(ts, newMode);
            this.processWorkFragment(ts, fragment, parameters);
        }
        // -------------------------------
        // Finish Transaction
        // -------------------------------
        else if (work instanceof FinishTxnMessage) {
            FinishTxnMessage fTask = (FinishTxnMessage)work;
            this.finishDistributedTransaction(fTask.getTransaction(), fTask.getStatus());
        }
        // -------------------------------
        // Prepare Transaction
        // -------------------------------
        else if (work instanceof PrepareTxnMessage) {
            PrepareTxnMessage pTask = (PrepareTxnMessage)work;
            this.prepareTransaction(pTask.getTransaction(), pTask.getCallback());
        }
        // -------------------------------
        // Set Distributed Transaction 
        // -------------------------------
        else if (work instanceof SetDistributedTxnMessage) {
            if (this.currentDtxn != null) {
                this.blockTransaction(work);
            } else {
                this.setCurrentDtxn(((SetDistributedTxnMessage)work).getTransaction());
            }
        }
    }

    // ----------------------------------------------------------------------------
    // DATA MEMBER METHODS
    // ----------------------------------------------------------------------------
    
    public final ExecutionEngine getExecutionEngine() {
        return (this.ee);
    }
    public final Thread getExecutionThread() {
        return (this.self);
    }
    public final HsqlBackend getHsqlBackend() {
        return (this.hsql);
    }
    public final PartitionEstimator getPartitionEstimator() {
        return (this.p_estimator);
    }
    public final TransactionEstimator getTransactionEstimator() {
        return (this.localTxnEstimator);
    }
    public final BackendTarget getBackendTarget() {
        return (this.backend_target);
    }
    public final HStoreSite getHStoreSite() {
        return (this.hstore_site);
    }
    public final HStoreConf getHStoreConf() {
        return (this.hstore_conf);
    }
    public final CatalogContext getCatalogContext() {
        return (this.catalogContext);
    }
    public final int getSiteId() {
        return (this.siteId);
    }
    public final Partition getPartition() {
        return (this.partition);
    }
    public final int getPartitionId() {
        return (this.partitionId);
    }
    public final DependencyTracker getDependencyTracker() {
        return (this.depTracker);
    }
    public final PartitionExecutorProfiler getProfiler() {
        return profiler;
    }
    
    // ----------------------------------------------------------------------------
    // VOLT PROCEDURE HELPER METHODS
    // ----------------------------------------------------------------------------
    
    
    protected void initializeVoltProcedures() {
        // load up all the stored procedures
        for (final Procedure catalog_proc : catalogContext.procedures) {
            VoltProcedure volt_proc = this.initializeVoltProcedure(catalog_proc);
            Queue<VoltProcedure> queue = new LinkedList<VoltProcedure>();
            queue.add(volt_proc);
            this.procedures[catalog_proc.getId()] = queue;
        } // FOR
    }

    @SuppressWarnings("unchecked")
    protected VoltProcedure initializeVoltProcedure(Procedure catalog_proc) {
        VoltProcedure volt_proc = null;
        
        if (catalog_proc.getHasjava()) {
            // Only try to load the Java class file for the SP if it has one
            Class<? extends VoltProcedure> p_class = null;
            final String className = catalog_proc.getClassname();
            try {
                p_class = (Class<? extends VoltProcedure>)Class.forName(className);
                volt_proc = (VoltProcedure)p_class.newInstance();
            } catch (Exception e) {
                throw new ServerFaultException("Failed to created VoltProcedure instance for " + catalog_proc.getName() , e);
            }
            
        } else {
            volt_proc = new VoltProcedure.StmtProcedure();
        }
        volt_proc.init(this, catalog_proc, this.backend_target);
        return (volt_proc);
    }
    
    /**
     * Returns a new VoltProcedure instance for a given stored procedure name
     * <B>Note:</B> You will get a new VoltProcedure for each invocation
     * @param proc_name
     * @return
     */
    protected VoltProcedure getVoltProcedure(int proc_id) {
        VoltProcedure voltProc = this.procedures[proc_id].poll();
        if (voltProc == null) {
            Procedure catalog_proc = catalogContext.getProcedureById(proc_id);
            voltProc = this.initializeVoltProcedure(catalog_proc);
        }
        return (voltProc);
    }
    
    /**
     * Return the given VoltProcedure back into the queue to be re-used again
     * @param voltProc
     */
    protected void finishVoltProcedure(VoltProcedure voltProc) {
        voltProc.finish();
        this.procedures[voltProc.getProcedureId()].offer(voltProc);
    }
    
    // ----------------------------------------------------------------------------
    // UTILITY METHODS
    // ----------------------------------------------------------------------------
    
    private void tick() {
        // invoke native ee tick if at least one second has passed
        final long time = EstTime.currentTimeMillis();
        long elapsed = time - this.lastTickTime; 
        if (elapsed >= 1000) {
            if ((this.lastTickTime != 0) && (this.ee != null)) {
                this.ee.tick(time, this.lastCommittedTxnId);
                                
                if ((time - this.lastStatsTime) >= 20000) {
                    this.updateMemoryStats(time);
                }
            }
            this.lastTickTime = time;
        }
        
        // CHANGE : TICK
        // do other periodic work
        if (m_snapshotter != null) 
	  m_snapshotter.doSnapshotWork(this.ee);

    }
    
    private void updateMemoryStats(long time) {
        if (trace.val)
            LOG.trace("Updating memory stats for partition " + this.partitionId);
        
        Collection<Table> tables = this.catalogContext.database.getTables();
        int[] tableIds = new int[tables.size()];
        int i = 0;
        for (Table table : tables) {
            tableIds[i++] = table.getRelativeIndex();
        }

        // data to aggregate
        long tupleCount = 0;
        @SuppressWarnings("unused")
        long tupleAccessCount = 0;
        int tupleDataMem = 0;
        int tupleAllocatedMem = 0;
        int indexMem = 0;
        int stringMem = 0;
        
        // ACTIVE
        long tuplesEvicted = 0;
        long blocksEvicted = 0;
        long bytesEvicted = 0;
        
        // GLOBAL WRITTEN
        long tuplesWritten = 0;
        long blocksWritten = 0;
        long bytesWritten = 0;
        
        // GLOBAL READ
        long tuplesRead = 0;
        long blocksRead = 0;
        long bytesRead = 0;

        // update table stats
        VoltTable[] s1 = null;
        try {
            s1 = this.ee.getStats(SysProcSelector.TABLE, tableIds, false, time);
        } catch (RuntimeException ex) {
            LOG.warn("Unexpected error when trying to retrieve EE stats for partition " + this.partitionId, ex);
        }
        if (s1 != null) {
            VoltTable stats = s1[0];
            assert(stats != null);

            // rollup the table memory stats for this site
            while (stats.advanceRow()) {
                int idx = 7;
                tupleCount += stats.getLong(idx++);
                tupleAccessCount += stats.getLong(idx++);
                tupleAllocatedMem += (int) stats.getLong(idx++);
                tupleDataMem += (int) stats.getLong(idx++);
                stringMem += (int) stats.getLong(idx++);
                
                // ACTIVE
                if (hstore_conf.site.anticache_enable) {
                    tuplesEvicted += (long) stats.getLong(idx++);
                    blocksEvicted += (long) stats.getLong(idx++);
                    bytesEvicted += (long) stats.getLong(idx++);
                
                    // GLOBAL WRITTEN
                    tuplesWritten += (long) stats.getLong(idx++);
                    blocksWritten += (long) stats.getLong(idx++);
                    bytesWritten += (long) stats.getLong(idx++);
                    
                    // GLOBAL READ
                    tuplesRead += (long) stats.getLong(idx++);
                    blocksRead += (long) stats.getLong(idx++);
                    bytesRead += (long) stats.getLong(idx++);
                }
            }
            stats.resetRowPosition();
        }

        // update index stats
//        final VoltTable[] s2 = ee.getStats(SysProcSelector.INDEX, tableIds, false, time);
//        if ((s2 != null) && (s2.length > 0)) {
//            VoltTable stats = s2[0];
//            assert(stats != null);
//            LOG.info("INDEX:\n" + VoltTableUtil.format(stats));
//
//            // rollup the index memory stats for this site
////            while (stats.advanceRow()) {
////                indexMem += stats.getLong(10);
////            }
//            stats.resetRowPosition();
//
//            // m_indexStats.setStatsTable(stats);
//        }

        // update the rolled up memory statistics
        MemoryStats memoryStats = hstore_site.getMemoryStatsSource();
        memoryStats.eeUpdateMemStats(this.siteId,
                                     tupleCount,
                                     tupleDataMem,
                                     tupleAllocatedMem,
                                     indexMem,
                                     stringMem,
                                     0, // FIXME
                                     
                                     // ACTIVE
                                     tuplesEvicted, blocksEvicted, bytesEvicted,
                                     
                                     // GLOBAL WRITTEN
                                     tuplesWritten, blocksWritten, bytesWritten,
                                     
                                     // GLOBAL READ
                                     tuplesRead, blocksRead, bytesRead
        );
        
        this.lastStatsTime = time;
    }
    
    public void haltProcessing() {
//        if (debug.val)
            LOG.warn("Halting transaction processing at partition " + this.partitionId);
        
        ExecutionMode origMode = this.currentExecMode;
        this.setExecutionMode(this.currentTxn, ExecutionMode.DISABLED_REJECT);
        List<InternalMessage> toKeep = new ArrayList<InternalMessage>(); 
        InternalMessage msg = null;
        while ((msg = this.work_queue.poll()) != null) {
            // -------------------------------
            // StartTxnMessage
            // -------------------------------
            if (msg instanceof StartTxnMessage) {
                StartTxnMessage startMsg = (StartTxnMessage)msg;
                hstore_site.transactionReject((LocalTransaction)startMsg.getTransaction(), Status.ABORT_REJECT);
            }
            // -------------------------------
            // Things to keep
            // -------------------------------
            else {
                toKeep.add(msg);
            }
        } // WHILE
        // assert(this.work_queue.isEmpty());
        this.work_queue.addAll(toKeep);
        
        // For now we'll set it back so that we can execute new stuff. Clearing out
        // the queue should enough for now
        this.setExecutionMode(this.currentTxn, origMode);
    }
    
    /**
     * Figure out the current speculative execution mode for this partition 
     * @return
     */
    private SpeculationType calculateSpeculationType() {
        SpeculationType specType = SpeculationType.NULL;

        // IDLE
        if (this.currentDtxn == null) {
            specType = SpeculationType.IDLE;
        }
        // LOCAL
        else if (this.currentDtxn.getBasePartition() == this.partitionId) {
            if (((LocalTransaction)this.currentDtxn).isMarkedControlCodeExecuted() == false) {
                specType = SpeculationType.IDLE;
            } else if (this.currentDtxn.isMarkedPrepared(this.partitionId)) {
                specType = SpeculationType.SP3_LOCAL;
            } else {
                specType = SpeculationType.SP1_LOCAL;
            }
        }
        // REMOTE
        else {
            if (this.currentDtxn.isMarkedPrepared(this.partitionId)) {
                specType = SpeculationType.SP3_REMOTE;
            } else if (this.currentDtxn.hasExecutedWork(this.partitionId) == false) {
                specType = SpeculationType.SP2_REMOTE_BEFORE;
            } else {
                specType = SpeculationType.SP2_REMOTE_AFTER;
            }
        }

        return (specType);
    }

    /**
     * Set the current ExecutionMode for this executor. The transaction handle given as an input
     * argument is the transaction that caused the mode to get changed. It is only used for debug
     * purposes.
     * @param newMode
     * @param txn_id
     */
    private void setExecutionMode(AbstractTransaction ts, ExecutionMode newMode) {
        if (debug.val && this.currentExecMode != newMode) {
            LOG.debug(String.format("Setting ExecutionMode for partition %d to %s because of %s [origMode=%s]",
                      this.partitionId, newMode, ts, this.currentExecMode));
        }
        assert(newMode != ExecutionMode.COMMIT_READONLY ||
              (newMode == ExecutionMode.COMMIT_READONLY && this.currentDtxn != null)) :
            String.format("%s is trying to set partition %d to %s when the current DTXN is null?", ts, this.partitionId, newMode);
        this.currentExecMode = newMode;
    }
    
    /**
     * Returns the next undo token to use when hitting up the EE with work
     * MAX_VALUE = no undo
     * @param txn_id
     * @return
     */
    private long getNextUndoToken() {
        if (trace.val) LOG.trace(String.format("Next Undo for Partition %d: %d", this.partitionId, this.lastUndoToken+1));
        return (++this.lastUndoToken);
    }
    
    /**
     * For the given txn, return the next undo token to use for its next execution round
     * @param ts
     * @param readOnly
     * @return
     */
    private long calculateNextUndoToken(AbstractTransaction ts, boolean readOnly) {
        long undoToken = HStoreConstants.DISABLE_UNDO_LOGGING_TOKEN;
        long lastUndoToken = ts.getLastUndoToken(this.partitionId);
        boolean singlePartition = ts.isPredictSinglePartition();
        
        // Speculative txns always need an undo token
        // It's just easier this way...
        if (ts.isSpeculative()) {
            undoToken = this.getNextUndoToken();
        }
        // If this plan is read-only, then we don't need a new undo token (unless
        // we don't have one already)
        else if (readOnly) {
            if (lastUndoToken == HStoreConstants.NULL_UNDO_LOGGING_TOKEN) {
                lastUndoToken = HStoreConstants.DISABLE_UNDO_LOGGING_TOKEN;
//                lastUndoToken = this.getNextUndoToken();
            }
            undoToken = lastUndoToken;
        }
        // Otherwise, we need to figure out whether we want to be a brave soul and 
        // not use undo logging at all
        else {
            // If one of the following conditions are true, then we need to get a new token:
            //  (1) If this our first time up at bat
            //  (2) If we're a distributed transaction
            //  (3) The force undo logging option is enabled
            if (lastUndoToken == HStoreConstants.NULL_UNDO_LOGGING_TOKEN ||
                    singlePartition == false ||
                    hstore_conf.site.exec_force_undo_logging_all) {
                undoToken = this.getNextUndoToken();
            }
            // If we originally executed this transaction with undo buffers and we have a MarkovEstimate,
            // then we can go back and check whether we want to disable undo logging for the rest of the transaction
            else if (ts.getEstimatorState() != null && singlePartition && ts.isSpeculative() == false) {
                Estimate est = ts.getEstimatorState().getLastEstimate();
                assert(est != null) : "Got back null MarkovEstimate for " + ts;
                if (hstore_conf.site.exec_no_undo_logging == false ||
                    est.isValid() == false ||
                    est.isAbortable(this.thresholds) ||
                    est.isReadOnlyPartition(this.thresholds, this.partitionId) == false) {
                    undoToken = lastUndoToken;
                } else if (debug.val) {
                    LOG.warn(String.format("Bold! Disabling undo buffers for inflight %s\n%s", ts, est));
                }
            }
        }
        // Make sure that it's at least as big as the last one handed out
        if (undoToken < this.lastUndoToken) undoToken = this.lastUndoToken;
        
        if (debug.val)
            LOG.debug(String.format("%s - Next undo token at partition %d is %s [readOnly=%s]",
                      ts, this.partitionId,
                      (undoToken == HStoreConstants.DISABLE_UNDO_LOGGING_TOKEN ? "<DISABLED>" :
                          (undoToken == HStoreConstants.NULL_UNDO_LOGGING_TOKEN ? "<NULL>" : undoToken)),
                      readOnly));
        
        return (undoToken);
    }
    
    /**
     * Populate the provided inputs map with the VoltTables needed for the give 
     * input DependencyId. If the txn is a LocalTransaction, then we will
     * get the data we need from the base partition's DependencyTracker. 
     * @param ts
     * @param input_dep_ids
     * @param inputs
     * @return
     */
    private void getFragmentInputs(AbstractTransaction ts,
                                   int input_dep_id,
                                   Map<Integer, List<VoltTable>> inputs) {
        if (input_dep_id == HStoreConstants.NULL_DEPENDENCY_ID) return;
        
        if (trace.val)
            LOG.trace(String.format("%s - Attempting to retrieve input dependencies for DependencyId #%d",
                      ts, input_dep_id));

        // If the Transaction is on the same HStoreSite, then all the 
        // input dependencies will be internal and can be retrieved locally
        if (ts instanceof LocalTransaction) {
            DependencyTracker txnTracker = null;
            if (ts.getBasePartition() != this.partitionId) {
                txnTracker = hstore_site.getDependencyTracker(ts.getBasePartition());
            } else {
                txnTracker = this.depTracker;
            }
            List<VoltTable> deps = txnTracker.getInternalDependency((LocalTransaction)ts, input_dep_id);
            assert(deps != null);
            assert(inputs.containsKey(input_dep_id) == false);
            inputs.put(input_dep_id, deps);
            if (trace.val)
                LOG.trace(String.format("%s - Retrieved %d INTERNAL VoltTables for DependencyId #%d",
                          ts, deps.size(), input_dep_id,
                          (trace.val ? "\n" + deps : "")));
        }
        // Otherwise they will be "attached" inputs to the RemoteTransaction handle
        // We should really try to merge these two concepts into a single function call
        else if (ts.getAttachedInputDependencies().containsKey(input_dep_id)) {
            List<VoltTable> deps = ts.getAttachedInputDependencies().get(input_dep_id);
            List<VoltTable> pDeps = null;
            // We have to copy the tables if we have debugging enabled
            if (trace.val) { // this.firstPartition == false) {
                pDeps = new ArrayList<VoltTable>();
                for (VoltTable vt : deps) {
                    ByteBuffer buffer = vt.getTableDataReference();
                    byte arr[] = new byte[vt.getUnderlyingBufferSize()];
                    buffer.get(arr, 0, arr.length);
                    pDeps.add(new VoltTable(ByteBuffer.wrap(arr), true));
                }
            } else {
                pDeps = deps;
            }
            inputs.put(input_dep_id, pDeps); 
            if (trace.val)
                LOG.trace(String.format("%s - Retrieved %d ATTACHED VoltTables for DependencyId #%d in %s",
                          ts, deps.size(), input_dep_id));
        }
    }
    
    /**
     * Set the given AbstractTransaction handle as the current distributed txn
     * that is running at this partition. Note that this will check to make sure
     * that no other txn is marked as the currentDtxn.
     * @param ts
     */
    private void setCurrentDtxn(AbstractTransaction ts) {
        // There can never be another current dtxn still unfinished at this partition!
        assert(this.currentBlockedTxns.isEmpty()) :
            String.format("Concurrent multi-partition transactions at partition %d: " +
                          "Orig[%s] <=> New[%s] / BlockedQueue:%d",
                          this.partitionId, this.currentDtxn, ts, this.currentBlockedTxns.size());
        assert(this.currentDtxn == null) :
            String.format("Concurrent multi-partition transactions at partition %d: " +
                          "Orig[%s] <=> New[%s] / BlockedQueue:%d",
                          this.partitionId, this.currentDtxn, ts, this.currentBlockedTxns.size());
        
        // Check whether we should check for speculative txns to execute whenever this
        // dtxn is idle at this partition
        this.currentDtxn = ts;
        if (hstore_conf.site.specexec_enable && ts.isSysProc() == false && this.specExecScheduler.isDisabled() == false) {
            this.specExecIgnoreCurrent = this.specExecChecker.shouldIgnoreTransaction(ts);
        } else {
            this.specExecIgnoreCurrent = true;
        }
        if (debug.val) {
            LOG.debug(String.format("Set %s as the current DTXN for partition %d [specExecIgnore=%s, previous=%s]",
                      ts, this.partitionId, this.specExecIgnoreCurrent, this.lastDtxnDebug));
            this.lastDtxnDebug = this.currentDtxn.toString();
        }
        if (hstore_conf.site.exec_profiling && ts.getBasePartition() != this.partitionId) {
            profiler.sp2_time.start();
        }
    }
    
    /**
     * Reset the current dtxn for this partition
     */
    private void resetCurrentDtxn() {
        assert(this.currentDtxn != null) :
            "Trying to reset the currentDtxn when it is already null";
        if (debug.val)
            LOG.debug(String.format("Resetting current DTXN for partition %d to null [previous=%s]",
                      this.partitionId, this.lastDtxnDebug));
        this.currentDtxn = null;
    }

    /**
     * Store a new prefetch result for a transaction
     * @param txnId
     * @param fragmentId
     * @param partitionId
     * @param params
     * @param result
     */
    public void addPrefetchResult(LocalTransaction ts,
                                  int stmtCounter,
                                  int fragmentId,
                                  int partitionId,
                                  int paramsHash,
                                  VoltTable result) {
        if (debug.val)
            LOG.debug(String.format("%s - Adding prefetch result for %s with %d rows from partition %d " +
                      "[stmtCounter=%d / paramsHash=%d]",
                      ts, CatalogUtil.getPlanFragment(catalogContext.catalog, fragmentId).fullName(),
                      result.getRowCount(), partitionId, stmtCounter, paramsHash));
        this.depTracker.addPrefetchResult(ts, stmtCounter, fragmentId, partitionId, paramsHash, result);
    }
    
    /**
     * Returns the directory where the EE should store the mmap'ed files
     * for this PartitionExecutor
     * @return
     */
    public static File getMMAPDir(PartitionExecutor executor) {
        HStoreConf hstore_conf = executor.getHStoreConf();
        Database catalog_db = CatalogUtil.getDatabase(executor.getPartition());

        // First make sure that our base directory exists
        String base_dir = FileUtil.realpath(hstore_conf.site.storage_mmap_dir +
                File.separatorChar +
                catalog_db.getProject());

        //synchronized (AntiCacheManager.class) {
        FileUtil.makeDirIfNotExists(base_dir);
        //} // SYNC

        // Then each partition will have a separate directory inside of the base one
        String partitionName = HStoreThreadManager.formatPartitionName(executor.getSiteId(),
                executor.getPartitionId());
        
        File dbDirPath = new File(base_dir + File.separatorChar + partitionName);
        if (hstore_conf.site.storage_mmap_reset) {
            LOG.warn(String.format("Deleting storage mmap directory '%s'", dbDirPath));
            FileUtil.deleteDirectory(dbDirPath);
        }
        FileUtil.makeDirIfNotExists(dbDirPath);

        return (dbDirPath);
    }
    
    /**
     * Returns the directory where the EE should store the ARIES log file
     * for this PartitionExecutor
     * @return
     */
    public static File getARIESDir(PartitionExecutor executor) {
        HStoreConf hstore_conf = executor.getHStoreConf();
        Database catalog_db = CatalogUtil.getDatabase(executor.getPartition());

        // First make sure that our base directory exists
<<<<<<< HEAD
        String base_dir = FileUtil.realpath(hstore_conf.site.aries_dir+
                File.separatorChar +
                catalog_db.getProject());
=======
        String base_dir = FileUtil.realpath(hstore_conf.site.aries_dir + File.separatorChar + catalog_db.getProject());
>>>>>>> b5c13a6a

        synchronized (PartitionExecutor.class) {
            FileUtil.makeDirIfNotExists(base_dir);
        } // SYNC

<<<<<<< HEAD
        // Then each partition will have a separate directory inside of the base one
        String partitionName = HStoreThreadManager.formatPartitionName(executor.getSiteId(),
                executor.getPartitionId());
        
        File dbDirPath = new File(base_dir + File.separatorChar + partitionName);
=======
        String partitionName = HStoreThreadManager.formatPartitionName(executor.getSiteId(), executor.getPartitionId());

        File dbDirPath = new File(base_dir + File.separatorChar + partitionName);

>>>>>>> b5c13a6a
        if (hstore_conf.site.aries_reset) {
            LOG.warn(String.format("Deleting aries directory '%s'", dbDirPath));
            FileUtil.deleteDirectory(dbDirPath);
        }
        FileUtil.makeDirIfNotExists(dbDirPath);

        return (dbDirPath);
    }
<<<<<<< HEAD
    
    /**
     * Returns the file where the EE should store the ARIES log
     * for this PartitionExecutor
     * @return
     */
    public static File getARIESFile(PartitionExecutor executor) {
            
        File dbDir = getARIESDir(executor);        
        File logFile = new File(dbDir.getAbsolutePath() + File.separatorChar + executor.m_ariesDefaultLogFileName);
                        
        return (logFile);
    }
    
    
=======

    /**
     * Returns the file where the EE should store the ARIES log for this
     * PartitionExecutor
     * 
     * @return
     */
    public static File getARIESFile(PartitionExecutor executor) {

        File dbDir = getARIESDir(executor);
        File logFile = new File(dbDir.getAbsolutePath() + File.separatorChar + executor.m_ariesDefaultLogFileName);

        return (logFile);
    }
    
>>>>>>> b5c13a6a
    // ---------------------------------------------------------------
    // PartitionExecutor API
    // ---------------------------------------------------------------

    /**
     * Queue a new transaction initialization at this partition. This will cause the 
     * transaction to get added to this partition's lock queue. This PartitionExecutor does 
     * not have to be this txn's base partition/
     * @param ts
     */
    public void queueSetPartitionLock(AbstractTransaction ts) {
        assert(ts.isInitialized()) : "Unexpected uninitialized transaction: " + ts;
        SetDistributedTxnMessage work = ts.getSetDistributedTxnMessage();
        boolean success = this.work_queue.offer(work);
        assert(success) :
            String.format("Failed to queue %s at partition %d for %s",
                          work, this.partitionId, ts);
        if (debug.val)
            LOG.debug(String.format("%s - Added %s to front of partition %d " +
                      "work queue [size=%d]",
                      ts, work.getClass().getSimpleName(), this.partitionId,
                      this.work_queue.size()));
        if (hstore_conf.site.specexec_enable) this.specExecScheduler.interruptSearch(work);
    }
    
    /**
     * New work from the coordinator that this local site needs to execute (non-blocking)
     * This method will simply chuck the task into the work queue.
     * We should not be sent an InitiateTaskMessage here!
     * @param ts
     * @param task
     */
    public void queueWork(AbstractTransaction ts, WorkFragment fragment) {
        assert(ts.isInitialized()) : "Unexpected uninitialized transaction: " + ts;
        WorkFragmentMessage work = ts.getWorkFragmentMessage(fragment);
        boolean success = this.work_queue.offer(work); // , true);
        assert(success) :
            String.format("Failed to queue %s at partition %d for %s",
                          work, this.partitionId, ts);
        ts.markQueuedWork(this.partitionId);
        if (debug.val)
            LOG.debug(String.format("%s - Added %s to partition %d " +
                      "work queue [size=%d]",
                      ts, work.getClass().getSimpleName(), this.partitionId,
                      this.work_queue.size()));
        if (hstore_conf.site.specexec_enable) this.specExecScheduler.interruptSearch(work);
    }

    /**
     * Add a new work message to our utility queue 
     * @param work
     */
    public void queueUtilityWork(InternalMessage work) {
        if (debug.val)
            LOG.debug(String.format("Added utility work %s to partition %d",
                      work.getClass().getSimpleName(), this.partitionId));
        this.work_queue.offer(work);
    }

    
    /**
     * Put the prepare request for the transaction into the queue
     * @param task
     * @param status The final status of the transaction
     */
    public void queuePrepare(AbstractTransaction ts, PartitionCountingCallback<? extends AbstractTransaction> callback) {
        assert(ts.isInitialized()) : "Uninitialized transaction: " + ts;
        assert(callback.isInitialized()) : "Uninitialized callback: " + ts;
        
        PrepareTxnMessage work = new PrepareTxnMessage(ts, callback);
        boolean success = this.work_queue.offer(work);
        assert(success) :
            String.format("Failed to queue %s at partition %d for %s",
                          work, this.partitionId, ts);
        if (debug.val)
            LOG.debug(String.format("%s - Added %s to partition %d " +
                      "work queue [size=%d]",
                      ts, work.getClass().getSimpleName(), this.partitionId,
                      this.work_queue.size()));
        // if (hstore_conf.site.specexec_enable) this.specExecScheduler.interruptSearch();
    }
    
    /**
     * Put the finish request for the transaction into the queue
     * @param task
     * @param status The final status of the transaction
     */
    public void queueFinish(AbstractTransaction ts, Status status) {
        assert(ts.isInitialized()) : "Unexpected uninitialized transaction: " + ts;
        FinishTxnMessage work = ts.getFinishTxnMessage(status);
        boolean success = this.work_queue.offer(work); // , true);
        assert(success) :
            String.format("Failed to queue %s at partition %d for %s",
                          work, this.partitionId, ts);
        if (debug.val)
            LOG.debug(String.format("%s - Added %s to partition %d " +
                      "work queue [size=%d]",
                      ts, work.getClass().getSimpleName(), this.partitionId,
                      this.work_queue.size()));
        // if (success) this.specExecScheduler.haltSearch();
    }

    /**
     * Queue a new transaction invocation request at this partition
     * @param ts
     * @param task
     * @param callback
     */
    public boolean queueStartTransaction(LocalTransaction ts) {
        assert(ts != null) : "Unexpected null transaction handle!";
        boolean singlePartitioned = ts.isPredictSinglePartition();
        boolean force = (singlePartitioned == false) || ts.isMapReduce() || ts.isSysProc();
        
        // UPDATED 2012-07-12
        // We used to have a bunch of checks to determine whether we needed
        // put the new request in the blocked queue or not. This required us to
        // acquire the exec_lock to do the check and then another lock to actually put 
        // the request into the work_queue. Now we'll just throw it right in
        // the queue (checking for throttling of course) and let the main
        // thread sort out the mess of whether the txn should get blocked or not
        if (this.currentExecMode == ExecutionMode.DISABLED_REJECT) {
            if (debug.val)
                LOG.warn(String.format("%s - Not queuing txn at partition %d because current mode is %s",
                         ts, this.partitionId, this.currentExecMode));
            return (false);
        }
        
        StartTxnMessage work = ts.getStartTxnMessage();
        if (debug.val)
            LOG.debug(String.format("Queuing %s for '%s' request on partition %d " +
                      "[currentDtxn=%s, queueSize=%d, mode=%s]",
                      work.getClass().getSimpleName(), ts.getProcedure().getName(), this.partitionId,
                      this.currentDtxn, this.work_queue.size(), this.currentExecMode));
        boolean success = this.work_queue.offer(work); // , force);
        if (debug.val && force && success == false) {
            String msg = String.format("Failed to add %s even though force flag was true!", ts);
            throw new ServerFaultException(msg, ts.getTransactionId());
        }
        if (success && hstore_conf.site.specexec_enable) this.specExecScheduler.interruptSearch(work);
        return (success);
    }

    // ---------------------------------------------------------------
    // WORK QUEUE PROCESSING METHODS
    // ---------------------------------------------------------------
    
    /**
     * Process a WorkResult and update the internal state the LocalTransaction accordingly
     * Note that this will always be invoked by a thread other than the main execution thread
     * for this PartitionExecutor. That means if something comes back that's bad, we need a way
     * to alert the other thread so that it can act on it. 
     * @param ts
     * @param result
     */
    private void processWorkResult(LocalTransaction ts, WorkResult result) {
        boolean needs_profiling = (hstore_conf.site.txn_profiling && ts.profiler != null);
        if (debug.val)
            LOG.debug(String.format("Processing WorkResult for %s on partition %d [srcPartition=%d, deps=%d]",
                      ts, this.partitionId, result.getPartitionId(), result.getDepDataCount()));
        
        // If the Fragment failed to execute, then we need to abort the Transaction
        // Note that we have to do this before we add the responses to the TransactionState so that
        // we can be sure that the VoltProcedure knows about the problem when it wakes the stored 
        // procedure back up
        if (result.getStatus() != Status.OK) {
            if (trace.val)
                LOG.trace(String.format("Received non-success response %s from partition %d for %s",
                          result.getStatus(), result.getPartitionId(), ts));

            SerializableException error = null;
            if (needs_profiling) ts.profiler.startDeserialization();
            try {
                ByteBuffer buffer = result.getError().asReadOnlyByteBuffer();
                error = SerializableException.deserializeFromBuffer(buffer);
            } catch (Exception ex) {
                String msg = String.format("Failed to deserialize SerializableException from partition %d " +
                                                   "for %s [bytes=%d]",
                                           result.getPartitionId(), ts, result.getError().size());
                throw new ServerFaultException(msg, ex);
            } finally {
                if (needs_profiling) ts.profiler.stopDeserialization();
            }
            // At this point there is no need to even deserialize the rest of the message because 
            // we know that we're going to have to abort the transaction
            if (error == null) {
                LOG.warn(ts + " - Unexpected null SerializableException\n" + result);
            } else {
                if (debug.val)
                    LOG.error(String.format("%s - Got error from partition %d in %s",
                              ts, result.getPartitionId(), result.getClass().getSimpleName()), error);
                ts.setPendingError(error, true);
            }
            return;
        }
        
        if (needs_profiling) ts.profiler.startDeserialization();
        for (int i = 0, cnt = result.getDepDataCount(); i < cnt; i++) {
            if (trace.val)
                LOG.trace(String.format("Storing intermediate results from partition %d for %s",
                          result.getPartitionId(), ts));
            int depId = result.getDepId(i);
            ByteString bs = result.getDepData(i);
            VoltTable vt = null;
            if (bs.isEmpty() == false) {
                FastDeserializer fd = new FastDeserializer(bs.asReadOnlyByteBuffer());
                try {
                    vt = fd.readObject(VoltTable.class);
                    if (trace.val)
                        LOG.trace(String.format("Displaying results from partition %d for %s :: \n %s",
                                  result.getPartitionId(), ts, vt.toString()));                    
                } catch (Exception ex) {
                    throw new ServerFaultException("Failed to deserialize VoltTable from partition " + result.getPartitionId() + " for " + ts, ex);
                }
            }
            this.depTracker.addResult(ts, result.getPartitionId(), depId, vt);
        } // FOR (dependencies)
        if (needs_profiling) ts.profiler.stopDeserialization();
    }

    /**
     * Execute a new transaction at this partition.
     * This will invoke the run() method define in the VoltProcedure for this txn and 
     * then process the ClientResponse. Only the PartitionExecutor itself should be calling
     * this directly, since it's the only thing that knows what's going on with the world...
     * @param ts
     */
    private void executeTransaction(LocalTransaction ts) {
        assert(ts.isInitialized()) :
            String.format("Trying to execute uninitialized transaction %s at partition %d",
                          ts, this.partitionId);
        assert(ts.isMarkedReleased(this.partitionId)) :
            String.format("Transaction %s was not marked released at partition %d before being executed",
                          ts, this.partitionId);
        
        if (trace.val)
            LOG.debug(String.format("%s - Attempting to start transaction on partition %d",
                      ts, this.partitionId));
        
        // If this is a MapReduceTransaction handle, we actually want to get the 
        // inner LocalTransaction handle for this partition. The MapReduceTransaction
        // is just a placeholder
        if (ts instanceof MapReduceTransaction) {
            MapReduceTransaction mr_ts = (MapReduceTransaction)ts; 
            ts = mr_ts.getLocalTransaction(this.partitionId);
            assert(ts != null) : 
                "Unexpected null LocalTransaction handle from " + mr_ts; 
        }
        
        ExecutionMode before_mode = this.currentExecMode;
        boolean predict_singlePartition = ts.isPredictSinglePartition();
            
        // -------------------------------
        // DISTRIBUTED TXN
        // -------------------------------
        if (predict_singlePartition == false) {
            // If there is already a dtxn running, then we need to throw this
            // mofo back into the blocked txn queue
            // TODO: If our dtxn is on the same site as us, then at this point we know that 
            //       it is done executing the control code and is sending around 2PC messages 
            //       to commit/abort. That means that we could assume that all of the other 
            //       remote partitions are going to agree on the same outcome and we can start 
            //       speculatively executing this dtxn. After all, if we're at this point in 
            //       the PartitionExecutor then we know that we got this partition's locks 
            //       from the TransactionQueueManager.
            if (this.currentDtxn != null && this.currentDtxn.equals(ts) == false) {
                assert(this.currentDtxn.equals(ts) == false) :
                    String.format("New DTXN %s != Current DTXN %s", ts, this.currentDtxn);
                
                // If this is a local txn, then we can finagle things a bit.
                if (this.currentDtxn.isExecLocal(this.partitionId)) {
                    // It would be safe for us to speculative execute this DTXN right here
                    // if the currentDtxn has aborted... but we can never be in this state.
                    assert(this.currentDtxn.isAborted() == false) : // Sanity Check
                        String.format("We want to execute %s on partition %d but aborted %s is still hanging around\n",
                                      ts, this.partitionId, this.currentDtxn, this.work_queue);
                    
                    // So that means we know that it committed, which doesn't necessarily mean
                    // that it will still commit, but we'll be able to abort, rollback, and requeue
                    // if that happens.
                    // TODO: Right now our current dtxn marker is a single value. We may want to 
                    //       switch it to a FIFO queue so that we can multiple guys hanging around.
                    //       For now we will just do the default thing and block this txn
                    this.blockTransaction(ts);
                    return;
                }
                // If it's not local, then we just have to block it right away
                else {
                    this.blockTransaction(ts);
                    return;
                }
            }
            // If there is no other DTXN right now, then we're it!
            else if (this.currentDtxn == null) { //  || this.currentDtxn.equals(ts) == false) {
                this.setCurrentDtxn(ts);
            
            }
            // 2011-11-14: We don't want to set the execution mode here, because we know that we
            //             can check whether we were read-only after the txn finishes
            this.setExecutionMode(this.currentDtxn, ExecutionMode.COMMIT_NONE);
            
            if (debug.val)
                LOG.debug(String.format("Marking %s as current DTXN on Partition %d [isLocal=%s, execMode=%s]",
                          ts, this.partitionId, true, this.currentExecMode));                    
        }
        // -------------------------------
        // SINGLE-PARTITION TXN
        // -------------------------------
        else {
            // If this is a single-partition transaction, then we need to check whether we are
            // being executed under speculative execution mode. We have to check this here 
            // because it may be the case that we queued a bunch of transactions when speculative 
            // execution was enabled, but now the transaction that was ahead of this one is finished,
            // so now we're just executing them regularly
            if (this.currentDtxn != null) {
                // HACK: If we are currently under DISABLED mode when we get this, then we just 
                // need to block the transaction and return back to the queue. This is easier than 
                // having to set all sorts of crazy locks
                if (this.currentExecMode == ExecutionMode.DISABLED || hstore_conf.site.specexec_enable == false) {
                    if (debug.val)
                        LOG.debug(String.format("%s - Blocking single-partition %s until dtxn finishes [mode=%s]",
                                  this.currentDtxn, ts, this.currentExecMode));
                    this.blockTransaction(ts);
                    return;
                }
                assert(ts.getSpeculationType() != null);
                if (debug.val)
                    LOG.debug(String.format("Speculatively executing %s while waiting for dtxn %s [%s]",
                              ts, this.currentDtxn, ts.getSpeculationType()));
                assert(ts.isSpeculative()) : ts + " was not marked as being speculative!";
            }
        }
        
        // If we reach this point, we know that we're about to execute our homeboy here...
        if (hstore_conf.site.txn_profiling && ts.profiler != null) {
            ts.profiler.startExec();
        }
        if (hstore_conf.site.exec_profiling) this.profiler.numTransactions++;
        
        // Make sure the dependency tracker knows about us
        if (ts.hasDependencyTracker()) this.depTracker.addTransaction(ts);
        
        // Grab a VoltProcedure handle for this txn
        // Two txns can't use the same VoltProcedure at the same time.
        VoltProcedure volt_proc = this.getVoltProcedure(ts.getProcedure().getId());
        assert(volt_proc != null) : "No VoltProcedure for " + ts;
        
        if (debug.val) {
            LOG.debug(String.format("%s - Starting execution of txn on partition %d " +
                      "[txnMode=%s, mode=%s]",
                      ts, this.partitionId, before_mode, this.currentExecMode));
            if (trace.val)
                LOG.trace(String.format("Current Transaction at partition #%d\n%s",
                          this.partitionId, ts.debug()));
        }
        
        if (hstore_conf.site.txn_counters) TransactionCounter.EXECUTED.inc(ts.getProcedure());
        ClientResponseImpl cresponse = null;
        VoltProcedure previous = this.currentVoltProc;
        try {
            this.currentVoltProc = volt_proc;
            ts.markControlCodeExecuted();
            cresponse = volt_proc.call(ts, ts.getProcedureParameters().toArray()); // Blocking...
        // VoltProcedure.call() should handle any exceptions thrown by the transaction
        // If we get anything out here then that's bad news
        } catch (Throwable ex) {
            if (this.isShuttingDown() == false) {
                SQLStmt last[] = volt_proc.voltLastQueriesExecuted();
                LOG.fatal("Unexpected error while executing " + ts, ex);
                if (last.length > 0) {
                    LOG.fatal(String.format("Last Queries Executed [%d]: %s",
                              last.length, Arrays.toString(last)));
                }
                LOG.fatal("LocalTransactionState Dump:\n" + ts.debug());
                this.crash(ex);
            }
        } finally {
            this.currentVoltProc = previous;
            this.finishVoltProcedure(volt_proc);
            if (hstore_conf.site.txn_profiling && ts.profiler != null) ts.profiler.startPost();
            
//            if (cresponse.getStatus() == Status.ABORT_UNEXPECTED) {
//                cresponse.getException().printStackTrace();
//            }
        }
        
        // If this is a MapReduce job, then we can just ignore the ClientResponse
        // and return immediately. The VoltMapReduceProcedure is responsible for storing
        // the result at the proper location.
        if (ts.isMapReduce()) {
            return;
        } else if (cresponse == null) {
            assert(this.isShuttingDown()) : String.format("No ClientResponse for %s???", ts);
            return;
        }
        
        // -------------------------------
        // PROCESS RESPONSE AND FIGURE OUT NEXT STEP
        // -------------------------------
        
        Status status = cresponse.getStatus();
        if (debug.val) {
            LOG.debug(String.format("%s - Finished execution of transaction control code " +
                                    "[status=%s, beforeMode=%s, currentMode=%s]",
                                    ts, status, before_mode, this.currentExecMode));
            if (ts.hasPendingError()) {
                LOG.debug(String.format("%s - Txn finished with pending error: %s",
                          ts, ts.getPendingErrorMessage()));
            }
        }

        // We assume that most transactions are not speculatively executed and are successful
        // Therefore we don't want to grab the exec_mode lock here.
        if (predict_singlePartition == false || this.canProcessClientResponseNow(ts, status, before_mode)) {
            this.processClientResponse(ts, cresponse);
        }
        // Otherwise always queue our response, since we know that whatever thread is out there
        // is waiting for us to finish before it drains the queued responses
        else {
            // If the transaction aborted, then we can't execute any transaction that touch the tables
            // that this guy touches. But since we can't just undo this transaction without undoing 
            // everything that came before it, we'll just disable executing all transactions until the 
            // current distributed transaction commits
            if (status != Status.OK && ts.isExecReadOnly(this.partitionId) == false) {
                this.setExecutionMode(ts, ExecutionMode.DISABLED);
                int blocked = this.work_queue.drainTo(this.currentBlockedTxns);
                if (debug.val) {
                    if (trace.val && blocked > 0)
                        LOG.trace(String.format("Blocking %d transactions at partition %d because ExecutionMode is now %s",
                                  blocked, this.partitionId, this.currentExecMode));
                    LOG.debug(String.format("Disabling execution on partition %d because speculative %s aborted",
                              this.partitionId, ts));
                }
            }
            if (trace.val)
                LOG.trace(String.format("%s - Queuing ClientResponse [status=%s, origMode=%s, newMode=%s, dtxn=%s]",
                          ts, cresponse.getStatus(), before_mode, this.currentExecMode, this.currentDtxn));
            this.blockClientResponse(ts, cresponse);
        }
    }
    
    /**
     * Determines whether a finished transaction that executed locally can have their ClientResponse processed immediately
     * or if it needs to wait for the response from the outstanding multi-partition transaction for this partition 
     * (1) This is the multi-partition transaction that everyone is waiting for
     * (2) The transaction was not executed under speculative execution mode 
     * (3) The transaction does not need to wait for the multi-partition transaction to finish first
     * @param ts
     * @param status
     * @param before_mode
     * @return
     */
    private boolean canProcessClientResponseNow(LocalTransaction ts, Status status, ExecutionMode before_mode) {
        if (debug.val) LOG.debug(String.format("%s - Checking whether to process %s response now at partition %d " +
                         "[singlePartition=%s, readOnly=%s, specExecModified=%s, before=%s, current=%s]",
                         ts, status, this.partitionId,
                         ts.isPredictSinglePartition(),
                         ts.isExecReadOnly(this.partitionId),
                         this.specExecModified,
                         before_mode, this.currentExecMode));
        // Commit All
        if (this.currentExecMode == ExecutionMode.COMMIT_ALL) {
            return (true);
        }
        // SPECIAL CASE
        // Any user-aborted, speculative single-partition transaction should be processed immediately.
        else if (status == Status.ABORT_USER && ts.isSpeculative()) {
            return (true);
        }
//        // SPECIAL CASE
//        // If this txn threw a user abort, and the current outstanding dtxn is read-only
//        // then it's safe for us to rollback
//        else if (status == Status.ABORT_USER &&
//                  this.currentDtxn != null &&
//                  this.currentDtxn.isExecReadOnly(this.partitionId)) {
//            return (true);
//        }
        // SPECIAL CASE
        // Anything mispredicted should be processed right away
        else if (status == Status.ABORT_MISPREDICT) {
            return (true);
        }    
        // Process successful txns based on the mode that it was executed under
        else if (status == Status.OK) {
            switch (before_mode) {
                case COMMIT_ALL:
                    return (true);
                case COMMIT_READONLY:
                    // Read-only speculative txns can be committed right now
                    // TODO: Right now we're going to use the specExecModified flag to disable
                    // sending out any results from spec execed txns that may have read from 
                    // a modified database. We should switch to a bitmap of table ids so that we
                    // have can be more selective.
                    // return (false);
                    return (this.specExecModified == false && ts.isExecReadOnly(this.partitionId));
                case COMMIT_NONE: {
                    // If this txn does not conflict with the current dtxn, then we should be able
                    // to let it commit but we can't because of the way our undo tokens work
                    return (false);
                }
                default:
                    throw new ServerFaultException("Unexpected execution mode: " + before_mode, ts.getTransactionId()); 
            } // SWITCH
        }
//        // If the transaction aborted and it was read-only thus far, then we want to process it immediately
//        else if (status != Status.OK && ts.isExecReadOnly(this.partitionId)) {
//            return (true);
//        }

        assert(this.currentExecMode != ExecutionMode.COMMIT_ALL) :
            String.format("Queuing ClientResponse for %s when in non-specutative mode [mode=%s, status=%s]",
                          ts, this.currentExecMode, status);
        return (false);
    }

    /**
     * Process a WorkFragment for a transaction and execute it in this partition's underlying EE. 
     * @param ts
     * @param fragment
     * @param allParameters The array of all the ParameterSets for the current SQLStmt batch.
     */
    private void processWorkFragment(AbstractTransaction ts, WorkFragment fragment, ParameterSet allParameters[]) {
        assert(this.partitionId == fragment.getPartitionId()) :
            String.format("Tried to execute WorkFragment %s for %s at partition %d but it was suppose " +
                          "to be executed on partition %d",
                          fragment.getFragmentIdList(), ts, this.partitionId, fragment.getPartitionId());
        assert(ts.isMarkedPrepared(this.partitionId) == false) :
            String.format("Tried to execute WorkFragment %s for %s at partition %d after it was marked 2PC:PREPARE",
                          fragment.getFragmentIdList(), ts, this.partitionId);
        
        // A txn is "local" if the Java is executing at the same partition as this one
        boolean is_basepartition = (ts.getBasePartition() == this.partitionId);
        boolean is_remote = (ts instanceof LocalTransaction == false);
        boolean is_prefetch = fragment.getPrefetch();
        boolean is_readonly = fragment.getReadOnly();
        if (debug.val)
            LOG.debug(String.format("%s - Executing %s [isBasePartition=%s, isRemote=%s, isPrefetch=%s, isReadOnly=%s, fragments=%s]",
                      ts, fragment.getClass().getSimpleName(),
                      is_basepartition, is_remote, is_prefetch, is_readonly,
                      fragment.getFragmentIdCount()));
        
        // If this WorkFragment isn't being executed at this txn's base partition, then
        // we need to start a new execution round
        if (is_basepartition == false) {
            long undoToken = this.calculateNextUndoToken(ts, is_readonly);
            ts.initRound(this.partitionId, undoToken);
            ts.startRound(this.partitionId);
        }
        
        DependencySet result = null;
        Status status = Status.OK;
        SerializableException error = null;
        
        // Check how many fragments are not marked as ignored
        // If the fragment is marked as ignore then it means that it was already
        // sent to this partition for prefetching. We need to make sure that we remove
        // it from the list of fragmentIds that we need to execute.
        int fragmentCount = fragment.getFragmentIdCount();
        for (int i = 0; i < fragmentCount; i++) {
            if (fragment.getStmtIgnore(i)) {
                fragmentCount--;
            }
        } // FOR
        final ParameterSet parameters[] = tmp_fragmentParams.getParameterSet(fragmentCount);
        assert(parameters.length == fragmentCount);
        
        // Construct data given to the EE to execute this work fragment
        this.tmp_EEdependencies.clear();
        long fragmentIds[] = tmp_fragmentIds.getArray(fragmentCount);
        int fragmentOffsets[] = tmp_fragmentOffsets.getArray(fragmentCount);
        int outputDepIds[] = tmp_outputDepIds.getArray(fragmentCount);
        int inputDepIds[] = tmp_inputDepIds.getArray(fragmentCount);
        int offset = 0;

        for (int i = 0, cnt = fragment.getFragmentIdCount(); i < cnt; i++) {
            if (fragment.getStmtIgnore(i) == false) {
                fragmentIds[offset] = fragment.getFragmentId(i);
                fragmentOffsets[offset] = i;
                outputDepIds[offset] = fragment.getOutputDepId(i);
                inputDepIds[offset] = fragment.getInputDepId(i);
                parameters[offset] = allParameters[fragment.getParamIndex(i)];
                this.getFragmentInputs(ts, inputDepIds[offset], this.tmp_EEdependencies);
                
                if (trace.val && ts.isSysProc() == false && is_basepartition == false)
                    LOG.trace(String.format("%s - Offset:%d FragmentId:%d OutputDep:%d/%d InputDep:%d/%d",
                              ts, offset, fragmentIds[offset],
                              outputDepIds[offset], fragment.getOutputDepId(i),
                              inputDepIds[offset], fragment.getInputDepId(i)));
                offset++;
            }
        } // FOR
        assert(offset == fragmentCount);
        
        try {
            result = this.executeFragmentIds(ts,
                                             ts.getLastUndoToken(this.partitionId),
                                             fragmentIds,
                                             parameters,
                                             outputDepIds,
                                             inputDepIds,
                                             this.tmp_EEdependencies);
        } catch (EvictedTupleAccessException ex) {
            // XXX: What do we do if this is not a single-partition txn?
            status = Status.ABORT_EVICTEDACCESS;
            error = ex;
        } catch (ConstraintFailureException ex) {
            status = Status.ABORT_UNEXPECTED;
            error = ex;
        } catch (SQLException ex) {
            status = Status.ABORT_UNEXPECTED;
            error = ex;
        } catch (EEException ex) {
            // this.crash(ex);
            status = Status.ABORT_UNEXPECTED;
            error = ex;
        } catch (Throwable ex) {
            status = Status.ABORT_UNEXPECTED;
            if (ex instanceof SerializableException) {
                error = (SerializableException)ex;
            } else {
                error = new SerializableException(ex);
            }
        } finally {
            if (error != null) {
                // error.printStackTrace();
                LOG.warn(String.format("%s - Unexpected %s on partition %d",
                         ts, error.getClass().getSimpleName(), this.partitionId),
                         error); // (debug.val ? error : null));
            }
            // Success, but without any results???
            if (result == null && status == Status.OK) {
                String msg = String.format("The WorkFragment %s executed successfully on Partition %d but " +
                                           "result is null for %s",
                                           fragment.getFragmentIdList(), this.partitionId, ts);
                Exception ex = new Exception(msg);
                if (debug.val) LOG.warn(ex);
                status = Status.ABORT_UNEXPECTED;
                error = new SerializableException(ex);
            }
        }
        
        // For single-partition INSERT/UPDATE/DELETE queries, we don't directly
        // execute the SendPlanNode in order to get back the number of tuples that
        // were modified. So we have to rely on the output dependency ids set in the task
        assert(status != Status.OK ||
              (status == Status.OK && result.size() == fragmentIds.length)) :
           "Got back " + result.size() + " results but was expecting " + fragmentIds.length;
        
        // Make sure that we mark the round as finished before we start sending results
        if (is_basepartition == false) {
            ts.finishRound(this.partitionId);
        }
        
        // -------------------------------
        // PREFETCH QUERIES
        // -------------------------------
        if (is_prefetch) {
            // Regardless of whether this txn is running at the same HStoreSite as this PartitionExecutor,
            // we always need to put the result inside of the local query cache
            // This is so that we can identify if we get request for a query that we have already executed
            // We'll only do this if it succeeded. If it failed, then we won't do anything and will
            // just wait until they come back to execute the query again before 
            // we tell them that something went wrong. It's ghetto, but it's just easier this way...
            if (status == Status.OK) {
                // We're going to store the result in the base partition cache if they're 
                // on the same HStoreSite as us
                if (is_remote == false) {
                    PartitionExecutor other = this.hstore_site.getPartitionExecutor(ts.getBasePartition());
                    for (int i = 0, cnt = result.size(); i < cnt; i++) {
                        if (trace.val)
                            LOG.trace(String.format("%s - Storing %s prefetch result [params=%s]",
                                      ts, CatalogUtil.getPlanFragment(catalogContext.catalog, fragment.getFragmentId(fragmentOffsets[i])).fullName(),
                                      parameters[i]));
                        other.addPrefetchResult((LocalTransaction)ts,
                                                fragment.getStmtCounter(fragmentOffsets[i]),
                                                fragment.getFragmentId(fragmentOffsets[i]),
                                                this.partitionId,
                                                parameters[i].hashCode(),
                                                result.dependencies[i]);
                    } // FOR
                }
            }
            
            // Now if it's a remote transaction, we need to use the coordinator to send
            // them our result. Note that we want to send a single message per partition. Unlike
            // with the TransactionWorkRequests, we don't need to wait until all of the partitions
            // that are prefetching for this txn at our local HStoreSite to finish.
            if (is_remote) {
                WorkResult wr = this.buildWorkResult(ts, result, status, error);
                TransactionPrefetchResult.Builder builder = TransactionPrefetchResult.newBuilder()
                                                                .setTransactionId(ts.getTransactionId().longValue())
                                                                .setSourcePartition(this.partitionId)
                                                                .setResult(wr)
                                                                .setStatus(status)
                                                                .addAllFragmentId(fragment.getFragmentIdList())
                                                                .addAllStmtCounter(fragment.getStmtCounterList());
                for (int i = 0, cnt = fragment.getFragmentIdCount(); i < cnt; i++) {
                    builder.addParamHash(parameters[i].hashCode());
                }
                if (debug.val)
                    LOG.debug(String.format("%s - Sending back %s to partition %d [numResults=%s, status=%s]",
                              ts, wr.getClass().getSimpleName(), ts.getBasePartition(),
                              result.size(), status));
                hstore_coordinator.transactionPrefetchResult((RemoteTransaction)ts, builder.build());
            }
        }
        // -------------------------------
        // LOCAL TRANSACTION
        // -------------------------------
        else if (is_remote == false) {
            LocalTransaction local_ts = (LocalTransaction)ts;
            
            // If the transaction is local, store the result directly in the local TransactionState
            if (status == Status.OK) {
                if (trace.val)
                    LOG.trace(String.format("%s - Storing %d dependency results locally for successful work fragment",
                              ts, result.size()));
                assert(result.size() == outputDepIds.length);
                DependencyTracker otherTracker = this.hstore_site.getDependencyTracker(ts.getBasePartition());
                for (int i = 0; i < outputDepIds.length; i++) {
                    if (trace.val)
                        LOG.trace(String.format("%s - Storing DependencyId #%d [numRows=%d]\n%s",
                                  ts, outputDepIds[i], result.dependencies[i].getRowCount(),
                                  result.dependencies[i]));
                    try {
                        otherTracker.addResult(local_ts, this.partitionId, outputDepIds[i], result.dependencies[i]);
                    } catch (Throwable ex) {
//                        ex.printStackTrace();
                        String msg = String.format("Failed to stored Dependency #%d for %s [idx=%d, fragmentId=%d]",
                                                   outputDepIds[i], ts, i, fragmentIds[i]);
                        LOG.error(String.format("%s - WorkFragment:%d\nExpectedIds:%s\nOutputDepIds: %s\nResultDepIds: %s\n%s",
                                  msg, fragment.hashCode(),
                                  fragment.getOutputDepIdList(), Arrays.toString(outputDepIds),
                                  Arrays.toString(result.depIds), fragment));
                        throw new ServerFaultException(msg, ex);
                    }
                } // FOR
            } else {
                local_ts.setPendingError(error, true);
            }
        }
        // -------------------------------
        // REMOTE TRANSACTION
        // -------------------------------
        else {
            if (trace.val)
                LOG.trace(String.format("%s - Constructing WorkResult with %d bytes from partition %d to send " +
                          "back to initial partition %d [status=%s]",
                          ts, (result != null ? result.size() : null),
                          this.partitionId, ts.getBasePartition(), status));
            
            RpcCallback<WorkResult> callback = ((RemoteTransaction)ts).getWorkCallback();
            if (callback == null) {
                LOG.fatal("Unable to send FragmentResponseMessage for " + ts);
                LOG.fatal("Orignal WorkFragment:\n" + fragment);
                LOG.fatal(ts.toString());
                throw new ServerFaultException("No RPC callback to HStoreSite for " + ts, ts.getTransactionId());
            }
            WorkResult response = this.buildWorkResult((RemoteTransaction)ts, result, status, error);
            assert(response != null);
            callback.run(response);
        }
        
        // Check whether this is the last query that we're going to get
        // from this transaction. If it is, then we can go ahead and prepare the txn
        if (is_basepartition == false && fragment.getLastFragment()) {
            if (debug.val)
                LOG.debug(String.format("%s - Invoking early 2PC:PREPARE at partition %d",
                          ts, this.partitionId));
            PartitionCountingCallback<? extends AbstractTransaction> callback = ts.getPrepareCallback();
            
            // If we are at a remote site, then we have to be careful here.
            // We don't actually have the real callback that the RemotePrepareCallback needs.
            // So that we have to use a null callback that doesn't actually do anything. The 
            // RemotePrepareCallback will make sure that we mark the partition as prepared.
            if (ts instanceof RemoteTransaction) {
                PartitionSet partitions = catalogContext.getPartitionSetSingleton(this.partitionId);
                RpcCallback<TransactionPrepareResponse> origCallback = NullCallback.getInstance(); 
                ((RemotePrepareCallback)callback).init((RemoteTransaction)ts, partitions, origCallback);
            }
            this.queuePrepare(ts, callback);
        }
    }
    
    /**
     * Executes a WorkFragment on behalf of some remote site and returns the
     * resulting DependencySet
     * @param fragment
     * @return
     * @throws Exception
     */
    private DependencySet executeFragmentIds(AbstractTransaction ts,
                                             long undoToken,
                                             long fragmentIds[],
                                             ParameterSet parameters[],
                                             int output_depIds[],
                                             int input_depIds[],
                                             Map<Integer, List<VoltTable>> input_deps) throws Exception {
        
        if (fragmentIds.length == 0) {
            LOG.warn(String.format("Got a fragment batch for %s that does not have any fragments?", ts));
            return (null);
        }
        
        // *********************************** DEBUG ***********************************
        if (trace.val) {
            LOG.trace(String.format("%s - Getting ready to kick %d fragments to partition %d EE [undoToken=%d]",
                      ts, fragmentIds.length, this.partitionId,
                      (undoToken != HStoreConstants.NULL_UNDO_LOGGING_TOKEN ? undoToken : "null")));
//            if (trace.val) {
//                LOG.trace("WorkFragmentIds: " + Arrays.toString(fragmentIds));
//                Map<String, Object> m = new LinkedHashMap<String, Object>();
//                for (int i = 0; i < parameters.length; i++) {
//                    m.put("Parameter[" + i + "]", parameters[i]);
//                } // FOR
//                LOG.trace("Parameters:\n" + StringUtil.formatMaps(m));
//            }
        }
        // *********************************** DEBUG ***********************************
        
        DependencySet result = null;
        
        // -------------------------------
        // SYSPROC FRAGMENTS
        // -------------------------------
        if (ts.isSysProc()) {
            result = this.executeSysProcFragments(ts,
                                                  undoToken,
                                                  fragmentIds.length,
                                                  fragmentIds,
                                                  parameters,
                                                  output_depIds,
                                                  input_depIds,
                                                  input_deps);
        // -------------------------------
        // REGULAR FRAGMENTS
        // -------------------------------
        } else {
            result = this.executePlanFragments(ts,
                                               undoToken,
                                               fragmentIds.length,
                                               fragmentIds,
                                               parameters,
                                               output_depIds,
                                               input_depIds,
                                               input_deps);
            if (result == null) {
                LOG.warn(String.format("Output DependencySet for %s in %s is null?",
                         Arrays.toString(fragmentIds), ts));
            }
        }
        return (result);
    }
    
    /**
     * Execute a BatchPlan directly on this PartitionExecutor without having to covert it
     * to WorkFragments first. This is big speed improvement over having to queue things up
     * @param ts
     * @param plan
     * @return
     */
    private VoltTable[] executeLocalPlan(LocalTransaction ts,
                                         BatchPlanner.BatchPlan plan,
                                         ParameterSet parameterSets[]) {

        // Start the new execution round
        long undoToken = this.calculateNextUndoToken(ts, plan.isReadOnly());
        ts.initFirstRound(undoToken, plan.getBatchSize());
      
        int fragmentCount = plan.getFragmentCount();
        long fragmentIds[] = plan.getFragmentIds();
        int output_depIds[] = plan.getOutputDependencyIds();
        int input_depIds[] = plan.getInputDependencyIds();
        
        // Mark that we touched the local partition once for each query in the batch
        // ts.getTouchedPartitions().put(this.partitionId, plan.getBatchSize());
        
        // Only notify other partitions that we're done with them if we're not
        // a single-partition transaction
        if (hstore_conf.site.specexec_enable && ts.isPredictSinglePartition() == false) {
            //FIXME
            //PartitionSet new_done = ts.calculateDonePartitions(this.thresholds);
            //if (new_done != null && new_done.isEmpty() == false) {
            //   LocalPrepareCallback callback = ts.getPrepareCallback();
            //   assert(callback.isInitialized());
            //   this.hstore_coordinator.transactionPrepare(ts, callback, new_done);
            //}
        }

        if (trace.val)
            LOG.trace(String.format("Txn #%d - BATCHPLAN:\n" +
                                    "  fragmentIds:   %s\n" + 
                                    "  fragmentCount: %s\n" +
                                    "  output_depIds: %s\n" +
                                    "  input_depIds:  %s",
                                    ts.getTransactionId(),
                                    Arrays.toString(plan.getFragmentIds()),
                                    plan.getFragmentCount(),
                                    Arrays.toString(plan.getOutputDependencyIds()),
                                    Arrays.toString(plan.getInputDependencyIds())));
        
        // NOTE: There are no dependencies that we need to pass in because the entire
        // batch is local to this partition.
        DependencySet result = null;
        try {
            result = this.executePlanFragments(ts,
                                               undoToken,
                                               fragmentCount,
                                               fragmentIds,
                                               parameterSets,
                                               output_depIds,
                                               input_depIds,
                                               null);
        
        } finally {
            ts.fastFinishRound(this.partitionId);    
        }
        // assert(result != null) : "Unexpected null DependencySet result for " + ts; 
        if (trace.val)
            LOG.trace("Output:\n" + result);
        return (result != null ? result.dependencies : null);
    }
    
    /**
     * Execute the given fragment tasks on this site's underlying EE
     * @param ts
     * @param undoToken
     * @param batchSize
     * @param fragmentIds
     * @param parameterSets
     * @param output_depIds
     * @param input_depIds
     * @return
     */
    private DependencySet executeSysProcFragments(AbstractTransaction ts,
                                                  long undoToken,
                                                  int batchSize, 
                                                  long fragmentIds[],
                                                  ParameterSet parameters[],
                                                  int output_depIds[],
                                                  int input_depIds[],
                                                  Map<Integer, List<VoltTable>> input_deps) {
        assert(fragmentIds.length == 1);
        assert(fragmentIds.length == parameters.length) :
            String.format("%s - Fragments:%d / Parameters:%d",
                          ts, fragmentIds.length, parameters.length);

        VoltSystemProcedure volt_proc = this.m_registeredSysProcPlanFragments.get(fragmentIds[0]);
        if (volt_proc == null) {
            String msg = "No sysproc handle exists for FragmentID #" + fragmentIds[0] + " :: " + this.m_registeredSysProcPlanFragments;
            throw new ServerFaultException(msg, ts.getTransactionId());
        }
        
        ts.markExecNotReadOnly(this.partitionId);
        DependencySet result = null;
        try {
            result = volt_proc.executePlanFragment(ts.getTransactionId(),
                                                   this.tmp_EEdependencies,
                                                   (int)fragmentIds[0],
                                                   parameters[0],
                                                   this.m_systemProcedureContext);
        } catch (Throwable ex) {
            String msg = "Unexpected error when executing system procedure";
            throw new ServerFaultException(msg, ex, ts.getTransactionId());
        }
        if (debug.val)
            LOG.debug(String.format("%s - Finished executing sysproc fragment for %s (#%d)%s",
                      ts, m_registeredSysProcPlanFragments.get(fragmentIds[0]).getClass().getSimpleName(),
                      fragmentIds[0], (trace.val ? "\n" + result : "")));
        
        return (result);
    }
    
    /**
     * Execute the given fragment tasks on this site's underlying EE
     * @param ts
     * @param undoToken
     * @param batchSize
     * @param fragmentIds
     * @param parameterSets
     * @param output_depIds
     * @param input_depIds
     * @return
     */
    private DependencySet executePlanFragments(AbstractTransaction ts,
                                               long undoToken,
                                               int batchSize, 
                                               long fragmentIds[],
                                               ParameterSet parameterSets[],
                                               int output_depIds[],
                                               int input_depIds[],
                                               Map<Integer, List<VoltTable>> input_deps) {
        assert(this.ee != null) : "The EE object is null. This is bad!";
        Long txn_id = ts.getTransactionId();

        // *********************************** DEBUG ***********************************
        if (debug.val) {
            StringBuilder sb = new StringBuilder();
            sb.append(String.format("%s - Executing %d fragments [lastTxnId=%d, undoToken=%d]",
                      ts, batchSize, this.lastCommittedTxnId, undoToken));
            // if (trace.val) {
                Map<String, Object> m = new LinkedHashMap<String, Object>();
                m.put("Fragments", Arrays.toString(fragmentIds));
                
                Map<Integer, Object> inner = new LinkedHashMap<Integer, Object>();
                for (int i = 0; i < batchSize; i++)
                    inner.put(i, parameterSets[i].toString());
                m.put("Parameters", inner);
                
                if (batchSize > 0 && input_depIds[0] != HStoreConstants.NULL_DEPENDENCY_ID) {
                    inner = new LinkedHashMap<Integer, Object>();
                    for (int i = 0; i < batchSize; i++) {
                        List<VoltTable> deps = input_deps.get(input_depIds[i]);
                        inner.put(input_depIds[i], (deps != null ? StringUtil.join("\n", deps) : "???"));
                    } // FOR
                    m.put("Input Dependencies", inner);
                }
                m.put("Output Dependencies", Arrays.toString(output_depIds));
                sb.append("\n" + StringUtil.formatMaps(m)); 
            // }
            LOG.debug(sb.toString().trim());
        }
        // *********************************** DEBUG ***********************************

        // pass attached dependencies to the EE (for non-sysproc work).
        if (input_deps != null && input_deps.isEmpty() == false) {
            if (debug.val)
                LOG.debug(String.format("%s - Stashing %d InputDependencies at partition %d",
                          ts, input_deps.size(), this.partitionId));
            this.ee.stashWorkUnitDependencies(input_deps);
        }
        
        // Java-based Table Read-Write Sets
        boolean readonly = true;
        boolean speculative = ts.isSpeculative();
        boolean singlePartition = ts.isPredictSinglePartition();
        int tableIds[] = null;
        for (int i = 0; i < batchSize; i++) {
            boolean fragReadOnly = PlanFragmentIdGenerator.isPlanFragmentReadOnly(fragmentIds[i]);
            // We don't need to maintain read/write sets for non-speculative txns
            if (speculative || singlePartition == false) {
                if (fragReadOnly) {
                    tableIds = catalogContext.getReadTableIds(Long.valueOf(fragmentIds[i]));
                    if (tableIds != null) ts.markTableIdsRead(this.partitionId, tableIds);
                } else {
                    tableIds = catalogContext.getWriteTableIds(Long.valueOf(fragmentIds[i]));
                    if (tableIds != null) ts.markTableIdsWritten(this.partitionId, tableIds);
                }
            }
            readonly = readonly && fragReadOnly;
        }
        
        // Enable read/write set tracking
        if (hstore_conf.site.exec_readwrite_tracking && ts.hasExecutedWork(this.partitionId) == false) {
            if (trace.val)
                LOG.trace(String.format("%s - Enabling read/write set tracking in EE at partition %d",
                          ts, this.partitionId));
            this.ee.trackingEnable(txn_id);
        }
        
        // Check whether the txn has only exeuted read-only queries up to this point
        if (ts.isExecReadOnly(this.partitionId)) {
            if (readonly == false) {
                if (trace.val)
                    LOG.trace(String.format("%s - Marking txn as not read-only %s",
                              ts, Arrays.toString(fragmentIds))); 
                ts.markExecNotReadOnly(this.partitionId);
            }
            
            // We can do this here because the only way that we're not read-only is if
            // we actually modify data at this partition
            ts.markExecutedWork(this.partitionId);
        }
        
        DependencySet result = null;
        boolean needs_profiling = false;
        if (ts.isExecLocal(this.partitionId)) {
            if (hstore_conf.site.txn_profiling && ((LocalTransaction)ts).profiler != null) {
                needs_profiling = true;
                ((LocalTransaction)ts).profiler.startExecEE();
            }
        }
        
        Throwable error = null;
        try {
            assert(this.lastCommittedUndoToken < undoToken) :
                String.format("Trying to execute work using undoToken %d for %s but " +
                              "it is less than the last committed undoToken %d at partition %d",
                              undoToken, ts, this.lastCommittedUndoToken, this.partitionId);
            if (trace.val)
                LOG.trace(String.format("%s - Executing fragments %s at partition %d [undoToken=%d]",
                          ts, Arrays.toString(fragmentIds), this.partitionId, undoToken));
            result = this.ee.executeQueryPlanFragmentsAndGetDependencySet(
                            fragmentIds,
                            batchSize,
                            input_depIds,
                            output_depIds,
                            parameterSets,
                            batchSize,
                            txn_id.longValue(),
                            this.lastCommittedTxnId.longValue(),
                            undoToken);
        } catch (AssertionError ex) {
            LOG.error("Fatal error when processing " + ts + "\n" + ts.debug());
            error = ex;
            throw ex;
        } catch (EvictedTupleAccessException ex) {
            if (debug.val) LOG.warn("Caught EvictedTupleAccessException.");
            error = ex;
            throw ex;
        } catch (SerializableException ex) {
            if (debug.val)
                LOG.error(String.format("%s - Unexpected error in the ExecutionEngine on partition %d",
                          ts, this.partitionId), ex);
            error = ex;
            throw ex;
        } catch (Throwable ex) {
            error = ex;
            String msg = String.format("%s - Failed to execute PlanFragments: %s", ts, Arrays.toString(fragmentIds));
            throw new ServerFaultException(msg, ex);
        } finally {
            if (needs_profiling) ((LocalTransaction)ts).profiler.stopExecEE();
            if (error == null && result == null) {
                LOG.warn(String.format("%s - Finished executing fragments but got back null results [fragmentIds=%s]",
                         ts, Arrays.toString(fragmentIds)));
            }
        }
        
        // *********************************** DEBUG ***********************************
        if (debug.val) {
            if (result != null) {
                LOG.debug(String.format("%s - Finished executing fragments and got back %d results",
                                        ts, result.depIds.length));
            } else {
                LOG.warn(String.format("%s - Finished executing fragments but got back null results? That seems bad...", ts));
            }
        }
        // *********************************** DEBUG ***********************************
        return (result);
    }
    
    /**
     * Load a VoltTable directly into the EE at this partition.
     * <B>NOTE:</B> This should only be invoked by a system stored procedure.
     * @param txn_id
     * @param clusterName
     * @param databaseName
     * @param tableName
     * @param data
     * @param allowELT
     * @throws VoltAbortException
     */
    public void loadTable(AbstractTransaction ts, String clusterName, String databaseName, String tableName, VoltTable data, int allowELT) throws VoltAbortException {
        Table table = this.catalogContext.database.getTables().getIgnoreCase(tableName);
        if (table == null) {
            throw new VoltAbortException("Table '" + tableName + "' does not exist in database " + clusterName + "." + databaseName);
        }
        if (data == null || data.getRowCount() == 0) {
            return;
        }
        
        if (debug.val)
            LOG.debug(String.format("Loading %d row(s) into %s [txnId=%d]",
                      data.getRowCount(), table.getName(), ts.getTransactionId()));
        ts.markExecutedWork(this.partitionId);
        this.ee.loadTable(table.getRelativeIndex(), data,
                          ts.getTransactionId(),
                          this.lastCommittedTxnId.longValue(),
                          ts.getLastUndoToken(this.partitionId),
                          allowELT != 0);
    }

    /**
     * Load a VoltTable directly into the EE at this partition.
     * <B>NOTE:</B> This should only be used for testing
     * @param txnId
     * @param table
     * @param data
     * @param allowELT
     * @throws VoltAbortException
     */
    protected void loadTable(Long txnId, Table table, VoltTable data, boolean allowELT) throws VoltAbortException {
        if (debug.val)
            LOG.debug(String.format("Loading %d row(s) into %s [txnId=%d]",
                      data.getRowCount(), table.getName(), txnId));
        this.ee.loadTable(table.getRelativeIndex(),
                          data,
                          txnId.longValue(),
                          this.lastCommittedTxnId.longValue(),
                          HStoreConstants.NULL_UNDO_LOGGING_TOKEN,
                          allowELT);
    }

    /**
     * Execute a SQLStmt batch at this partition. This is the main entry point from 
     * VoltProcedure for where we will execute a SQLStmt batch from a txn.
     * @param ts The txn handle that is executing this query batch
     * @param batchSize The number of SQLStmts that the txn queued up using voltQueueSQL()
     * @param batchStmts The SQLStmts that the txn is trying to execute
     * @param batchParams The input parameters for the SQLStmts
     * @param finalTask Whether the txn has marked this as the last batch that they will ever execute
     * @param forceSinglePartition Whether to force the BatchPlanner to only generate a single-partition plan  
     * @return
     */
    public VoltTable[] executeSQLStmtBatch(LocalTransaction ts,
                                           int batchSize,
                                           SQLStmt batchStmts[],
                                           ParameterSet batchParams[],
                                           boolean finalTask,
                                           boolean forceSinglePartition) {
        
        boolean needs_profiling = (hstore_conf.site.txn_profiling && ts.profiler != null);
        if (needs_profiling) {
            ts.profiler.addBatch(batchSize);
            ts.profiler.stopExecJava();
            ts.profiler.startExecPlanning();
        }

        // HACK: This is needed to handle updates on replicated tables properly
        // when there is only one partition in the cluster.
        if (catalogContext.numberOfPartitions == 1) {
            this.depTracker.addTransaction(ts);
        }
        
        if (hstore_conf.site.exec_deferrable_queries) {
            // TODO: Loop through batchStmts and check whether their corresponding Statement
            // is marked as deferrable. If so, then remove them from batchStmts and batchParams
            // (sliding everyone over by one in the arrays). Queue up the deferred query.
            // Be sure decrement batchSize after you finished processing this.
            // EXAMPLE: batchStmts[0].getStatement().getDeferrable()    
        }
        
        // Calculate the hash code for this batch to see whether we already have a planner
        final Integer batchHashCode = VoltProcedure.getBatchHashCode(batchStmts, batchSize);
        BatchPlanner planner = this.batchPlanners.get(batchHashCode);
        if (planner == null) { // Assume fast case
            planner = new BatchPlanner(batchStmts,
                                       batchSize,
                                       ts.getProcedure(),
                                       this.p_estimator,
                                       forceSinglePartition);
            this.batchPlanners.put(batchHashCode, planner);
        }
        assert(planner != null);
        
        // At this point we have to calculate exactly what we need to do on each partition
        // for this batch. So somehow right now we need to fire this off to either our
        // local executor or to Evan's magical distributed transaction manager
        BatchPlanner.BatchPlan plan = planner.plan(ts.getTransactionId(),
                                                   this.partitionId,
                                                   ts.getPredictTouchedPartitions(), 
                                                   ts.getTouchedPartitions(),
                                                   batchParams);
        assert(plan != null);
        if (trace.val) {
            LOG.trace(ts + " - Touched Partitions: " + ts.getTouchedPartitions().values());
            LOG.trace(ts + " - Next BatchPlan:\n" + plan.toString());
        }
        if (needs_profiling) ts.profiler.stopExecPlanning();
        
        // Tell the TransactionEstimator that we're about to execute these mofos
        EstimatorState t_state = ts.getEstimatorState();
        if (this.localTxnEstimator != null && t_state != null && t_state.isUpdatesEnabled()) {
            if (needs_profiling) ts.profiler.startExecEstimation();
            try {
                this.localTxnEstimator.executeQueries(t_state,
                                                      planner.getStatements(),
                                                      plan.getStatementPartitions());
            } finally {
                if (needs_profiling) ts.profiler.stopExecEstimation();
            }
        } else if (t_state != null && t_state.shouldAllowUpdates()) {
            LOG.warn("Skipping estimator updates for " + ts);
        }

        // Check whether our plan was caused a mispredict
        // Doing it this way allows us to update the TransactionEstimator before we abort the txn
        if (plan.getMisprediction() != null) {
            MispredictionException ex = plan.getMisprediction(); 
            ts.setPendingError(ex, false);
            assert(ex.getPartitions().isEmpty() == false) :
                "Unexpected empty PartitionSet for mispredicated txn " + ts;

            // Print Misprediction Debug
            if (hstore_conf.site.exec_mispredict_crash) {
                // Use a lock so that only dump out the first txn that fails
                synchronized (PartitionExecutor.class) {
                    LOG.warn("\n" + EstimatorUtil.mispredictDebug(ts, planner, batchStmts, batchParams));
                    LOG.fatal(String.format("Crashing because site.exec_mispredict_crash is true [txn=%s]", ts));
                    this.crash(ex);
                } // SYNCH
            }
            else if (debug.val) {
                if (trace.val)
                    LOG.warn("\n" + EstimatorUtil.mispredictDebug(ts, planner, batchStmts, batchParams));
                LOG.debug(ts + " - Aborting and restarting mispredicted txn.");
            }
            throw ex;
        }
        
        // Keep track of the number of times that we've executed each query for this transaction
        int stmtCounters[] = this.tmp_stmtCounters.getArray(batchSize);
        for (int i = 0; i < batchSize; i++) {
            stmtCounters[i] = ts.updateStatementCounter(batchStmts[i].getStatement());
        } // FOR
        
        if (ts.hasPrefetchQueries()) {
            PartitionSet stmtPartitions[] = plan.getStatementPartitions();
            PrefetchState prefetchState = ts.getPrefetchState();
            QueryTracker queryTracker = prefetchState.getExecQueryTracker();
            assert(prefetchState != null);
            for (int i = 0; i < batchSize; i++) {
                // We always have to update the query tracker regardless of whether
                // the query was prefetched or not. This is so that we can ensure
                // that we execute the queries in the right order.
                Statement stmt = batchStmts[i].getStatement();
                stmtCounters[i] = queryTracker.addQuery(stmt, stmtPartitions[i], batchParams[i]);
            } // FOR
            // FIXME PrefetchQueryUtil.checkSQLStmtBatch(this, ts, plan, batchSize, batchStmts, batchParams);
        } // PREFETCH
        
        VoltTable results[] = null;
        
        // FAST-PATH: Single-partition + Local
        // If the BatchPlan only has WorkFragments that are for this partition, then
        // we can use the fast-path executeLocalPlan() method
        if (plan.isSingledPartitionedAndLocal()) {
            if (trace.val)
                LOG.trace(String.format("%s - Sending %s directly to the ExecutionEngine at partition %d",
                          ts, plan.getClass().getSimpleName(), this.partitionId));
            
            // If this the finalTask flag is set to true, and we're only executing queries at this
            // partition, then we need to notify the other partitions that we're done with them.
            if (hstore_conf.site.exec_early_prepare &&
                    finalTask == true &&
                    ts.isPredictSinglePartition() == false &&
                    ts.isSysProc() == false &&
                    ts.allowEarlyPrepare() == true) {
                tmp_fragmentsPerPartition.clearValues();
                tmp_fragmentsPerPartition.put(this.partitionId, batchSize);
                DonePartitionsNotification notify = this.computeDonePartitions(ts, null, tmp_fragmentsPerPartition, finalTask);
                if (notify != null && notify.hasSitesToNotify()) {
                    this.notifyDonePartitions(ts, notify);
                }
            }

            // Execute the queries right away.
            results = this.executeLocalPlan(ts, plan, batchParams);
        }
        // DISTRIBUTED EXECUTION
        // Otherwise, we need to generate WorkFragments and then send the messages out 
        // to our remote partitions using the HStoreCoordinator
        else {
            List<WorkFragment.Builder> partitionFragments = new ArrayList<WorkFragment.Builder>();
            plan.getWorkFragmentsBuilders(ts.getTransactionId(), stmtCounters, partitionFragments);
            if (debug.val)
                LOG.debug(String.format("%s - Using dispatchWorkFragments to execute %d %ss",
                          ts, partitionFragments.size(), WorkFragment.class.getSimpleName()));
            
            if (needs_profiling) {
                int remote_cnt = 0;
                PartitionSet stmtPartitions[] = plan.getStatementPartitions();
                for (int i = 0; i < batchSize; i++) {
                    if (stmtPartitions[i].get() != ts.getBasePartition()) remote_cnt++;
                    if (trace.val)
                        LOG.trace(String.format("%s - [%02d] stmt:%s / partitions:%s",
                                 ts, i, batchStmts[i].getStatement().getName(), stmtPartitions[i]));
                } // FOR
                if (trace.val) LOG.trace(String.format("%s - Remote Queries Count = %d", ts, remote_cnt));
                ts.profiler.addRemoteQuery(remote_cnt);
            }
            
            // This will block until we get all of our responses.
            results = this.dispatchWorkFragments(ts, batchSize, batchParams, partitionFragments, finalTask);
        }
        if (debug.val && results == null)
            LOG.warn("Got back a null results array for " + ts + "\n" + plan.toString());

        if (needs_profiling) ts.profiler.startExecJava();
        
        return (results);
    }
    
    /**
     * 
     * @param fresponse
     */
    protected WorkResult buildWorkResult(AbstractTransaction ts, DependencySet result, Status status, SerializableException error) {
        WorkResult.Builder builder = WorkResult.newBuilder();
        
        // Partition Id
        builder.setPartitionId(this.partitionId);
        
        // Status
        builder.setStatus(status);
        
        // SerializableException 
        if (error != null) {
            int size = error.getSerializedSize();
            BBContainer bc = this.buffer_pool.acquire(size);
            try {
                error.serializeToBuffer(bc.b);
            } catch (IOException ex) {
                String msg = "Failed to serialize error for " + ts;
                throw new ServerFaultException(msg, ex);
            }
            bc.b.rewind();
            builder.setError(ByteString.copyFrom(bc.b));
            bc.discard();
        }
        
        // Push dependencies back to the remote partition that needs it
        if (status == Status.OK) {
            for (int i = 0, cnt = result.size(); i < cnt; i++) {
                builder.addDepId(result.depIds[i]);
                this.fs.clear();
                try {
                    result.dependencies[i].writeExternal(this.fs);
                    ByteString bs = ByteString.copyFrom(this.fs.getBBContainer().b);
                    builder.addDepData(bs);
                } catch (Exception ex) {
                    throw new ServerFaultException(String.format("Failed to serialize output dependency %d for %s", result.depIds[i], ts), ex);
                }
                if (trace.val)
                    LOG.trace(String.format("%s - Serialized Output Dependency %d\n%s",
                              ts, result.depIds[i], result.dependencies[i]));  
            } // FOR
            this.fs.getBBContainer().discard();
        }
        
        return (builder.build());
    }

    /**
     * This method is invoked when the PartitionExecutor wants to execute work at a remote HStoreSite.
     * The doneNotificationsPerSite is an array where each offset (based on SiteId) may contain
     * a PartitionSet of the partitions that this txn is finished with at the remote node and will
     * not be executing any work in the current batch. 
     * @param ts
     * @param fragmentBuilders
     * @param parameterSets
     * @param doneNotificationsPerSite
     */
    private void requestWork(LocalTransaction ts,
                             Collection<WorkFragment.Builder> fragmentBuilders,
                             List<ByteString> parameterSets,
                             DonePartitionsNotification notify) {
        assert(fragmentBuilders.isEmpty() == false);
        assert(ts != null);
        Long txn_id = ts.getTransactionId();

        if (trace.val)
            LOG.trace(String.format("%s - Wrapping %d %s into a %s",
                      ts, fragmentBuilders.size(),
                      WorkFragment.class.getSimpleName(),
                      TransactionWorkRequest.class.getSimpleName()));
        
        // If our transaction was originally designated as a single-partitioned, then we need to make
        // sure that we don't touch any partition other than our local one. If we do, then we need abort
        // it and restart it as multi-partitioned
        boolean need_restart = false;
        boolean predict_singlepartition = ts.isPredictSinglePartition(); 
        PartitionSet done_partitions = ts.getDonePartitions();
        Estimate t_estimate = ts.getLastEstimate();
        
        // Now we can go back through and start running all of the WorkFragments that were not blocked
        // waiting for an input dependency. Note that we pack all the fragments into a single
        // CoordinatorFragment rather than sending each WorkFragment in its own message
        for (WorkFragment.Builder fragmentBuilder : fragmentBuilders) {
            assert(this.depTracker.isBlocked(ts, fragmentBuilder) == false);
            final int target_partition = fragmentBuilder.getPartitionId();
            final int target_site = catalogContext.getSiteIdForPartitionId(target_partition);
            final PartitionSet doneNotifications = (notify != null ? notify.getNotifications(target_site) : null);
            
            // Make sure that this isn't a single-partition txn trying to access a remote partition
            if (predict_singlepartition && target_partition != this.partitionId) {
                if (debug.val)
                    LOG.debug(String.format("%s - Txn on partition %d is suppose to be " +
                              "single-partitioned, but it wants to execute a fragment on partition %d",
                              ts, this.partitionId, target_partition));
                need_restart = true;
                break;
            }
            // Make sure that this txn isn't trying to access a partition that we said we were
            // done with earlier
            else if (done_partitions.contains(target_partition)) {
                if (debug.val)
                    LOG.warn(String.format("%s on partition %d was marked as done on partition %d " +
                             "but now it wants to go back for more!",
                             ts, this.partitionId, target_partition));
                need_restart = true;
                break;
            }
            // Make sure we at least have something to do!
            else if (fragmentBuilder.getFragmentIdCount() == 0) {
                LOG.warn(String.format("%s - Trying to send a WorkFragment request with 0 fragments", ts));
                continue;
            }
            
            // Add in the specexec query estimate at this partition if needed
            if (hstore_conf.site.specexec_enable && t_estimate != null && t_estimate.hasQueryEstimate(target_partition)) {
                List<CountedStatement> queryEst = t_estimate.getQueryEstimate(target_partition);
                // if (debug.val)
                if (target_partition == 0)
                    if (debug.val)
                        LOG.debug(String.format("%s - Sending remote query estimate to partition %d " +
                                  "containing %d queries\n%s",
                                  ts, target_partition, queryEst.size(), StringUtil.join("\n", queryEst)));
                assert(queryEst.isEmpty() == false);
                QueryEstimate.Builder estBuilder = QueryEstimate.newBuilder();
                for (CountedStatement countedStmt : queryEst) {
                    estBuilder.addStmtIds(countedStmt.statement.getId());
                    estBuilder.addStmtCounters(countedStmt.counter);
                } // FOR
                fragmentBuilder.setFutureStatements(estBuilder);
            }
           
            // Get the TransactionWorkRequest.Builder for the remote HStoreSite
            // We will use this store our serialized input dependencies
            TransactionWorkRequestBuilder requestBuilder = tmp_transactionRequestBuilders[target_site];
            if (requestBuilder == null) {
                requestBuilder = tmp_transactionRequestBuilders[target_site] = new TransactionWorkRequestBuilder();
            }
            TransactionWorkRequest.Builder builder = requestBuilder.getBuilder(ts, doneNotifications);
            
            // Also keep track of what Statements they are executing so that we know
            // we need to send over the wire to them.
            requestBuilder.addParamIndexes(fragmentBuilder.getParamIndexList());
            
            // Input Dependencies
            if (fragmentBuilder.getNeedsInput()) {
                if (debug.val)
                    LOG.debug(String.format("%s - Retrieving input dependencies at partition %d",
                              ts, this.partitionId));
                
                tmp_removeDependenciesMap.clear();
                for (int i = 0, cnt = fragmentBuilder.getInputDepIdCount(); i < cnt; i++) {
                    this.getFragmentInputs(ts, fragmentBuilder.getInputDepId(i), tmp_removeDependenciesMap);
                } // FOR

                for (Entry<Integer, List<VoltTable>> e : tmp_removeDependenciesMap.entrySet()) {
                    if (requestBuilder.hasInputDependencyId(e.getKey())) continue;

                    if (debug.val)
                        LOG.debug(String.format("%s - Attaching %d input dependencies to be sent to %s",
                                  ts, e.getValue().size(), HStoreThreadManager.formatSiteName(target_site)));
                    for (VoltTable vt : e.getValue()) {
                        this.fs.clear();
                        try {
                            this.fs.writeObject(vt);
                            builder.addAttachedDepId(e.getKey().intValue());
                            builder.addAttachedData(ByteString.copyFrom(this.fs.getBBContainer().b));
                        } catch (Exception ex) {
                            String msg = String.format("Failed to serialize input dependency %d for %s", e.getKey(), ts);
                            throw new ServerFaultException(msg, ts.getTransactionId());
                        }
                        if (debug.val)
                            LOG.debug(String.format("%s - Storing %d rows for InputDependency %d to send " +
                                      "to partition %d [bytes=%d]",
                                      ts, vt.getRowCount(), e.getKey(), fragmentBuilder.getPartitionId(),
                                      CollectionUtil.last(builder.getAttachedDataList()).size()));
                    } // FOR
                    requestBuilder.addInputDependencyId(e.getKey());
                } // FOR
                this.fs.getBBContainer().discard();
            }
            builder.addFragments(fragmentBuilder);
        } // FOR (tasks)
        
        // Bad mojo! We need to throw a MispredictionException so that the VoltProcedure
        // will catch it and we can propagate the error message all the way back to the HStoreSite
        if (need_restart) {
            if (trace.val)
                LOG.trace(String.format("Aborting %s because it was mispredicted", ts));
            // This is kind of screwy because we don't actually want to send the touched partitions
            // histogram because VoltProcedure will just do it for us...
            throw new MispredictionException(txn_id, null);
        }

        // Stick on the ParameterSets that each site needs into the TransactionWorkRequest
        for (int target_site = 0; target_site < tmp_transactionRequestBuilders.length; target_site++) {
            TransactionWorkRequestBuilder builder = tmp_transactionRequestBuilders[target_site]; 
            if (builder == null || builder.isDirty() == false) {
                continue;
            }
            assert(builder != null);
            builder.addParameterSets(parameterSets);
            
            // Bombs away!
            this.hstore_coordinator.transactionWork(ts, target_site, builder.build(), this.request_work_callback);
            if (debug.val)
                LOG.debug(String.format("%s - Sent Work request to remote site %s",
                          ts, HStoreThreadManager.formatSiteName(target_site)));

        } // FOR
    }

    /**
     * Figure out what partitions this transaction is done with. This will only return
     * a PartitionSet of what partitions we think we're done with.
     * For each partition that we idenitfy that the txn is done with, we will check to see
     * whether the txn is going to execute a query at its site in this batch. If it's not,
     * then we will notify that HStoreSite through the HStoreCoordinator.
     * If the partition that it doesn't need anymore is local (i.e., it's at the same
     * HStoreSite that we're at right now), then we'll just pass them a quick message
     * to let them know that they can prepare the txn. 
     * @param ts
     * @param estimate
     * @param fragmentsPerPartition A histogram of the number of PlanFragments the
     *                              txn will execute in this batch at each partition.
     * @param finalTask Whether the txn has marked this as the last batch that they will ever execute
     * @return A notification object that can be used to notify partitions that this txn is done with them.
     */
    private DonePartitionsNotification computeDonePartitions(final LocalTransaction ts,
                                                             final Estimate estimate,
                                                             final FastIntHistogram fragmentsPerPartition,
                                                             final boolean finalTask) {
        final PartitionSet touchedPartitions = ts.getPredictTouchedPartitions();
        final PartitionSet donePartitions = ts.getDonePartitions();
        
        // Compute the partitions that the txn will be finished with after this batch
        PartitionSet estDonePartitions = null;
        
        // If the finalTask flag is set to true, then the new done partitions
        // is every partition that this txn has locked
        if (finalTask) {
            estDonePartitions = new PartitionSet(touchedPartitions);
        }
        // Otherwise, we'll rely on the transaction's current estimate to figure it out.
        else {
            if (estimate == null || estimate.isValid() == false) {
                if (debug.val && estimate != null)
                    LOG.debug(String.format("%s - Unable to compute new done partitions because there " +
                   		  "is no valid estimate for the txn",
                              ts, estimate.getClass().getSimpleName()));
                return (null);
            }
            
            estDonePartitions = estimate.getDonePartitions(this.thresholds);
            if (estDonePartitions == null || estDonePartitions.isEmpty()) {
                if (debug.val)
                    LOG.debug(String.format("%s - There are no new done partitions identified by %s",
                              ts, estimate.getClass().getSimpleName()));
                return (null);
            }
        }
        assert(estDonePartitions != null) : "Null done partitions for " + ts;
        assert(estDonePartitions.isEmpty() == false) : "Empty done partitions for " + ts;
        
        if (debug.val)
            LOG.debug(String.format("%s - New estimated done partitions %s%s",
                      ts, estDonePartitions,
                      (trace.val ? "\n"+estimate : "")));

        // Note that we can actually be done with ourself, if this txn is only going to execute queries
        // at remote partitions. But we can't actually execute anything because this partition's only 
        // execution thread is going to be blocked. So we always do this so that we're not sending a 
        // useless message
        estDonePartitions.remove(this.partitionId);
        
        // Make sure that we only tell partitions that we actually touched, otherwise they will
        // be stuck waiting for a finish request that will never come!
        DonePartitionsNotification notify = new DonePartitionsNotification();
        LocalPrepareCallback callback = null;
        for (int partition : estDonePartitions.values()) {
            // Only mark the txn done at this partition if the Estimate says we were done
            // with it after executing this batch and it's a partition that we've locked.
            if (donePartitions.contains(partition) || touchedPartitions.contains(partition) == false)
                continue;
                
            if (trace.val)
                LOG.trace(String.format("%s - Marking partition %d as done for txn", ts, partition));
            notify.donePartitions.add(partition);
            if (hstore_conf.site.txn_profiling && ts.profiler != null) ts.profiler.markEarly2PCPartition(partition);
            
            // Check whether we're executing a query at this partition in this batch.
            // If we're not, then we need to check whether we can piggyback the "done" message
            // in another WorkFragment going to that partition or whether we have to
            // send a separate TransactionPrepareRequest
            if (fragmentsPerPartition.get(partition, 0) == 0) {
                // We need to let them know that the party is over!
                if (hstore_site.isLocalPartition(partition)) {
                    if (debug.val)
                        LOG.debug(String.format("%s - Notifying local partition %d that the txn is finished with it",
                                  ts, partition));
                    if (callback == null) callback = ts.getPrepareCallback();
                    hstore_site.getPartitionExecutor(partition).queuePrepare(ts, callback);
                }
                // Check whether we can piggyback on another WorkFragment that is going to
                // the same site
                else {
                    Site remoteSite = catalogContext.getSiteForPartition(partition);
                    boolean found = false;
                    for (Partition remotePartition : remoteSite.getPartitions().values()) {
                        if (fragmentsPerPartition.get(remotePartition.getId(), 0) != 0) {
                            found = true;
                            break;
                        }
                    } // FOR
                    notify.addSiteNotification(remoteSite, partition, (found == false));
                }
            }
        } // FOR
        return (notify);
    }
    
    /**
     * Send asynchronous notification messages to any remote site to tell them that we
     * are done with partitions that they have. 
     * @param ts
     * @param notify
     */
    private void notifyDonePartitions(LocalTransaction ts, DonePartitionsNotification notify) {
        if (debug.val)
            LOG.debug(String.format("%s - Sending done partitions notifications to remote sites %s",
                      ts, notify._sitesToNotify));
        
        // BLAST OUT NOTIFICATIONS!
        for (int remoteSiteId : notify._sitesToNotify) {
            assert(notify.notificationsPerSite[remoteSiteId] != null);
            if (debug.val)
                LOG.debug(String.format("%s - Notifying %s that txn is finished with partitions %s",
                          ts, HStoreThreadManager.formatSiteName(remoteSiteId),
                          notify.notificationsPerSite[remoteSiteId]));
            hstore_coordinator.transactionPrepare(ts, ts.getPrepareCallback(),
                                                  notify.notificationsPerSite[remoteSiteId]);
            
            // Make sure that we remove the PartitionSet for this site so that we don't
            // try to send the notifications again.
            notify.notificationsPerSite[remoteSiteId] = null; 
        } // FOR
    }
    
    
    /**
     * Execute the given tasks and then block the current thread waiting for the list of dependency_ids to come
     * back from whatever it was we were suppose to do...
     * This is the slowest way to execute a bunch of WorkFragments and therefore should only be invoked
     * for batches that need to access non-local partitions
     * @param ts The txn handle that is executing this query batch
     * @param batchSize The number of SQLStmts that the txn queued up using voltQueueSQL()
     * @param batchParams The input parameters for the SQLStmts
     * @param allFragmentBuilders
     * @param finalTask Whether the txn has marked this as the last batch that they will ever execute
     * @return
     */
    public VoltTable[] dispatchWorkFragments(final LocalTransaction ts,
                                             final int batchSize,
                                             final ParameterSet batchParams[],
                                             final Collection<WorkFragment.Builder> allFragmentBuilders,
                                             boolean finalTask) {
        assert(allFragmentBuilders.isEmpty() == false) :
            "Unexpected empty WorkFragment list for " + ts;
        final boolean needs_profiling = (hstore_conf.site.txn_profiling && ts.profiler != null);
        
        // *********************************** DEBUG ***********************************
        if (debug.val) {
            LOG.debug(String.format("%s - Preparing to dispatch %d messages and wait for the results [needsProfiling=%s]",
                      ts, allFragmentBuilders.size(), needs_profiling));
            if (trace.val) {
                StringBuilder sb = new StringBuilder();
                sb.append(ts + " - WorkFragments:\n");
                for (WorkFragment.Builder fragment : allFragmentBuilders) {
                    sb.append(StringBoxUtil.box(fragment.toString()) + "\n");
                } // FOR
                sb.append(ts + " - ParameterSets:\n");
                for (ParameterSet ps : batchParams) {
                    sb.append(ps + "\n");
                } // FOR
                LOG.trace(sb);
            }
        }
        // *********************************** DEBUG *********************************** 
        
        // OPTIONAL: Check to make sure that this request is valid 
        //  (1) At least one of the WorkFragments needs to be executed on a remote partition
        //  (2) All of the PlanFragments ids in the WorkFragments match this txn's Procedure
        if (hstore_conf.site.exec_validate_work && ts.isSysProc() == false) {
            LOG.warn(String.format("%s - Checking whether all of the WorkFragments are valid", ts));
            boolean has_remote = false; 
            for (WorkFragment.Builder frag : allFragmentBuilders) {
                if (frag.getPartitionId() != this.partitionId) {
                    has_remote = true;
                }
                for (int frag_id : frag.getFragmentIdList()) {
                    PlanFragment catalog_frag = CatalogUtil.getPlanFragment(catalogContext.database, frag_id);
                    Statement catalog_stmt = catalog_frag.getParent();
                    assert(catalog_stmt != null);
                    Procedure catalog_proc = catalog_stmt.getParent();
                    if (catalog_proc.equals(ts.getProcedure()) == false) {
                        LOG.warn(ts.debug() + "\n" + allFragmentBuilders + "\n---- INVALID ----\n" + frag);
                        String msg = String.format("%s - Unexpected %s", ts, catalog_frag.fullName());
                        throw new ServerFaultException(msg, ts.getTransactionId());
                    }
                }
            } // FOR
            if (has_remote == false) {
                LOG.warn(ts.debug() + "\n" + allFragmentBuilders);
                String msg = ts + "Trying to execute all local single-partition queries using the slow-path!";
                throw new ServerFaultException(msg, ts.getTransactionId());
            }
        }

        boolean first = true;
        boolean serializedParams = false;
        CountDownLatch latch = null;
        boolean all_local = true;
        boolean is_localSite;
        boolean is_localPartition;
        boolean is_localReadOnly = true;
        int num_localPartition = 0;
        int num_localSite = 0;
        int num_remote = 0;
        int num_skipped = 0;
        int total = 0;
        Collection<WorkFragment.Builder> fragmentBuilders = allFragmentBuilders;

        // Make sure our txn is in our DependencyTracker
        if (trace.val)
            LOG.trace(String.format("%s - Added transaction to %s",
                      ts, this.depTracker.getClass().getSimpleName()));
        this.depTracker.addTransaction(ts);
        
        // Count the number of fragments that we're going to send to each partition and
        // figure out whether the txn will always be read-only at this partition
        tmp_fragmentsPerPartition.clearValues();
        for (WorkFragment.Builder fragmentBuilder : allFragmentBuilders) {
            int partition = fragmentBuilder.getPartitionId();
            tmp_fragmentsPerPartition.put(partition);
            if (this.partitionId == partition && fragmentBuilder.getReadOnly() == false) {
                is_localReadOnly = false;
            }
        } // FOR
        long undoToken = this.calculateNextUndoToken(ts, is_localReadOnly);
        ts.initFirstRound(undoToken, batchSize);
        final boolean predict_singlePartition = ts.isPredictSinglePartition();
        
        // Calculate whether we are finished with partitions now
        final Estimate lastEstimate = ts.getLastEstimate();
        DonePartitionsNotification notify = null;
        if (hstore_conf.site.exec_early_prepare && ts.isSysProc() == false && ts.allowEarlyPrepare()) {
            notify = this.computeDonePartitions(ts, lastEstimate, tmp_fragmentsPerPartition, finalTask);
            if (notify != null && notify.hasSitesToNotify())
                this.notifyDonePartitions(ts, notify);
        }
        
        // Attach the ParameterSets to our transaction handle so that anybody on this HStoreSite
        // can access them directly without needing to deserialize them from the WorkFragments
        ts.attachParameterSets(batchParams);
        
        // Now if we have some work sent out to other partitions, we need to wait until they come back
        // In the first part, we wait until all of our blocked WorkFragments become unblocked
        final BlockingDeque<Collection<WorkFragment.Builder>> queue = this.depTracker.getUnblockedWorkFragmentsQueue(ts);

        // Run through this loop if:
        //  (1) We have no pending errors
        //  (2) This is our first time in the loop (first == true)
        //  (3) If we know that there are still messages being blocked
        //  (4) If we know that there are still unblocked messages that we need to process
        //  (5) The latch for this round is still greater than zero
        while (ts.hasPendingError() == false && 
              (first == true || this.depTracker.stillHasWorkFragments(ts) || (latch != null && latch.getCount() > 0))) {
            if (trace.val)
                LOG.trace(String.format("%s - %s loop [first=%s, stillHasWorkFragments=%s, latch=%s]",
                          ts, ClassUtil.getCurrentMethodName(),
                          first, this.depTracker.stillHasWorkFragments(ts), queue.size(), latch));
            
            // If this is the not first time through the loop, then poll the queue
            // to get our list of fragments
            if (first == false) {
                all_local = true;
                is_localSite = false;
                is_localPartition = false;
                num_localPartition = 0;
                num_localSite = 0;
                num_remote = 0;
                num_skipped = 0;
                total = 0;
                
                if (trace.val)
                    LOG.trace(String.format("%s - Waiting for unblocked tasks on partition %d",
                              ts, this.partitionId));
                fragmentBuilders = queue.poll(); // NON-BLOCKING
                
                // If we didn't get back a list of fragments here, then we will spin through
                // and invoke utilityWork() to try to do something useful until what we need shows up
                if (needs_profiling) ts.profiler.startExecDtxnWork();
                if (hstore_conf.site.exec_profiling) this.profiler.sp1_time.start();
                try {
                    while (fragmentBuilders == null) {
                        // If there is more work that we could do, then we'll just poll the queue
                        // without waiting so that we can go back and execute it again if we have
                        // more time.
                        if (this.utilityWork()) {
                            fragmentBuilders = queue.poll();
                        }
                        // Otherwise we will wait a little so that we don't spin the CPU
                        else {
                            fragmentBuilders = queue.poll(WORK_QUEUE_POLL_TIME, TimeUnit.MILLISECONDS);
                        }
                    } // WHILE
                } catch (InterruptedException ex) {
                    if (this.hstore_site.isShuttingDown() == false) {
                        LOG.error(String.format("%s - We were interrupted while waiting for blocked tasks", ts), ex);
                    }
                    return (null);
                } finally {
                    if (needs_profiling) ts.profiler.stopExecDtxnWork();
                    if (hstore_conf.site.exec_profiling) this.profiler.sp1_time.stopIfStarted();
                }
            }
            assert(fragmentBuilders != null);
            
            // If the list to fragments unblock is empty, then we 
            // know that we have dispatched all of the WorkFragments for the
            // transaction's current SQLStmt batch. That means we can just wait 
            // until all the results return to us.
            if (fragmentBuilders.isEmpty()) {
                if (trace.val)
                    LOG.trace(String.format("%s - Got an empty list of WorkFragments at partition %d. " +
                              "Blocking until dependencies arrive",
                              ts, this.partitionId));
                break;
            }

            this.tmp_localWorkFragmentBuilders.clear();
            if (predict_singlePartition == false) {
                this.tmp_remoteFragmentBuilders.clear();
                this.tmp_localSiteFragmentBuilders.clear();
            }
            
            // -------------------------------
            // FAST PATH: Assume everything is local
            // -------------------------------
            if (predict_singlePartition) {
                for (WorkFragment.Builder fragmentBuilder : fragmentBuilders) {
                    if (first == false || this.depTracker.addWorkFragment(ts, fragmentBuilder, batchParams)) {
                        this.tmp_localWorkFragmentBuilders.add(fragmentBuilder);
                        total++;
                        num_localPartition++;
                    }
                } // FOR
                
                // We have to tell the transaction handle to start the round before we send off the
                // WorkFragments for execution, since they might start executing locally!
                if (first) {
                    ts.startRound(this.partitionId);
                    latch = this.depTracker.getDependencyLatch(ts);
                }
                
                // Execute all of our WorkFragments quickly at our local ExecutionEngine
                for (WorkFragment.Builder fragmentBuilder : this.tmp_localWorkFragmentBuilders) {
                    if (debug.val)
                        LOG.debug(String.format("%s - Got unblocked %s to execute locally",
                                  ts, fragmentBuilder.getClass().getSimpleName()));
                    assert(fragmentBuilder.getPartitionId() == this.partitionId) :
                        String.format("Trying to process %s for %s on partition %d but it should have been " +
                                      "sent to partition %d [singlePartition=%s]\n%s",
                                      fragmentBuilder.getClass().getSimpleName(), ts, this.partitionId,
                                      fragmentBuilder.getPartitionId(), predict_singlePartition, fragmentBuilder);
                    WorkFragment fragment = fragmentBuilder.build();
                    this.processWorkFragment(ts, fragment, batchParams);
                } // FOR
            }
            // -------------------------------
            // SLOW PATH: Mixed local and remote messages
            // -------------------------------
            else {
                // Look at each task and figure out whether it needs to be executed at a remote
                // HStoreSite or whether we can execute it at one of our local PartitionExecutors.
                for (WorkFragment.Builder fragmentBuilder : fragmentBuilders) {
                    int partition = fragmentBuilder.getPartitionId();
                    is_localSite = hstore_site.isLocalPartition(partition);
                    is_localPartition = (partition == this.partitionId);
                    all_local = all_local && is_localPartition;
                    
                    // If this is the last WorkFragment that we're going to send to this partition for
                    // this batch, then we will want to check whether we know that this is the last
                    // time this txn will ever need to go to that txn. If so, then we'll want to 
                    if (notify != null && notify.donePartitions.contains(partition) &&
                        tmp_fragmentsPerPartition.dec(partition) == 0) {
                        if (debug.val)
                            LOG.debug(String.format("%s - Setting last fragment flag in %s for partition %d",
                                      ts, WorkFragment.class.getSimpleName(), partition));
                        fragmentBuilder.setLastFragment(true);
                    }
                    
                    if (first == false || this.depTracker.addWorkFragment(ts, fragmentBuilder, batchParams)) {
                        total++;
                        
                        // At this point we know that all the WorkFragment has been registered
                        // in the LocalTransaction, so then it's safe for us to look to see
                        // whether we already have a prefetched result that we need
//                        if (prefetch && is_localPartition == false) {
//                            boolean skip_queue = true;
//                            for (int i = 0, cnt = fragmentBuilder.getFragmentIdCount(); i < cnt; i++) {
//                                int fragId = fragmentBuilder.getFragmentId(i);
//                                int paramIdx = fragmentBuilder.getParamIndex(i);
//                                
//                                VoltTable vt = this.queryCache.getResult(ts.getTransactionId(),
//                                                                         fragId,
//                                                                         partition,
//                                                                         parameters[paramIdx]);
//                                if (vt != null) {
//                                    if (trace.val)
//                                        LOG.trace(String.format("%s - Storing cached result from partition %d for fragment %d",
//                                                  ts, partition, fragId));
//                                    this.depTracker.addResult(ts, partition, fragmentBuilder.getOutputDepId(i), vt);
//                                } else {
//                                    skip_queue = false;
//                                }
//                            } // FOR
//                            // If we were able to get cached results for all of the fragmentIds in
//                            // this WorkFragment, then there is no need for us to send the message
//                            // So we'll just skip queuing it up! How nice!
//                            if (skip_queue) {
//                                if (debug.val)
//                                    LOG.debug(String.format("%s - Using prefetch result for all fragments from partition %d",
//                                              ts, partition));
//                                num_skipped++;
//                                continue;
//                            }
//                        }
                        
                        // Otherwise add it to our list of WorkFragments that we want
                        // queue up right now
                        if (is_localPartition) {
                            is_localReadOnly = (is_localReadOnly && fragmentBuilder.getReadOnly());
                            this.tmp_localWorkFragmentBuilders.add(fragmentBuilder);
                            num_localPartition++;
                        } else if (is_localSite) {
                            this.tmp_localSiteFragmentBuilders.add(fragmentBuilder);
                            num_localSite++;
                        } else {
                            this.tmp_remoteFragmentBuilders.add(fragmentBuilder);
                            num_remote++;
                        }
                    }
                } // FOR
                assert(total == (num_remote + num_localSite + num_localPartition + num_skipped)) :
                    String.format("Total:%d / Remote:%d / LocalSite:%d / LocalPartition:%d / Skipped:%d",
                                  total, num_remote, num_localSite, num_localPartition, num_skipped);

                // We have to tell the txn to start the round before we send off the
                // WorkFragments for execution, since they might start executing locally!
                if (first) {
                    ts.startRound(this.partitionId);
                    latch = this.depTracker.getDependencyLatch(ts);
                }
        
                // Now request the fragments that aren't local
                // We want to push these out as soon as possible
                if (num_remote > 0) {
                    // We only need to serialize the ParameterSets once
                    if (serializedParams == false) {
                        if (needs_profiling) ts.profiler.startSerialization();
                        tmp_serializedParams.clear();
                        for (int i = 0; i < batchParams.length; i++) {
                            if (batchParams[i] == null) {
                                tmp_serializedParams.add(ByteString.EMPTY);
                            } else {
                                this.fs.clear();
                                try {
                                    batchParams[i].writeExternal(this.fs);
                                    ByteString bs = ByteString.copyFrom(this.fs.getBBContainer().b);
                                    tmp_serializedParams.add(bs);
                                } catch (Exception ex) {
                                    String msg = "Failed to serialize ParameterSet " + i + " for " + ts;
                                    throw new ServerFaultException(msg, ex, ts.getTransactionId());
                                }
                            }
                        } // FOR
                        if (needs_profiling) ts.profiler.stopSerialization();
                    }
                    
                    //if (trace.val)
                    //    LOG.trace(String.format("%s - Requesting %d %s to be executed on remote partitions " +
                    //              "[doneNotifications=%s]",
                    //              ts, WorkFragment.class.getSimpleName(), num_remote, notify!=null));
                    this.requestWork(ts, tmp_remoteFragmentBuilders, tmp_serializedParams, notify);
                    if (needs_profiling) ts.profiler.markRemoteQuery();
                }
                
                // Then dispatch the task that are needed at the same HStoreSite but 
                // at a different partition than this one
                if (num_localSite > 0) {
                    if (trace.val)
                        LOG.trace(String.format("%s - Executing %d WorkFragments on local site's partitions",
                                  ts, num_localSite));
                    for (WorkFragment.Builder builder : this.tmp_localSiteFragmentBuilders) {
                        PartitionExecutor other = hstore_site.getPartitionExecutor(builder.getPartitionId());
                        other.queueWork(ts, builder.build());
                    } // FOR
                    if (needs_profiling) ts.profiler.markRemoteQuery();
                }
        
                // Then execute all of the tasks need to access the partitions at this HStoreSite
                // We'll dispatch the remote-partition-local-site fragments first because they're going
                // to need to get queued up by at the other PartitionExecutors
                if (num_localPartition > 0) {
                    if (trace.val)
                        LOG.trace(String.format("%s - Executing %d WorkFragments on local partition",
                                  ts, num_localPartition));
                    for (WorkFragment.Builder fragmentBuilder : this.tmp_localWorkFragmentBuilders) {
                        this.processWorkFragment(ts, fragmentBuilder.build(), batchParams);
                    } // FOR
                }
            }
            if (trace.val)
                LOG.trace(String.format("%s - Dispatched %d WorkFragments " +
                          "[remoteSite=%d, localSite=%d, localPartition=%d]",
                          ts, total, num_remote, num_localSite, num_localPartition));
            first = false;
        } // WHILE
        this.fs.getBBContainer().discard();
        
        if (trace.val)
            LOG.trace(String.format("%s - BREAK OUT [first=%s, stillHasWorkFragments=%s, latch=%s]",
                      ts, first, this.depTracker.stillHasWorkFragments(ts), latch));
//        assert(ts.stillHasWorkFragments() == false) :
//            String.format("Trying to block %s before all of its WorkFragments have been dispatched!\n%s\n%s",
//                          ts,
//                          StringUtil.join("** ", "\n", tempDebug),
//                          this.getVoltProcedure(ts.getProcedureName()).getLastBatchPlan());
                
        // Now that we know all of our WorkFragments have been dispatched, we can then
        // wait for all of the results to come back in.
        if (latch == null) latch = this.depTracker.getDependencyLatch(ts);
        assert(latch != null) :
            String.format("Unexpected null dependency latch for " + ts);
        if (latch.getCount() > 0) {
            if (debug.val) {
                LOG.debug(String.format("%s - All blocked messages dispatched. Waiting for %d dependencies",
                          ts, latch.getCount()));
                if (trace.val) LOG.trace(ts.toString());
            }
            boolean timeout = false;
            long startTime = EstTime.currentTimeMillis();
            
            if (needs_profiling) ts.profiler.startExecDtxnWork();
            if (hstore_conf.site.exec_profiling) this.profiler.sp1_time.start();
            try {
                while (latch.getCount() > 0 && ts.hasPendingError() == false) {
                    if (this.utilityWork() == false) {
                        timeout = latch.await(WORK_QUEUE_POLL_TIME, TimeUnit.MILLISECONDS);
                        if (timeout == false) break;
                    }
                    if ((EstTime.currentTimeMillis() - startTime) > hstore_conf.site.exec_response_timeout) {
                        timeout = true;
                        break;
                    }
                } // WHILE
            } catch (InterruptedException ex) {
                if (this.hstore_site.isShuttingDown() == false) {
                    LOG.error(String.format("%s - We were interrupted while waiting for results", ts), ex);
                }
                timeout = true;
            } catch (Throwable ex) {
                String msg = String.format("Fatal error for %s while waiting for results", ts);
                throw new ServerFaultException(msg, ex);
            } finally {
                if (needs_profiling) ts.profiler.stopExecDtxnWork();
                if (hstore_conf.site.exec_profiling) this.profiler.sp1_time.stopIfStarted();
            }
            
            if (timeout && this.isShuttingDown() == false) {
                LOG.warn(String.format("Still waiting for responses for %s after %d ms [latch=%d]\n%s",
                         ts, hstore_conf.site.exec_response_timeout, latch.getCount(), ts.debug()));
                LOG.warn("Procedure Parameters:\n" + ts.getProcedureParameters());
                hstore_conf.site.exec_profiling = true;
                LOG.warn(hstore_site.statusSnapshot());
                
                String msg = "The query responses for " + ts + " never arrived!";
                throw new ServerFaultException(msg, ts.getTransactionId());
            }
        }
        // Update done partitions
        if (notify != null && notify.donePartitions.isEmpty() == false) {
            if (debug.val)
                LOG.debug(String.format("%s - Marking new done partitions %s", ts, notify.donePartitions));
            ts.getDonePartitions().addAll(notify.donePartitions);
        }
        
        // IMPORTANT: Check whether the fragments failed somewhere and we got a response with an error
        // We will rethrow this so that it pops the stack all the way back to VoltProcedure.call()
        // where we can generate a message to the client 
        if (ts.hasPendingError()) {
            if (debug.val) LOG.warn(String.format("%s was hit with a %s",
                                          ts, ts.getPendingError().getClass().getSimpleName()));
            throw ts.getPendingError();
        }
        
        // IMPORTANT: Don't try to check whether we got back the right number of tables because the batch
        // may have hit an error and we didn't execute all of them.
        VoltTable results[] = null;
        try {
            results = this.depTracker.getResults(ts);
        } catch (AssertionError ex) {
            LOG.error("Failed to get final results for batch\n" + ts.debug());
            throw ex;
        }
        ts.finishRound(this.partitionId);
         if (debug.val) {
            if (trace.val) LOG.trace(ts + " is now running and looking for love in all the wrong places...");
            LOG.debug(String.format("%s - Returning back %d tables to VoltProcedure", ts, results.length));
        }
        return (results);
    }

    // ---------------------------------------------------------------
    // COMMIT + ABORT METHODS
    // ---------------------------------------------------------------

    /**
     * Queue a speculatively executed transaction to send its ClientResponseImpl message
     */
    private void blockClientResponse(LocalTransaction ts, ClientResponseImpl cresponse) {
        assert(ts.isPredictSinglePartition() == true) :
            String.format("Specutatively executed multi-partition %s [mode=%s, status=%s]",
                          ts, this.currentExecMode, cresponse.getStatus());
        assert(ts.isSpeculative() == true) :
            String.format("Blocking ClientResponse for non-specutative %s [mode=%s, status=%s]",
                          ts, this.currentExecMode, cresponse.getStatus());
        assert(ts.getClientResponse() != null) :
            String.format("Missing ClientResponse for %s [mode=%s, status=%s]",
                          ts, this.currentExecMode, cresponse.getStatus());
        assert(cresponse.getStatus() != Status.ABORT_MISPREDICT) : 
            String.format("Trying to block ClientResponse for mispredicted %s [mode=%s, status=%s]",
                          ts, this.currentExecMode, cresponse.getStatus());
        assert(this.currentExecMode != ExecutionMode.COMMIT_ALL) :
            String.format("Blocking ClientResponse for %s when in non-specutative mode [mode=%s, status=%s]",
                          ts, this.currentExecMode, cresponse.getStatus());
        
        this.specExecBlocked.push(ts);
        this.specExecModified = (this.specExecModified && ts.isExecReadOnly(this.partitionId));
        if (debug.val)
            LOG.debug(String.format("%s - Blocking %s ClientResponse [partitions=%s, blockQueue=%d]",
                      ts, cresponse.getStatus(),
                      ts.getTouchedPartitions().values(), this.specExecBlocked.size()));
    }
    
    /**
     * For the given transaction's ClientResponse, figure out whether we can send it back to the client
     * right now or whether we need to initiate two-phase commit.
     * @param ts
     * @param cresponse
     */
    protected void processClientResponse(LocalTransaction ts, ClientResponseImpl cresponse) {
        // IMPORTANT: If we executed this locally and only touched our partition, then we need to commit/abort right here
        // 2010-11-14: The reason why we can do this is because we will just ignore the commit
        // message when it shows from the Dtxn.Coordinator. We should probably double check with Evan on this...
        Status status = cresponse.getStatus();

        if (debug.val) {
            LOG.debug(String.format("%s - Processing ClientResponse at partition %d " +
                      "[status=%s, singlePartition=%s, local=%s, clientHandle=%d]",
                      ts, this.partitionId, status, ts.isPredictSinglePartition(),
                      ts.isExecLocal(this.partitionId), cresponse.getClientHandle()));
            if (trace.val) {
                LOG.trace(ts + " Touched Partitions: " + ts.getTouchedPartitions().values());
                if (ts.isPredictSinglePartition() == false)
                    LOG.trace(ts + " Done Partitions: " + ts.getDonePartitions());
            }
        }
        
        // -------------------------------
        // ALL: Transactions that need to be internally restarted
        // -------------------------------
        if (status == Status.ABORT_MISPREDICT ||
            status == Status.ABORT_SPECULATIVE ||
            status == Status.ABORT_EVICTEDACCESS) {
            
            // If the txn was mispredicted, then we will pass the information over to the
            // HStoreSite so that it can re-execute the transaction. We want to do this 
            // first so that the txn gets re-executed as soon as possible...
            if (debug.val)
                LOG.debug(String.format("%s - Restarting because transaction was hit with %s",
                          ts, (ts.getPendingError() != null ? ts.getPendingError().getClass().getSimpleName() : "")));

            // We don't want to delete the transaction here because whoever is going to requeue it for
            // us will need to know what partitions that the transaction touched when it executed before
            if (ts.isPredictSinglePartition()) {
                if (ts.isMarkedFinished(this.partitionId) == false)
                    this.finishTransaction(ts, status);
                this.hstore_site.transactionRequeue(ts, status);
            }
            // Send a message all the partitions involved that the party is over
            // and that they need to abort the transaction. We don't actually care when we get the
            // results back because we'll start working on new txns right away.
            // Note that when we call transactionFinish() right here this thread will then go on 
            // to invoke HStoreSite.transactionFinish() for us. That means when it returns we will
            // have successfully aborted the txn at least at all of the local partitions at this site.
            else {
                if (hstore_conf.site.txn_profiling && ts.profiler != null) ts.profiler.startPostFinish();
                LocalFinishCallback finish_callback = ts.getFinishCallback();
                finish_callback.init(ts, status);
                finish_callback.markForRequeue();
                if (hstore_conf.site.exec_profiling) this.profiler.network_time.start();
                this.hstore_coordinator.transactionFinish(ts, status, finish_callback);
                if (hstore_conf.site.exec_profiling) this.profiler.network_time.stopIfStarted();
            }
        }
        // -------------------------------
        // ALL: Single-Partition Transactions
        // -------------------------------
        else if (ts.isPredictSinglePartition()) {
            // Commit or abort the transaction only if we haven't done it already
            // This can happen when we commit speculative txns out of order
            if (ts.isMarkedFinished(this.partitionId) == false) {
                this.finishTransaction(ts, status);
            }
            
            // We have to mark it as loggable to prevent the response
            // from getting sent back to the client
            if (hstore_conf.site.commandlog_enable) ts.markLogEnabled();
            
            if (hstore_conf.site.exec_profiling) this.profiler.network_time.start();
            this.hstore_site.responseSend(ts, cresponse);
            if (hstore_conf.site.exec_profiling) this.profiler.network_time.stopIfStarted();
            this.hstore_site.queueDeleteTransaction(ts.getTransactionId(), status);
        } 
        // -------------------------------
        // COMMIT: Distributed Transaction
        // -------------------------------
        else if (status == Status.OK) {
            // We need to set the new ExecutionMode before we invoke transactionPrepare
            // because the LocalTransaction handle might get cleaned up immediately
            ExecutionMode newMode = null;
            if (hstore_conf.site.specexec_enable) {
                newMode = (ts.isExecReadOnly(this.partitionId) ? ExecutionMode.COMMIT_READONLY :
                                                                 ExecutionMode.COMMIT_NONE);
            } else {
                newMode = ExecutionMode.DISABLED;
            }
            this.setExecutionMode(ts, newMode);

            if (hstore_conf.site.txn_profiling && ts.profiler != null) ts.profiler.startPostPrepare();
            if (hstore_conf.site.exec_profiling) {
                this.profiler.network_time.start();
                this.profiler.sp3_local_time.start();
            }
            
            // We will send a prepare message to all of our remote HStoreSites
            // The coordinator needs to be smart enough to know whether a txn 
            // has already been marked as prepared at a partition (i.e., it's gotten
            // responses).
            PartitionSet partitions = ts.getPredictTouchedPartitions();
            LocalPrepareCallback callback = ts.getPrepareCallback();
            this.hstore_coordinator.transactionPrepare(ts, callback, partitions);
            if (hstore_conf.site.exec_profiling) this.profiler.network_time.stopIfStarted();
            ts.getDonePartitions().addAll(partitions);
        }
        // -------------------------------
        // ABORT: Distributed Transaction
        // -------------------------------
        else {
            // Send back the result to the client right now, since there's no way 
            // that we're magically going to be able to recover this and get them a result
            // This has to come before the network messages above because this will clean-up the 
            // LocalTransaction state information
            this.hstore_site.responseSend(ts, cresponse);
            
            // Send a message all the partitions involved that the party is over
            // and that they need to abort the transaction. We don't actually care when we get the
            // results back because we'll start working on new txns right away.
            // Note that when we call transactionFinish() right here this thread will then go on 
            // to invoke HStoreSite.transactionFinish() for us. That means when it returns we will
            // have successfully aborted the txn at least at all of the local partitions at this site.
            if (hstore_conf.site.txn_profiling && ts.profiler != null) ts.profiler.startPostFinish();
            LocalFinishCallback callback = ts.getFinishCallback();
            callback.init(ts, status);
            if (hstore_conf.site.exec_profiling) this.profiler.network_time.start();
            try {
                this.hstore_coordinator.transactionFinish(ts, status, callback);
            } finally {
                if (hstore_conf.site.exec_profiling) this.profiler.network_time.stopIfStarted();
            }
        }
    }
    
    /**
     * Enable speculative execution mode for this partition. The given transaction is 
     * the one that we will need to wait to finish before we can release the ClientResponses 
     * for any speculatively executed transactions. 
     * @param txn_id
     * @return true if speculative execution was enabled at this partition
     */
    private Status prepareTransaction(AbstractTransaction ts,
                                      PartitionCountingCallback<? extends AbstractTransaction> callback) {
        assert(ts != null) :
            "Unexpected null transaction handle at partition " + this.partitionId;
        assert(ts.isInitialized()) :
            String.format("Trying to prepare uninitialized transaction %s at partition %d", ts, this.partitionId);
        assert(ts.isMarkedFinished(this.partitionId) == false) :
            String.format("Trying to prepare %s again after it was already finished at partition %d", ts, this.partitionId);
        
        Status status = Status.OK; 
        
        // Skip if we've already invoked prepared for this txn at this partition
        if (ts.isMarkedPrepared(this.partitionId) == false) {
            if (debug.val)
                LOG.debug(String.format("%s - Preparing to commit txn at partition %d [specBlocked=%d]",
                          ts, this.partitionId, this.specExecBlocked.size()));
            
            ExecutionMode newMode = ExecutionMode.COMMIT_NONE;
            
            if (hstore_conf.site.exec_profiling && 
                   this.partitionId != ts.getBasePartition() &&
                   ts.needsFinish(this.partitionId)) {
                profiler.sp3_remote_time.start();
            }
            
            if (hstore_conf.site.specexec_enable) {
                // Check to see if there were any conflicts with the dtxn and any of its speculative
                // txns at this partition. If there were, then we know that we can't commit the txn here.
                if (this.specExecSkipAfter == false) {
                    for (LocalTransaction spec_ts : this.specExecBlocked) {
                        // Check whether we can quickly ignore this speculative txn because
                        // it was executed at a stall point where conflicts don't matter.
                        SpeculationType specType = spec_ts.getSpeculationType();
                        if (specType != SpeculationType.SP2_REMOTE_AFTER && specType != SpeculationType.SP1_LOCAL) {
                            continue;
                        }
                        
                        if (debug.val)
                            LOG.debug(String.format("%s - Checking for conflicts with speculative %s at partition %d [%s]",
                                      ts, spec_ts, this.partitionId,
                                      this.specExecChecker.getClass().getSimpleName()));
                        if (this.specExecChecker.hasConflictAfter(ts, spec_ts, this.partitionId)) {
                            if (debug.val)
                                LOG.debug(String.format("%s - Conflict found with speculative txn %s at partition %d",
                                          ts, spec_ts, this.partitionId));
                            status = Status.ABORT_RESTART;
                            break;
                        }
                    } // FOR
                }
                // Check whether the txn that we're waiting for is read-only.
                // If it is, then that means all read-only transactions can commit right away
                if (status == Status.OK && ts.isExecReadOnly(this.partitionId)) {
                    if (debug.val)
                        LOG.debug(String.format("%s - Txn is read-only at partition %d [readOnly=%s]",
                                  ts, this.partitionId, ts.isExecReadOnly(this.partitionId)));
                    newMode = ExecutionMode.COMMIT_READONLY;
                }
            }
            if (this.currentDtxn != null) this.setExecutionMode(ts, newMode);
        }
        // It's ok if they try to prepare the txn twice. That might just mean that they never
        // got the acknowledgement back in time if they tried to send an early commit message.
        else if (debug.val) {
            LOG.debug(String.format("%s - Already marked 2PC:PREPARE at partition %d", ts, this.partitionId));
        }

        // IMPORTANT
        // When we do an early 2PC-PREPARE, we won't have this callback ready
        // because we don't know what callback to use to send the acknowledgements
        // back over the network
        if (status == Status.OK) {
            if (callback.isInitialized()) {
                try {
                    callback.run(this.partitionId);
                } catch (Throwable ex) {
                    LOG.warn("Unexpected error for " + ts, ex);
                }
            }
            // But we will always mark ourselves as prepared at this partition
            ts.markPrepared(this.partitionId);
        } else {
            if (debug.val)
                LOG.debug(String.format("%s - Aborting txn from partition %d [%s]",
                          ts, this.partitionId, status));
            callback.abort(this.partitionId, status);
        }
        
        return (status);
    }
        
    /**
     * Internal call to abort/commit the transaction down in the execution engine
     * @param ts
     * @param commit
     */
    private void finishTransaction(AbstractTransaction ts, Status status) {
        assert(ts != null) :
            "Unexpected null transaction handle at partition " + this.partitionId;
        assert(ts.isInitialized()) :
            String.format("Trying to commit uninitialized transaction %s at partition %d", ts, this.partitionId);
        assert(ts.isMarkedFinished(this.partitionId) == false) :
            String.format("Trying to commit %s twice at partition %d", ts, this.partitionId);
        
        // Figure out what undoToken we need to process. This can be null if they haven't
        // submitted any work to the EE at this partition.
        // The logic for what we're doing is as follows:
        // (1) If we are committing, then we want the *last* undoToken because that
        //     will automatically commit everything up to that token (i.e., all the earlier
        //     tokens used by the txn.
        // (2) If we are aborting, then we want the *first* undo token
        //     because that will automatically rollback all of the tokens used by the txn
        //     that came after it.
        boolean commit = (status == Status.OK);
        long undoToken = (commit ? ts.getLastUndoToken(this.partitionId) :
                                   ts.getFirstUndoToken(this.partitionId));
        
        // Only commit/abort this transaction if:
        //  (2) We have the last undo token used by this transaction
        //  (3) The transaction was executed with undo buffers
        //  (4) The transaction actually submitted work to the EE
        //  (5) The transaction modified data at this partition
        if (ts.needsFinish(this.partitionId) && undoToken != HStoreConstants.NULL_UNDO_LOGGING_TOKEN) {
            if (trace.val)
                LOG.trace(String.format("%s - Invoking EE to finish work for txn [%s / speculative=%s]",
                          ts, status, ts.isSpeculative()));
            this.finishWorkEE(ts, undoToken, commit);
        }
        
        // We always need to do the following things regardless if we hit up the EE or not
        if (commit) this.lastCommittedTxnId = ts.getTransactionId();
        
        if (trace.val)
            LOG.trace(String.format("%s - Telling queue manager that txn is finished at partition %d",
                      ts, this.partitionId));
        this.queueManager.lockQueueFinished(ts, status, this.partitionId);
        
        if (debug.val)
            LOG.debug(String.format("%s - Successfully %sed transaction at partition %d",
                      ts, (commit ? "committ" : "abort"), this.partitionId));
        this.markTransactionFinished(ts);

    }
    
    /**
     * The real method that actually reaches down into the EE and commits/undos the changes 
     * for the given token.
     * Unless you know what you're doing, you probably want to be calling finishTransaction()
     * instead of calling this directly.
     * @param ts
     * @param undoToken
     * @param commit If true, then this txn will be committed. If false, the txn will be aborted.
     */
    private void finishWorkEE(AbstractTransaction ts, long undoToken, boolean commit) {
        assert(ts.isMarkedFinished(this.partitionId) == false) :
            String.format("Trying to commit %s twice at partition %d", ts, this.partitionId);
        
        // If the txn is completely read-only and they didn't use undo-logging, then
        // there is nothing that we need to do, except to check to make sure we aren't
        // trying to abort this txn
        if (undoToken == HStoreConstants.DISABLE_UNDO_LOGGING_TOKEN) {
            // SANITY CHECK: Make sure that they're not trying to undo a transaction that
            // modified the database but did not use undo logging
            if (ts.isExecReadOnly(this.partitionId) == false && commit == false) {
                String msg = String.format("TRYING TO ABORT TRANSACTION ON PARTITION %d WITHOUT UNDO LOGGING [undoToken=%d]",
                                           this.partitionId, undoToken); 
                LOG.fatal(msg + "\n" + ts.debug());
                this.crash(new ServerFaultException(msg, ts.getTransactionId()));
            }
            if (debug.val) LOG.debug(String.format("%s - undoToken == DISABLE_UNDO_LOGGING_TOKEN", ts));
        }
        // COMMIT / ABORT
        else {
            boolean needs_profiling = false;
            if (hstore_conf.site.txn_profiling && ts.isExecLocal(this.partitionId) && ((LocalTransaction)ts).profiler != null) {
                needs_profiling = true;
                ((LocalTransaction)ts).profiler.startPostEE();
            }
            assert(this.lastCommittedUndoToken != undoToken) :
                String.format("Trying to %s undoToken %d for %s twice at partition %d",
                              (commit ? "COMMIT" : "ABORT"), undoToken, ts, this.partitionId);
            
            // COMMIT!
            if (commit) {
                if (debug.val) {
                    LOG.debug(String.format("%s - COMMITING txn on partition %d with undoToken %d " +
                              "[lastTxnId=%d, lastUndoToken=%d, dtxn=%s]%s",
                              ts, this.partitionId, undoToken,
                              this.lastCommittedTxnId, this.lastCommittedUndoToken, this.currentDtxn,
                              (ts instanceof LocalTransaction ? " - " + ((LocalTransaction)ts).getSpeculationType() : "")));
                    if (this.specExecBlocked.isEmpty() == false && ts.isPredictSinglePartition() == false) {
                        LOG.debug(String.format("%s - # of Speculatively Executed Txns: %d ", ts, this.specExecBlocked.size()));
                    }
                }
                    
                assert(this.lastCommittedUndoToken < undoToken) :
                    String.format("Trying to commit undoToken %d for %s but it is less than the " +
                                  "last committed undoToken %d at partition %d\n" +
                                  "Last Committed Txn: %d",
                                  undoToken, ts, this.lastCommittedUndoToken, this.partitionId,
                                  this.lastCommittedTxnId);
                this.ee.releaseUndoToken(undoToken);
                this.lastCommittedUndoToken = undoToken;
            }
            // ABORT!
            else {
                // Evan says that txns will be aborted LIFO. This means the first txn that
                // we get in abortWork() will have a the greatest undoToken, which means that 
                // it will automagically rollback all other outstanding txns.
                // I'm lazy/tired, so for now I'll just rollback everything I get, but in theory
                // we should be able to check whether our undoToken has already been rolled back
                if (debug.val) {
                    LOG.debug(String.format("%s - ABORTING txn on partition %d with undoToken %d " +
                              "[lastTxnId=%d, lastUndoToken=%d, dtxn=%s]%s",
                              ts, this.partitionId, undoToken,
                              this.lastCommittedTxnId, this.lastCommittedUndoToken, this.currentDtxn,
                              (ts instanceof LocalTransaction ? " - " + ((LocalTransaction)ts).getSpeculationType() : "")));
                    if (this.specExecBlocked.isEmpty() == false && ts.isPredictSinglePartition() == false) {
                        LOG.debug(String.format("%s - # of Speculatively Executed Txns: %d ", ts, this.specExecBlocked.size()));
                    }
                }
                assert(this.lastCommittedUndoToken < undoToken) :
                    String.format("Trying to abort undoToken %d for %s but it is less than the " +
                                  "last committed undoToken %d at partition %d " +
                                  "[lastTxnId=%d, lastUndoToken=%d, dtxn=%s]%s",
                                  undoToken, ts, this.lastCommittedUndoToken, this.partitionId,
                                  this.lastCommittedTxnId, this.lastCommittedUndoToken, this.currentDtxn,
                                  (ts instanceof LocalTransaction ? " - " + ((LocalTransaction)ts).getSpeculationType() : ""));
                this.ee.undoUndoToken(undoToken);
            }
            if (needs_profiling) ((LocalTransaction)ts).profiler.stopPostEE();
        }
    }
    
    /**
     * Somebody told us that our partition needs to abort/commit the given transaction id.
     * This method should only be used for distributed transactions, because
     * it will do some extra work for speculative execution
     * @param ts - The transaction to finish up.
     * @param status - The final status of the transaction
     */
    private void finishDistributedTransaction(final AbstractTransaction ts, final Status status) {
        if (debug.val)
            LOG.debug(String.format("%s - Processing finish request at partition %d " +
                      "[status=%s, readOnly=%s]",
                      ts, this.partitionId,
                      status, ts.isExecReadOnly(this.partitionId)));
        if (this.currentDtxn == ts) {
            // 2012-11-22 -- Yes, today is Thanksgiving and I'm working on my database.
            // That's just grad student life I guess. Anyway, if you're reading this then 
            // you know that this is an important part of the system. We have a dtxn that 
            // we have been told is completely finished and now we need to either commit 
            // or abort any changes that it may have made at this partition. The tricky thing 
            // is that if we have speculative execution enabled, then we need to make sure
            // that we process any transactions that were executed while the dtxn was running
            // in the right order to ensure that we maintain serializability.
            // Here is the basic logic of what's about to happen:
            // 
            //  (1) If the dtxn is commiting, then we just need to commit the the last txn that 
            //      was executed (since this will have the largest undo token).
            //      The EE will automatically commit all undo tokens less than that.
            //  (2) If the dtxn is aborting, then we can commit any speculative txn that was 
            //      executed before the dtxn's first non-readonly undo token.
            //  
            //  Note that none of the speculative txns in the blocked queue will need to be
            //  aborted at this point, because we will have rolled back their changes immediately 
            //  when they aborted, so that our dtxn doesn't read dirty data.  
            if (this.specExecBlocked.isEmpty() == false) {
                // First thing we need to do is get the latch that will be set by any transaction
                // that was in the middle of being executed when we were called
                if (debug.val)
                    LOG.debug(String.format("%s - Checking %d blocked speculative transactions at " +
                              "partition %d [currentMode=%s]",
                              ts, this.specExecBlocked.size(), this.partitionId, this.currentExecMode));
                
                // -------------------------------
                // DTXN NON-READ-ONLY ABORT
                // If the dtxn did not modify this partition, then everthing can commit 
                // Otherwise, we want to commit anything that was executed before the dtxn started
                // -------------------------------
                if (status != Status.OK && ts.isExecReadOnly(this.partitionId) == false) {
                    // We need to get the first undo tokens for our distributed transaction
                    long dtxnUndoToken = ts.getFirstUndoToken(this.partitionId);
                    if (debug.val)
                        LOG.debug(String.format("%s - Looking for speculative txns to commit before we rollback undoToken %d",
                                  ts, dtxnUndoToken));
                    
                    // Queue of speculative txns that should be committed/aborted either 
                    // *before* or *after* we abort the distributed transaction
                    Collection<AbstractTransaction> allTxns = new TreeSet<AbstractTransaction>(this.specExecComparator);
                    allTxns.addAll(this.specExecBlocked);
                    allTxns.add(ts);
                    final List<LocalTransaction> toCommit = new ArrayList<LocalTransaction>();
                    final List<LocalTransaction> toAbortBefore = new ArrayList<LocalTransaction>();
                    final List<LocalTransaction> toAbortAfter = new ArrayList<LocalTransaction>();
                    
                    // Go through once and figure out which txns we need to abort
                    // We have to do this first because if we abort our dtxn then we
                    // could lose its read/write tracking set if we're using OCC
                    boolean useAfterQueue = true;
                    for (AbstractTransaction next : allTxns) {
                        if (ts == next) {
                            useAfterQueue = false;
                            continue;
                        }
                        // Otherwise it's as speculative txn.
                        // Let's figure out what we need to do with it.
                        LocalTransaction spec_ts = (LocalTransaction)next;
                        boolean shouldCommit = false;
                        long spec_token = spec_ts.getFirstUndoToken(this.partitionId);
                        if (debug.val)
                            LOG.debug(String.format("Speculative Txn %s [undoToken=%d, %s]",
                                      spec_ts, spec_token, spec_ts.getSpeculationType()));
                        
                        // Speculative txns should never be executed without an undo token
                        assert(spec_token != HStoreConstants.DISABLE_UNDO_LOGGING_TOKEN);
                        assert(spec_ts.isSpeculative()) : spec_ts + " is not marked as speculative!";
                        
                        // If the speculative undoToken is null, then this txn didn't execute
                        // any queries. That means we can always commit it
                        if (spec_token == HStoreConstants.NULL_UNDO_LOGGING_TOKEN) {
                            if (debug.val)
                                LOG.debug(String.format("Speculative Txn %s has a null undoToken at partition %d",
                                          spec_ts, this.partitionId));
                            toCommit.add(spec_ts);
                            continue;
                        }
                        
                        // Otherwise, look to see if this txn was speculatively executed before the 
                        // first undo token of the distributed txn. That means we know that this guy
                        // didn't read any modifications made by the dtxn.
                        if (spec_token < dtxnUndoToken) {
                            if (debug.val)
                                LOG.debug(String.format("Speculative Txn %s has an undoToken less than the dtxn %s " +
                                          "at partition %d [%d < %d]",
                                          spec_ts, ts, this.partitionId, spec_token, dtxnUndoToken));
                            shouldCommit = true;
                        }
                        // Ok so at this point we know that our spec txn came *after* the distributed txn
                        // started. So we need to use our checker to see whether there is a conflict
                        else if (this.specExecSkipAfter || this.specExecChecker.hasConflictAfter(ts, spec_ts, this.partitionId) == false) {
                            if (debug.val)
                                LOG.debug(String.format("Speculative Txn %s does not conflict with dtxn %s at partition %d",
                                          spec_ts, ts, this.partitionId));
                            shouldCommit = true;
                        }
                        if (useAfterQueue == false || shouldCommit == false) {
                            ClientResponseImpl spec_cr = spec_ts.getClientResponse();
                            MispredictionException error = new MispredictionException(spec_ts.getTransactionId(),
                                                                                      spec_ts.getTouchedPartitions());
                            spec_ts.setPendingError(error, false);
                            spec_cr.setStatus(Status.ABORT_SPECULATIVE);
                            (useAfterQueue ? toAbortAfter : toAbortBefore).add(spec_ts);
                        } else {
                            toCommit.add(spec_ts);
                        }
                        
                    } // FOR
                    
                    // (1) Process all of the aborting txns that need to come *before* 
                    //     we abort the dtxn
                    if (toAbortBefore.isEmpty() == false)
                        this.processClientResponseBatch(toAbortBefore, Status.ABORT_SPECULATIVE);
                    
                    // (2) Now abort the dtxn
                    this.finishTransaction(ts, status);
                    
                    // (3) Then abort all of the txn that need to come *after* we abort the dtxn
                    if (toAbortAfter.isEmpty() == false)
                        this.processClientResponseBatch(toAbortAfter, Status.ABORT_SPECULATIVE);
                    
                    // (4) Then blast out all of the txns that we want to commit
                    if (toCommit.isEmpty() == false)
                        this.processClientResponseBatch(toCommit, Status.OK);
                }
                // -------------------------------
                // DTXN READ-ONLY ABORT or DTXN COMMIT
                // -------------------------------
                else {
                    // **IMPORTANT**
                    // If the dtxn needs to commit, then all we need to do is get the 
                    // last undoToken that we've generated (since we know that it had to 
                    // have been used either by our distributed txn or for one of our 
                    // speculative txns).
                    //
                    // If the read-only dtxn needs to abort, then there's nothing we need to
                    // do, because it didn't make any changes. That means we can just
                    // commit the last speculatively executed transaction
                    //
                    // Once we have this token, we can just make a direct call to the EE
                    // to commit any changes that came before it. Note that we are using our
                    // special 'finishWorkEE' method that does not require us to provide
                    // the transaction that we're committing.
                    long undoToken = this.lastUndoToken;
                    if (debug.val)
                        LOG.debug(String.format("%s - Last undoToken at partition %d => %d",
                                  ts, this.partitionId, undoToken));
                    // Bombs away!
                    if (undoToken != this.lastCommittedUndoToken) {
                        this.finishWorkEE(ts, undoToken, true);
                        
                        // IMPORTANT: Make sure that we remove the dtxn from the lock queue!
                        // This is normally done in finishTransaction() but because we're trying
                        // to be clever and invoke the EE directly, we have to make sure that
                        // we call it ourselves.
                        this.queueManager.lockQueueFinished(ts, status, this.partitionId);
                    }
                    
                    // Make sure that we mark the dtxn as finished so that we don't
                    // try to do anything with it later on.
                    if (hstore_conf.site.exec_readwrite_tracking)
                        this.markTransactionFinished(ts);
                    else
                        ts.markFinished(this.partitionId);
                
                    // Now make sure that all of the speculative txns are processed without 
                    // committing (since we just committed any change that they could have made
                    // up above).
                    LocalTransaction spec_ts = null;
                    while ((spec_ts = this.specExecBlocked.pollFirst()) != null) {
                        ClientResponseImpl spec_cr = spec_ts.getClientResponse();
                        assert(spec_cr != null);
                        if (hstore_conf.site.exec_readwrite_tracking) 
                            this.markTransactionFinished(spec_ts);
                        else
                            spec_ts.markFinished(this.partitionId);
                            
                        try {
                            if (trace.val)
                                LOG.trace(String.format("%s - Releasing blocked ClientResponse for %s [status=%s]",
                                          ts, spec_ts, spec_cr.getStatus()));
                            this.processClientResponse(spec_ts, spec_cr);
                        } catch (Throwable ex) {
                            String msg = "Failed to complete queued response for " + spec_ts;
                            throw new ServerFaultException(msg, ex, ts.getTransactionId());
                        }
                    } // WHILE
                }
                this.specExecBlocked.clear();
                this.specExecModified = false;
                if (trace.val)
                    LOG.trace(String.format("Finished processing all queued speculative txns for dtxn %s", ts));
            }
            // -------------------------------
            // NO SPECULATIVE TXNS
            // -------------------------------
            else {
                // There are no speculative txns waiting for this dtxn, 
                // so we can just commit it right away
                if (debug.val)
                    LOG.debug(String.format("%s - No speculative txns at partition %d. Just %s txn by itself",
                              ts, this.partitionId, (status == Status.OK ? "commiting" : "aborting")));
                this.finishTransaction(ts, status);
            }
            
            // Clear our cached query results that are specific for this transaction
            // this.queryCache.purgeTransaction(ts.getTransactionId());
            
            // TODO: Remove anything in our queue for this txn
            // if (ts.hasQueuedWork(this.partitionId)) {
            // }
            
            // Check whether this is the response that the speculatively executed txns have been waiting for
            // We could have turned off speculative execution mode beforehand 
            if (debug.val)
                LOG.debug(String.format("%s - Attempting to unmark as the current DTXN at partition %d and " +
                          "setting execution mode to %s",
                          ts, this.partitionId, ExecutionMode.COMMIT_ALL));
            try {
                // Resetting the current_dtxn variable has to come *before* we change the execution mode
                this.resetCurrentDtxn();
                this.setExecutionMode(ts, ExecutionMode.COMMIT_ALL);
    
                // Release blocked transactions
                this.releaseBlockedTransactions(ts);
            } catch (Throwable ex) {
                String msg = String.format("Failed to finish %s at partition %d", ts, this.partitionId);
                throw new ServerFaultException(msg, ex, ts.getTransactionId());
            }
            
            if (hstore_conf.site.exec_profiling) {
                this.profiler.sp3_local_time.stopIfStarted();
                this.profiler.sp3_remote_time.stopIfStarted();
            }
        }
        // We were told told to finish a dtxn that is not the current one
        // at this partition. That's ok as long as it's aborting and not trying
        // to commit.
        else {
            assert(status != Status.OK) :
                String.format("Trying to commit %s at partition %d but the current dtxn is %s",
                              ts, this.partitionId, this.currentDtxn);
            this.queueManager.lockQueueFinished(ts, status, this.partitionId);
        }
        
        // -------------------------------
        // FINISH CALLBACKS
        // -------------------------------
        
        // MapReduceTransaction
        if (ts instanceof MapReduceTransaction) {
            PartitionCountingCallback<AbstractTransaction> callback = ((MapReduceTransaction)ts).getCleanupCallback();
            // We don't want to invoke this callback at the basePartition's site
            // because we don't want the parent txn to actually get deleted.
            if (this.partitionId == ts.getBasePartition()) {
                if (debug.val) 
                    LOG.debug(String.format("%s - Notifying %s that the txn is finished at partition %d",
                              ts, callback.getClass().getSimpleName(), this.partitionId));
                callback.run(this.partitionId);
            }
        }
        else {
            PartitionCountingCallback<AbstractTransaction> callback = ts.getFinishCallback();
            if (debug.val)
                LOG.debug(String.format("%s - Notifying %s that the txn is finished at partition %d",
                          ts, callback.getClass().getSimpleName(), this.partitionId));
            callback.run(this.partitionId);
        }
    }
    
    /**
     * Mark a transaction as being finished at this partition and clear out
     * any internal tracking stuff that we may have down in the EE.
     * @param ts
     */
    private void markTransactionFinished(AbstractTransaction ts) {
        if (hstore_conf.site.exec_readwrite_tracking && ts.hasExecutedWork(this.partitionId)) {
            this.ee.trackingFinish(ts.getTransactionId());
        }
        ts.markFinished(this.partitionId);
    }
    
    /**
     * Process a batch of completed txns. The first txn in the batch will be
     * committed/aborted in the EE. The rest will be marked as finished. 
     * @param batch
     * @param status
     */
    private void processClientResponseBatch(Collection<LocalTransaction> batch, Status status) {
        // Only processs the last txn in the list, since it will have the
        // the greatest undo token value.
        LocalTransaction targetTxn = null;
        if (status == Status.OK) {
            targetTxn = CollectionUtil.last(batch);
        } else {
            targetTxn = CollectionUtil.first(batch);
        }
        assert(targetTxn != null);
        long lastUndoToken = targetTxn.getFirstUndoToken(this.partitionId);
        this.finishWorkEE(targetTxn, lastUndoToken, (status == Status.OK));
        
        for (LocalTransaction ts : batch) {
            // Marking the txn as finished will prevent us from going down
            // into the EE to finish up the transaction.
            if (hstore_conf.site.exec_readwrite_tracking)
                this.markTransactionFinished(ts);
            else
                ts.markFinished(this.partitionId);
            
            // Send out the ClientResponse to whomever wants it!
            if (debug.val)
                LOG.debug(String.format("%s - Releasing blocked ClientResponse for %s [status=%s]",
                          ts, ts, ts.getClientResponse().getStatus()));
            try {
                this.processClientResponse(ts, ts.getClientResponse());
            } catch (Throwable ex) {
                String msg = "Failed to complete queued response for " + ts;
                throw new ServerFaultException(msg, ex, ts.getTransactionId());
            }
        } // FOR
    }
    
    private void blockTransaction(InternalTxnMessage work) {
        if (debug.val)
            LOG.debug(String.format("%s - Adding %s work to blocked queue",
                      work.getTransaction(), work.getClass().getSimpleName()));
        this.currentBlockedTxns.add(work);
    }
    
    private void blockTransaction(LocalTransaction ts) {
        this.blockTransaction(new StartTxnMessage(ts));
    }

    /**
     * Release all the transactions that are currently in this partition's blocked queue 
     * into the work queue.
     * @param ts
     */
    private void releaseBlockedTransactions(AbstractTransaction ts) {
        if (this.currentBlockedTxns.isEmpty() == false) {
            if (debug.val)
                LOG.debug(String.format("Attempting to release %d blocked transactions at partition %d because of %s",
                          this.currentBlockedTxns.size(), this.partitionId, ts));
            this.work_queue.addAll(this.currentBlockedTxns);
            int released = this.currentBlockedTxns.size();
            this.currentBlockedTxns.clear();
            if (debug.val) LOG.debug(String.format("Released %d blocked transactions at partition %d because of %s",
                                           released, this.partitionId, ts));
        }
        assert(this.currentBlockedTxns.isEmpty());
    }
    
    // ---------------------------------------------------------------
    // SNAPSHOT METHODS
    // ---------------------------------------------------------------
    
    /**
     * Do snapshot work exclusively until there is no more. Also blocks
     * until the syncing and closing of snapshot data targets has completed.
     */
    public void initiateSnapshots(Deque<SnapshotTableTask> tasks) {
        m_snapshotter.initiateSnapshots(ee, tasks);
    }

    public Collection<Exception> completeSnapshotWork() throws InterruptedException {
        return m_snapshotter.completeSnapshotWork(ee);
    }    
    
    
    // ---------------------------------------------------------------
    // SHUTDOWN METHODS
    // ---------------------------------------------------------------
    
    /**
     * Cause this PartitionExecutor to make the entire HStore cluster shutdown
     * This won't return!
     */
    public synchronized void crash(Throwable ex) {
        String msg = String.format("PartitionExecutor for Partition #%d is crashing", this.partitionId);
        if (ex == null) LOG.warn(msg);
        else LOG.warn(msg, ex);
        
        assert(this.hstore_coordinator != null);
        this.hstore_coordinator.shutdownClusterBlocking(ex);
    }
    
    @Override
    public boolean isShuttingDown() {
        return (this.hstore_site.isShuttingDown()); // shutdown_state == State.PREPARE_SHUTDOWN || this.shutdown_state == State.SHUTDOWN);
    }
    
    @Override
    public void prepareShutdown(boolean error) {
        this.shutdown_state = ShutdownState.PREPARE_SHUTDOWN;
    }
    
    /**
     * Somebody from the outside wants us to shutdown
     */
    public synchronized void shutdown() {
        if (this.shutdown_state == ShutdownState.SHUTDOWN) {
            if (debug.val) LOG.debug(String.format("Partition #%d told to shutdown again. Ignoring...", this.partitionId));
            return;
        }
        this.shutdown_state = ShutdownState.SHUTDOWN;
        
        if (debug.val) LOG.debug(String.format("Shutting down PartitionExecutor for Partition #%d", this.partitionId));
        
        // Clear the queue
        this.work_queue.clear();
        
        // Knock out this ma
        if (this.m_snapshotter != null) this.m_snapshotter.shutdown();
        
        // Make sure we shutdown our threadpool
        // this.thread_pool.shutdownNow();
        if (this.self != null) this.self.interrupt();
        
        if (this.shutdown_latch != null) {
            try {
                this.shutdown_latch.acquire();
            } catch (InterruptedException ex) {
                // Ignore
            } catch (Exception ex) {
                LOG.fatal("Unexpected error while shutting down", ex);
            }
        }
    }
    
    // ----------------------------------------------------------------------------
    // DEBUG METHODS
    // ----------------------------------------------------------------------------
    
    @Override
    public String toString() {
        return String.format("%s{%s}", this.getClass().getSimpleName(),
                                       HStoreThreadManager.formatPartitionName(siteId, partitionId));
    }
    
    public class Debug implements DebugContext {
        public VoltProcedure getVoltProcedure(String procName) {
            Procedure proc = catalogContext.procedures.getIgnoreCase(procName);
            return (PartitionExecutor.this.getVoltProcedure(proc.getId()));
        }
        public SpecExecScheduler getSpecExecScheduler() {
            return (PartitionExecutor.this.specExecScheduler);
        }
        public AbstractConflictChecker getSpecExecConflictChecker() {
            return (PartitionExecutor.this.specExecChecker);
        }
        public Collection<BatchPlanner> getBatchPlanners() {
            return (PartitionExecutor.this.batchPlanners.values());
        }
        public PartitionExecutorProfiler getProfiler() {
            return (PartitionExecutor.this.profiler);
        }
        public Thread getExecutionThread() {
            return (PartitionExecutor.this.self);
        }
        public Queue<InternalMessage> getWorkQueue() {
            return (PartitionExecutor.this.work_queue);
        }
        public void setExecutionMode(AbstractTransaction ts, ExecutionMode newMode) {
            PartitionExecutor.this.setExecutionMode(ts, newMode);
        }
        public ExecutionMode getExecutionMode() {
            return (PartitionExecutor.this.currentExecMode);
        }
        public Long getLastExecutedTxnId() {
            return (PartitionExecutor.this.lastExecutedTxnId);
        }
        public Long getLastCommittedTxnId() {
            return (PartitionExecutor.this.lastCommittedTxnId);
        }
        public long getLastCommittedIndoToken() {
            return (PartitionExecutor.this.lastCommittedUndoToken);
        }
        /**
         * Get the VoltProcedure handle of the current running txn. This could be null.
         * <B>FOR TESTING ONLY</B> 
         */
        public VoltProcedure getCurrentVoltProcedure() {
            return (PartitionExecutor.this.currentVoltProc);
        }
        /**
         * Get the txnId of the current distributed transaction at this partition
         * <B>FOR TESTING ONLY</B> 
         */
        public AbstractTransaction getCurrentDtxn() {
            return (PartitionExecutor.this.currentDtxn);
        }
        /**
         * Get the txnId of the current distributed transaction at this partition
         * <B>FOR TESTING ONLY</B>
         */
        public Long getCurrentDtxnId() {
            Long ret = null;
            // This is a race condition, so we'll just ignore any errors
            if (PartitionExecutor.this.currentDtxn != null) { 
                try {
                    ret = PartitionExecutor.this.currentDtxn.getTransactionId();
                } catch (NullPointerException ex) {
                    // IGNORE
                }
            } 
            return (ret);
        }
        public Long getCurrentTxnId() {
            return (PartitionExecutor.this.currentTxnId);
        }
        public int getBlockedWorkCount() {
            return (PartitionExecutor.this.currentBlockedTxns.size());
        }
        /**
         * Return the number of spec exec txns have completed but are waiting
         * for the distributed txn to finish at this partition
         */
        public int getBlockedSpecExecCount() {
            return (PartitionExecutor.this.specExecBlocked.size());
        }
        public int getWorkQueueSize() {
            return (PartitionExecutor.this.work_queue.size());
        }
        public void updateMemory() {
            PartitionExecutor.this.updateMemoryStats(EstTime.currentTimeMillis());
        }
        /**
         * Replace the ConflictChecker. This should only be used for testing
         * @param checker
         */
        protected void setConflictChecker(AbstractConflictChecker checker) {
            LOG.warn(String.format("Replacing original checker %s with %s at partition %d",
                     specExecChecker.getClass().getSimpleName(),
                     checker.getClass().getSimpleName(),
                     partitionId));
            setSpecExecChecker(checker);
        }
    }
    
    private Debug cachedDebugContext;
    public Debug getDebugContext() {
        if (this.cachedDebugContext == null) {
            // We don't care if we're thread-safe here...
            this.cachedDebugContext = new Debug();
        }
        return this.cachedDebugContext;
    }
}<|MERGE_RESOLUTION|>--- conflicted
+++ resolved
@@ -44,7 +44,6 @@
 import java.io.File;
 import java.io.IOException;
 import java.nio.ByteBuffer;
-import java.nio.file.FileSystem;
 import java.util.ArrayList;
 import java.util.Arrays;
 import java.util.Collection;
@@ -66,7 +65,6 @@
 
 import org.apache.log4j.Logger;
 import org.voltdb.AriesLog;
-import org.voltdb.AriesLogNative;
 import org.voltdb.BackendTarget;
 import org.voltdb.CatalogContext;
 import org.voltdb.ClientResponseImpl;
@@ -395,22 +393,6 @@
     private long lastCommittedUndoToken = -1l;
     
     // ARIES    
-    private AriesLog m_ariesLog = null;
-        
-    private String m_ariesLogFileName = null;
-    
-    private final String m_ariesDefaultLogFileName = "aries.log";
-    
-    private VoltLogger m_recoveryLog = null;    
-    
-    public AriesLog getAriesLogger() {
-        return m_ariesLog;
-    }
-
-    public String getAriesLogFileName() {
-        return m_ariesLogFileName;
-    }
-        
     private boolean m_ariesRecovery;    
      
     private final String m_ariesDefaultLogFileName = "aries.log";
@@ -431,7 +413,8 @@
         ee.freePointerToReplayLog(ariesReplayPointer);
     }
 
-    public boolean doingAriesRecovery() {
+    public boolean doingAriesRecovery() 
+    {
         return m_ariesRecovery;
     }
     
@@ -705,6 +688,7 @@
     }
 
     private final SystemProcedureContext m_systemProcedureContext = new SystemProcedureContext();
+    private AriesLog m_ariesLog ;
 
     public SystemProcedureExecutionContext getSystemProcedureExecutionContext(){
 	return m_systemProcedureContext;
@@ -895,14 +879,9 @@
             tmp_def_txn = new LocalTransaction(hstore_site);
         }
 
-        // ARIES         
-        if (this.hstore_conf.site.aries) {
-            this.m_ariesLogFileName = getARIESFile(this).getAbsolutePath();
-            int partitionsPerSite = this.catalogContext.numberOfPartitions/this.catalogContext.numberOfSites;
-            this.m_ariesLog = new AriesLogNative(partitionsPerSite, this.m_ariesLogFileName);
-            this.m_recoveryLog = new VoltLogger("RECOVERY");
-        }
-        
+        // ARIES        
+        this.m_ariesLog = this.hstore_site.getAriesLogger();
+
         // -------------------------------
         // BENCHMARK START NOTIFICATIONS
         // -------------------------------
@@ -1009,41 +988,51 @@
         }
     }
     
-    // ARIES    
-    public void doRecovery(long txnIdToBeginReplay) {       
-    
-        // check for log
-        if(m_ariesLog == null){
-            LOG.error("ARIES : ariesLog is null at partition : "+this.getPartitionId());
-            return;
-        }
-        
-        long logReadStartTime = System.currentTimeMillis();
-
-        // define an array so that we can pass to native code by reference
-        long size[] = new long[1];
-        long ariesReplayPointer = readAriesLogForReplay(size);
-
-        // LOG.warn("ARIES : replay pointer address: " + ariesReplayPointer);
-        LOG.warn("ARIES : partition recovery started at partition : " + this.partitionId + " log size :" + size[0]);
-
-        long logReadEndTime = System.currentTimeMillis();
-        // LOG.warn("ARIES : log read in " + (logReadEndTime - logReadStartTime)
-        // + " milliseconds");
-
-        long ariesStartTime = System.currentTimeMillis();
-
-        m_ariesLog.setPointerToReplayLog(ariesReplayPointer, size[0]);
-        m_ariesLog.setTxnIdToBeginReplay(txnIdToBeginReplay);
-      
-        freePointerToReplayLog(ariesReplayPointer);
-
-        long ariesEndTime = System.currentTimeMillis();
-        LOG.warn("ARIES : partition recovery finished in " + (ariesEndTime - ariesStartTime) + " milliseconds");
-
-        m_ariesLog.init();
-    }
-    
+    // ARIES
+    public void waitForAriesRecoveryCompletion() {
+        // wait for other threads to complete Aries recovery
+        // ONLY called from main site.
+        while (!m_ariesLog.isRecoveryCompleted()) {
+            try {
+                // don't sleep too long, shouldn't bias
+                // numbers
+                Thread.sleep(500);
+            } catch (InterruptedException e) {
+                // TODO Auto-generated catch block
+                e.printStackTrace();
+            }
+        }
+    }
+    
+    public void doPartitionRecovery(long txnIdToBeginReplay) {        
+        if (m_ariesLog  != null) {
+            long logReadStartTime = System.currentTimeMillis();
+
+            // define an array so that we can pass to native code by reference
+            long size[] = new long[1];
+            long ariesReplayPointer = readAriesLogForReplay(size);
+
+            //LOG.warn("ARIES : replay pointer address: " + ariesReplayPointer);
+            LOG.warn("ARIES : partition recovery started at partition : "+this.partitionId+ " log size :"+size[0]);
+
+            long logReadEndTime = System.currentTimeMillis();
+            //LOG.warn("ARIES : log read in " + (logReadEndTime - logReadStartTime) + " milliseconds");
+
+            long ariesStartTime = System.currentTimeMillis();
+
+            m_ariesLog.setPointerToReplayLog(ariesReplayPointer, size[0]);
+            m_ariesLog.setTxnIdToBeginReplay(txnIdToBeginReplay);
+
+            waitForAriesRecoveryCompletion();
+
+            freePointerToReplayLog(ariesReplayPointer);
+
+            long ariesEndTime = System.currentTimeMillis();
+            LOG.warn("ARIES : partition recovery finished in " + (ariesEndTime - ariesStartTime) + " milliseconds");
+
+            m_ariesLog.init();
+        }
+    }
     
     // ----------------------------------------------------------------------------
     // MAIN EXECUTION LOOP
@@ -1085,9 +1074,9 @@
         assert(this.specExecScheduler != null);
         assert(this.queueManager != null);
         
-        // ARIES :: Starts recovery on partition        
-        if (this.hstore_conf.site.aries) {
-            doRecovery(Long.MIN_VALUE);
+        // ARIES :: Starts recovery on partition
+        if(m_ariesLog != null){
+            doPartitionRecovery(Long.MIN_VALUE);
         }
         
         // *********************************** DEBUG ***********************************
@@ -2090,7 +2079,7 @@
     }
     
     /**
-     * Returns the directory where the EE should store the ARIES log file
+     * Returns the directory where the EE should store the ARIES log files
      * for this PartitionExecutor
      * @return
      */
@@ -2099,30 +2088,16 @@
         Database catalog_db = CatalogUtil.getDatabase(executor.getPartition());
 
         // First make sure that our base directory exists
-<<<<<<< HEAD
-        String base_dir = FileUtil.realpath(hstore_conf.site.aries_dir+
-                File.separatorChar +
-                catalog_db.getProject());
-=======
         String base_dir = FileUtil.realpath(hstore_conf.site.aries_dir + File.separatorChar + catalog_db.getProject());
->>>>>>> b5c13a6a
 
         synchronized (PartitionExecutor.class) {
             FileUtil.makeDirIfNotExists(base_dir);
         } // SYNC
 
-<<<<<<< HEAD
-        // Then each partition will have a separate directory inside of the base one
-        String partitionName = HStoreThreadManager.formatPartitionName(executor.getSiteId(),
-                executor.getPartitionId());
-        
+        String partitionName = HStoreThreadManager.formatPartitionName(executor.getSiteId(), executor.getPartitionId());
+
         File dbDirPath = new File(base_dir + File.separatorChar + partitionName);
-=======
-        String partitionName = HStoreThreadManager.formatPartitionName(executor.getSiteId(), executor.getPartitionId());
-
-        File dbDirPath = new File(base_dir + File.separatorChar + partitionName);
-
->>>>>>> b5c13a6a
+
         if (hstore_conf.site.aries_reset) {
             LOG.warn(String.format("Deleting aries directory '%s'", dbDirPath));
             FileUtil.deleteDirectory(dbDirPath);
@@ -2131,23 +2106,6 @@
 
         return (dbDirPath);
     }
-<<<<<<< HEAD
-    
-    /**
-     * Returns the file where the EE should store the ARIES log
-     * for this PartitionExecutor
-     * @return
-     */
-    public static File getARIESFile(PartitionExecutor executor) {
-            
-        File dbDir = getARIESDir(executor);        
-        File logFile = new File(dbDir.getAbsolutePath() + File.separatorChar + executor.m_ariesDefaultLogFileName);
-                        
-        return (logFile);
-    }
-    
-    
-=======
 
     /**
      * Returns the file where the EE should store the ARIES log for this
@@ -2163,7 +2121,6 @@
         return (logFile);
     }
     
->>>>>>> b5c13a6a
     // ---------------------------------------------------------------
     // PartitionExecutor API
     // ---------------------------------------------------------------
