/***************************************************************************
 *   Copyright (C) 2012 by H-Store Project                                 *
 *   Brown University                                                      *
 *   Massachusetts Institute of Technology                                 *
 *   Yale University                                                       *
 *                                                                         *
 *   Permission is hereby granted, free of charge, to any person obtaining *
 *   a copy of this software and associated documentation files (the       *
 *   "Software"), to deal in the Software without restriction, including   *
 *   without limitation the rights to use, copy, modify, merge, publish,   *
 *   distribute, sublicense, and/or sell copies of the Software, and to    *
 *   permit persons to whom the Software is furnished to do so, subject to *
 *   the following conditions:                                             *
 *                                                                         *
 *   The above copyright notice and this permission notice shall be        *
 *   included in all copies or substantial portions of the Software.       *
 *                                                                         *
 *   THE SOFTWARE IS PROVIDED "AS IS", WITHOUT WARRANTY OF ANY KIND,       *
 *   EXPRESS OR IMPLIED, INCLUDING BUT NOT LIMITED TO THE WARRANTIES OF    *
 *   MERCHANTABILITY, FITNESS FOR A PARTICULAR PURPOSE AND NONINFRINGEMENT.*
 *   IN NO EVENT SHALL THE AUTHORS BE LIABLE FOR ANY CLAIM, DAMAGES OR     *
 *   OTHER LIABILITY, WHETHER IN AN ACTION OF CONTRACT, TORT OR OTHERWISE, *
 *   ARISING FROM, OUT OF OR IN CONNECTION WITH THE SOFTWARE OR THE USE OR *
 *   OTHER DEALINGS IN THE SOFTWARE.                                       *
 ***************************************************************************/
/* This file is part of VoltDB.
 * Copyright (C) 2008-2010 VoltDB L.L.C.
 *
 * VoltDB is free software: you can redistribute it and/or modify
 * it under the terms of the GNU General Public License as published by
 * the Free Software Foundation, either version 3 of the License, or
 * (at your option) any later version.
 *
 * VoltDB is distributed in the hope that it will be useful,
 * but WITHOUT ANY WARRANTY; without even the implied warranty of
 * MERCHANTABILITY or FITNESS FOR A PARTICULAR PURPOSE.  See the
 * GNU General Public License for more details.
 *
 * You should have received a copy of the GNU General Public License
 * along with VoltDB.  If not, see <http://www.gnu.org/licenses/>.
 */
package edu.brown.hstore;

import java.io.File;
import java.io.IOException;
import java.nio.ByteBuffer;
import java.util.ArrayList;
import java.util.Arrays;
import java.util.Collection;
import java.util.Deque;
import java.util.HashMap;
import java.util.LinkedHashMap;
import java.util.LinkedList;
import java.util.List;
import java.util.Map;
import java.util.Map.Entry;
import java.util.Queue;
import java.util.concurrent.ConcurrentLinkedQueue;
import java.util.concurrent.CountDownLatch;
import java.util.concurrent.LinkedBlockingDeque;
import java.util.concurrent.Semaphore;
import java.util.concurrent.TimeUnit;

import org.apache.log4j.Logger;
import org.voltdb.BackendTarget;
import org.voltdb.CatalogContext;
import org.voltdb.ClientResponseImpl;
import org.voltdb.DependencySet;
import org.voltdb.HsqlBackend;
import org.voltdb.ParameterSet;
import org.voltdb.SQLStmt;
import org.voltdb.SnapshotSiteProcessor;
import org.voltdb.SnapshotSiteProcessor.SnapshotTableTask;
import org.voltdb.SysProcSelector;
import org.voltdb.VoltProcedure;
import org.voltdb.VoltProcedure.VoltAbortException;
import org.voltdb.VoltSystemProcedure;
import org.voltdb.VoltTable;
import org.voltdb.catalog.Catalog;
import org.voltdb.catalog.Cluster;
import org.voltdb.catalog.Database;
import org.voltdb.catalog.Host;
import org.voltdb.catalog.Partition;
import org.voltdb.catalog.PlanFragment;
import org.voltdb.catalog.Procedure;
import org.voltdb.catalog.Site;
import org.voltdb.catalog.Statement;
import org.voltdb.catalog.Table;
import org.voltdb.exceptions.ConstraintFailureException;
import org.voltdb.exceptions.EEException;
import org.voltdb.exceptions.EvictedTupleAccessException;
import org.voltdb.exceptions.MispredictionException;
import org.voltdb.exceptions.SQLException;
import org.voltdb.exceptions.SerializableException;
import org.voltdb.exceptions.ServerFaultException;
import org.voltdb.jni.ExecutionEngine;
import org.voltdb.jni.ExecutionEngineIPC;
import org.voltdb.jni.ExecutionEngineJNI;
import org.voltdb.jni.MockExecutionEngine;
import org.voltdb.messaging.FastDeserializer;
import org.voltdb.messaging.FastSerializer;
import org.voltdb.types.SpeculationType;
import org.voltdb.utils.DBBPool;
import org.voltdb.utils.DBBPool.BBContainer;
import org.voltdb.utils.Encoder;
import org.voltdb.utils.EstTime;
import org.voltdb.utils.Pair;

import com.google.protobuf.ByteString;
import com.google.protobuf.RpcCallback;

import edu.brown.catalog.CatalogUtil;
import edu.brown.catalog.PlanFragmentIdGenerator;
import edu.brown.catalog.special.CountedStatement;
import edu.brown.hstore.Hstoreservice.QueryEstimate;
import edu.brown.hstore.Hstoreservice.Status;
import edu.brown.hstore.Hstoreservice.TransactionPrefetchResult;
import edu.brown.hstore.Hstoreservice.TransactionWorkRequest;
import edu.brown.hstore.Hstoreservice.TransactionWorkResponse;
import edu.brown.hstore.Hstoreservice.WorkFragment;
import edu.brown.hstore.Hstoreservice.WorkResult;
import edu.brown.hstore.callbacks.TransactionFinishCallback;
import edu.brown.hstore.callbacks.TransactionPrepareCallback;
import edu.brown.hstore.conf.HStoreConf;
import edu.brown.hstore.estimators.Estimate;
import edu.brown.hstore.estimators.EstimatorState;
import edu.brown.hstore.estimators.EstimatorUtil;
import edu.brown.hstore.estimators.TransactionEstimator;
import edu.brown.hstore.internal.DeferredQueryMessage;
import edu.brown.hstore.internal.FinishTxnMessage;
import edu.brown.hstore.internal.InitializeTxnMessage;
import edu.brown.hstore.internal.InternalMessage;
import edu.brown.hstore.internal.InternalTxnMessage;
import edu.brown.hstore.internal.PotentialSnapshotWorkMessage;
<<<<<<< HEAD
import edu.brown.hstore.internal.PrepareTxnMessage;
=======
import edu.brown.hstore.internal.SetDistributedTxnMessage;
>>>>>>> 3d45b1be
import edu.brown.hstore.internal.StartTxnMessage;
import edu.brown.hstore.internal.TableStatsRequestMessage;
import edu.brown.hstore.internal.WorkFragmentMessage;
import edu.brown.hstore.specexec.AbstractConflictChecker;
import edu.brown.hstore.specexec.MarkovConflictChecker;
import edu.brown.hstore.specexec.TableConflictChecker;
import edu.brown.hstore.txns.AbstractTransaction;
import edu.brown.hstore.txns.ExecutionState;
import edu.brown.hstore.txns.LocalTransaction;
import edu.brown.hstore.txns.MapReduceTransaction;
import edu.brown.hstore.txns.RemoteTransaction;
import edu.brown.hstore.util.ArrayCache.IntArrayCache;
import edu.brown.hstore.util.ArrayCache.LongArrayCache;
import edu.brown.hstore.util.ParameterSetArrayCache;
import edu.brown.hstore.util.QueryCache;
import edu.brown.hstore.util.TransactionCounter;
import edu.brown.hstore.util.TransactionWorkRequestBuilder;
import edu.brown.interfaces.Configurable;
import edu.brown.interfaces.DebugContext;
import edu.brown.interfaces.Loggable;
import edu.brown.interfaces.Shutdownable;
import edu.brown.logging.LoggerUtil;
import edu.brown.logging.LoggerUtil.LoggerBoolean;
import edu.brown.markov.EstimationThresholds;
import edu.brown.profilers.PartitionExecutorProfiler;
import edu.brown.utils.ClassUtil;
import edu.brown.utils.CollectionUtil;
import edu.brown.utils.EventObservable;
import edu.brown.utils.PartitionEstimator;
import edu.brown.utils.PartitionSet;
import edu.brown.utils.StringBoxUtil;
import edu.brown.utils.StringUtil;

/**
 * The main executor of transactional work in the system for a single partition.
 * Controls running stored procedures and manages the execution engine's running of plan
 * fragments. Interacts with the DTXN system to get work to do. The thread might
 * do other things, but this is where the good stuff happens.
 */
public class PartitionExecutor implements Runnable, Configurable, Shutdownable, Loggable {
    private static final Logger LOG = Logger.getLogger(PartitionExecutor.class);
    private static final LoggerBoolean debug = new LoggerBoolean(LOG.isDebugEnabled());
    private static final LoggerBoolean trace = new LoggerBoolean(LOG.isTraceEnabled());
    private static boolean d;
    private static boolean t;
    static {
        LoggerUtil.attachObserver(LOG, debug, trace);
        d = debug.get();
        t = trace.get();
    }

    private static final int WORK_QUEUE_POLL_TIME = 5; // milliseconds
    
    // ----------------------------------------------------------------------------
    // INTERNAL EXECUTION STATE
    // ----------------------------------------------------------------------------

    /**
     * The current execution mode for this PartitionExecutor
     * This defines what level of speculative execution we have enabled.
     */
    public enum ExecutionMode {
        /**
         * Disable processing all transactions until told otherwise.
         * We will still accept new ones
         */
        DISABLED,
        /**
         * Reject any transaction that tries to get added
         */
        DISABLED_REJECT,
        /**
         * No speculative execution. All transactions are committed immediately
         */
        COMMIT_ALL,
        /**
         * Allow read-only txns to return results.
         */
        COMMIT_READONLY,
        /**
         * Allow non-conflicting txns to return results.
         */
        COMMIT_NONCONFLICTING,
        /**
         * All txn responses must wait until the current distributed txn is committed
         */ 
        COMMIT_NONE,
    };
    
    // ----------------------------------------------------------------------------
    // DATA MEMBERS
    // ----------------------------------------------------------------------------

    private Thread self;

    /**
     * If this flag is enabled, then we need to shut ourselves down and stop running txns
     */
    private Shutdownable.ShutdownState shutdown_state = Shutdownable.ShutdownState.INITIALIZED;
    private Semaphore shutdown_latch;
    
    /**
     * Catalog objects
     */
    protected final CatalogContext catalogContext;
    protected Site site;
    protected int siteId;
    private Partition partition;
    private int partitionId;

    private final BackendTarget backend_target;
    private final ExecutionEngine ee;
    private final HsqlBackend hsql;
    private final DBBPool buffer_pool = new DBBPool(false, false);
    private final FastSerializer fs = new FastSerializer(this.buffer_pool);
    private boolean stop = false;
    
    /**
     * The PartitionEstimator is what we use to figure our what partitions each 
     * query invocation needs to be sent to at run time.
     * It is deterministic.
     */
    private final PartitionEstimator p_estimator;
    
    /**
     * The TransactionEstimator is the runtime piece that we use to keep track of
     * where a locally running transaction is in its execution workflow. This allows 
     * us to make predictions about what kind of things we expect the xact to do in 
     * the future
     */
    private final TransactionEstimator localTxnEstimator;
    
    private EstimationThresholds thresholds = EstimationThresholds.factory();
    
    // Each execution site manages snapshot using a SnapshotSiteProcessor
    private final SnapshotSiteProcessor m_snapshotter;

    /**
     * Procedure Name -> VoltProcedure
     */
    private final Map<String, VoltProcedure> procedures = new HashMap<String, VoltProcedure>(16, (float) .1);
    
    // ----------------------------------------------------------------------------
    // H-Store Transaction Stuff
    // ----------------------------------------------------------------------------

    private HStoreSite hstore_site;
    private HStoreCoordinator hstore_coordinator;
    private HStoreConf hstore_conf;
    private TransactionInitializer txnInitializer;
    
    // ----------------------------------------------------------------------------
    // Partition-Specific Queues
    // ----------------------------------------------------------------------------
    
    /**
     * This is the queue of the list of things that we need to execute.
     * The entries may be either InitiateTaskMessages (i.e., start a stored procedure) or
     * WorkFragment (i.e., execute some fragments on behalf of another transaction)
     * We will use this special wrapper around the PartitionExecutorQueue that can determine
     * whether this partition is overloaded and therefore new requests should be throttled
     */
    private final PartitionMessageQueue work_queue;
    
    /**
     * This is the queue for utility work that the PartitionExecutor can perform
     * whenever it has some idle time.
     */
    private final ConcurrentLinkedQueue<InternalMessage> utility_queue;

    // ----------------------------------------------------------------------------
    // Internal Execution State
    // ----------------------------------------------------------------------------
    
    /**
     * The transaction id of the current transaction
     * This is mostly used for testing and should not be relied on from the outside.
     */
    private Long currentTxnId = null;
    
    private AbstractTransaction currentTxn;
    
    /**
     * We can only have one active distributed transactions at a time.  
     * The multi-partition TransactionState that is currently executing at this partition
     * When we get the response for these txn, we know we can commit/abort the speculatively executed transactions
     */
    private AbstractTransaction currentDtxn = null;
    
    /**
     * List of messages that are blocked waiting for the outstanding dtxn to commit
     */
    private final List<InternalMessage> currentBlockedTxns = new ArrayList<InternalMessage>();

    /**
     * The current ExecutionMode. This defines when transactions are allowed to execute
     * and whether they can return their results to the client immediately or whether they
     * must wait until the current_dtxn commits.
     */
    private ExecutionMode currentExecMode = ExecutionMode.COMMIT_ALL;

    /**
     * The time in ms since epoch of the last call to ExecutionEngine.tick(...)
     */
    private long lastTickTime = 0;
    
    /**
     * The last txn id that we executed (either local or remote)
     */
    private volatile Long lastExecutedTxnId = null;
    
    /**
     * The last txn id that we committed
     */
    private volatile Long lastCommittedTxnId = Long.valueOf(-1l);
    
    /**
     * The last undoToken that we handed out
     */
    private long lastUndoToken = 0l;
    
    /**
     * 
     */
    private final QueryCache queryCache = new QueryCache(10, 10); // FIXME
    
    
    // ----------------------------------------------------------------------------
    // SPECULATIVE EXECUTION STATE
    // ----------------------------------------------------------------------------
    
    private final AbstractConflictChecker specExecChecker;
    private final SpecExecScheduler specExecScheduler;
    
    /**
     * ClientResponses from speculatively executed transactions that were executed 
     * before the current distributed transaction finished at this partition and are
     * now waiting to be committed.
     * These txns must have an undo token that comes <B>before</b> the dtxn.   
     */
    private final LinkedList<Pair<LocalTransaction, ClientResponseImpl>> specExecBlocked_Before;
    
    /**
     * ClientResponses from speculatively executed transactions that were executed 
     * after the current distributed transaction finished at this partition and are
     * now waiting to be committed.
     * These txns must have an undo token that comes <B>after</b> the dtxn.   
     */
    private final LinkedList<Pair<LocalTransaction, ClientResponseImpl>> specExecBlocked_After;
    
    // ----------------------------------------------------------------------------
    // SHARED VOLTPROCEDURE DATA MEMBERS
    // ----------------------------------------------------------------------------

    /**
     * This is the execution state for a running transaction.
     * We have a circular queue so that we can reuse them for speculatively execute txns
     */
    private final Queue<ExecutionState> execStates = new LinkedList<ExecutionState>();
    
    /**
     * Mapping from SQLStmt batch hash codes (computed by VoltProcedure.getBatchHashCode()) to BatchPlanners
     * The idea is that we can quickly derived the partitions for each unique set of SQLStmt list
     */
    private final Map<Integer, BatchPlanner> batchPlanners = new HashMap<Integer, BatchPlanner>(100);
    
    // ----------------------------------------------------------------------------
    // DISTRIBUTED TRANSACTION TEMPORARY DATA COLLECTIONS
    // ----------------------------------------------------------------------------
    
    /**
     * WorkFragments that we need to send to a remote HStoreSite for execution
     */
    private final List<WorkFragment.Builder> tmp_remoteFragmentBuilders = new ArrayList<WorkFragment.Builder>();
    /**
     * WorkFragments that we need to send to our own PartitionExecutor
     */
    private final List<WorkFragment.Builder> tmp_localWorkFragmentBuilders = new ArrayList<WorkFragment.Builder>();
    /**
     * WorkFragments that we need to send to a different PartitionExecutor that is on this same HStoreSite
     */
    private final List<WorkFragment.Builder> tmp_localSiteFragmentBuilders = new ArrayList<WorkFragment.Builder>();
    /**
     * Temporary space used when calling removeInternalDependencies()
     */
    private final HashMap<Integer, List<VoltTable>> tmp_removeDependenciesMap = new HashMap<Integer, List<VoltTable>>();
    /**
     * Remote SiteId -> TransactionWorkRequest.Builder
     */
    private final TransactionWorkRequestBuilder tmp_transactionRequestBuilders[];
    /**
     * PartitionId -> List<VoltTable>
     */
    private final Map<Integer, List<VoltTable>> tmp_EEdependencies = new HashMap<Integer, List<VoltTable>>();
    /**
     * List of serialized ParameterSets
     */
    private final List<ByteString> tmp_serializedParams = new ArrayList<ByteString>();
    /**
     * List of PartitionIds that need to be notified that the transaction is preparing to commit
     */
    private final PartitionSet tmp_preparePartitions = new PartitionSet();
    /**
     * Reusable ParameterSet array cache for WorkFragments
     */
    private final ParameterSetArrayCache tmp_fragmentParams = new ParameterSetArrayCache(5);
    /**
     * Reusable long array for fragment ids
     */
    private final LongArrayCache tmp_fragmentIds = new LongArrayCache(10);
    /**
     * Reusable int array for output dependency ids
     */
    private final IntArrayCache tmp_outputDepIds = new IntArrayCache(10);
    /**
     * Reusable int array for input dependency ids
     */
    private final IntArrayCache tmp_inputDepIds = new IntArrayCache(10);
    
    /**
     * The following three arrays are used by utilityWork() to create transactions
     * for deferred queries
     */
    private final SQLStmt[] tmp_def_stmt = new SQLStmt[1];
    private final ParameterSet[] tmp_def_params = new ParameterSet[1];
    private LocalTransaction tmp_def_txn;
    
    // ----------------------------------------------------------------------------
    // PROFILING OBJECTS
    // ----------------------------------------------------------------------------
    
    private final PartitionExecutorProfiler profiler = new PartitionExecutorProfiler();
    
    // ----------------------------------------------------------------------------
    // CALLBACKS
    // ----------------------------------------------------------------------------
    
	/**
     * This will be invoked for each TransactionWorkResponse that comes back from
     * the remote HStoreSites. Note that we don't need to do any counting as to whether
     * a transaction has gotten back all of the responses that it expected. That logic is down
     * below in waitForResponses()
     */
    private final RpcCallback<TransactionWorkResponse> request_work_callback = new RpcCallback<TransactionWorkResponse>() {
        @Override
        public void run(TransactionWorkResponse msg) {
            Long txn_id = msg.getTransactionId();
            LocalTransaction ts = hstore_site.getTransaction(txn_id);
            
            // We can ignore anything that comes in for a transaction that we don't know about
            if (ts == null) {
                if (d) LOG.debug("No transaction state exists for txn #" + txn_id);
                return;
            }
            
            if (d) LOG.debug(String.format("Processing TransactionWorkResponse for %s with %d results%s",
                             ts, msg.getResultsCount(), (t ? "\n"+msg : "")));
            for (int i = 0, cnt = msg.getResultsCount(); i < cnt; i++) {
                WorkResult result = msg.getResults(i); 
                if (d) LOG.debug(String.format("Got %s from partition %d for %s",
                                 result.getClass().getSimpleName(), result.getPartitionId(), ts));
                PartitionExecutor.this.processWorkResult(ts, result);
            } // FOR
        }
    }; // END CLASS

    // ----------------------------------------------------------------------------
    // SYSPROC STUFF
    // ----------------------------------------------------------------------------
    
    // Associate the system procedure planfragment ids to wrappers.
    // Planfragments are registered when the procedure wrapper is init()'d.
    private final Map<Long, VoltSystemProcedure> m_registeredSysProcPlanFragments = new HashMap<Long, VoltSystemProcedure>();

    public void registerPlanFragment(final long pfId, final VoltSystemProcedure proc) {
        synchronized (m_registeredSysProcPlanFragments) {
            if (!m_registeredSysProcPlanFragments.containsKey(pfId)) {
                assert(m_registeredSysProcPlanFragments.containsKey(pfId) == false) : "Trying to register the same sysproc more than once: " + pfId;
                m_registeredSysProcPlanFragments.put(pfId, proc);
                if (t) LOG.trace(String.format("Registered %s sysproc handle at partition %d for FragmentId #%d",
                                 VoltSystemProcedure.procCallName(proc.getClass()), partitionId, pfId));
            }
        } // SYNCH
    }

    /**
     * SystemProcedures are "friends" with PartitionExecutors and granted
     * access to internal state via m_systemProcedureContext.
     * access to internal state via m_systemProcedureContext.
     */
    public interface SystemProcedureExecutionContext {
        public Catalog getCatalog();
        public Database getDatabase();
        public Cluster getCluster();
        public Site getSite();
        public Host getHost();
        public ExecutionEngine getExecutionEngine();
        public long getLastCommittedTxnId();
        public PartitionExecutor getPartitionExecutor();
        public HStoreSite getHStoreSite();
        public Long getCurrentTxnId();
    }

    protected class SystemProcedureContext implements SystemProcedureExecutionContext {
        public Catalog getCatalog()                 { return catalogContext.catalog; }
        public Database getDatabase()               { return catalogContext.database; }
        public Cluster getCluster()                 { return catalogContext.cluster; }
        public Site getSite()                       { return site; }
        public Host getHost()                       { return site.getHost(); }
        public ExecutionEngine getExecutionEngine() { return ee; }
        public long getLastCommittedTxnId()         { return lastCommittedTxnId; }
        public PartitionExecutor getPartitionExecutor() { return PartitionExecutor.this; }
        public HStoreSite getHStoreSite()           { return hstore_site; }
        public Long getCurrentTxnId()               { return PartitionExecutor.this.currentTxnId; }
    }

    private final SystemProcedureContext m_systemProcedureContext = new SystemProcedureContext();

    // ----------------------------------------------------------------------------
    // INITIALIZATION
    // ----------------------------------------------------------------------------

    /**
     * Dummy constructor...
     */
    protected PartitionExecutor() {
        this.catalogContext = null;
        this.work_queue = null;
        this.utility_queue = null;
        this.ee = null;
        this.hsql = null;
        this.specExecChecker = null;
        this.specExecScheduler = null;
        this.specExecBlocked_Before = null;
        this.specExecBlocked_After = null;
        this.p_estimator = null;
        this.localTxnEstimator = null;
        this.m_snapshotter = null;
        this.thresholds = null;
        this.site = null;
        this.backend_target = BackendTarget.HSQLDB_BACKEND;
        this.siteId = 0;
        this.partitionId = 0;
        this.tmp_transactionRequestBuilders = null;
    }

    /**
     * Initialize the StoredProcedure runner and EE for this Site.
     * @param partitionId
     * @param t_estimator
     * @param coordinator
     * @param siteManager
     * @param serializedCatalog A list of catalog commands, separated by
     * newlines that, when executed, reconstruct the complete m_catalog.
     */
    public PartitionExecutor(final int partitionId,
                             final CatalogContext catalogContext,
                             final BackendTarget target,
                             final PartitionEstimator p_estimator,
                             final TransactionEstimator t_estimator) {
        this.hstore_conf = HStoreConf.singleton();
        
        this.work_queue = new PartitionMessageQueue();
//        this.work_queue = new ThrottlingQueue<InternalMessage>(
//                new PartitionMessageQueue(),
//                hstore_conf.site.queue_incoming_max_per_partition,
//                hstore_conf.site.queue_incoming_release_factor,
//                hstore_conf.site.queue_incoming_increase,
//                hstore_conf.site.queue_incoming_increase_max
//        );
        this.backend_target = target;
        this.catalogContext = catalogContext;
        this.partition = catalogContext.getPartitionById(partitionId);
        assert(this.partition != null) : "Invalid Partition #" + partitionId;
        this.partitionId = this.partition.getId();
        this.site = this.partition.getParent();
        assert(site != null) : "Unable to get Site for Partition #" + partitionId;
        this.siteId = this.site.getId();

        this.p_estimator = p_estimator;
        this.localTxnEstimator = t_estimator;
        
        // Speculative Execution
        this.specExecBlocked_Before = new LinkedList<Pair<LocalTransaction,ClientResponseImpl>>();
        this.specExecBlocked_After = new LinkedList<Pair<LocalTransaction,ClientResponseImpl>>();
        
        if (hstore_conf.site.specexec_markov) {
            // The MarkovConflictChecker is thread-safe, so we all of the partitions
            // at this site can reuse the same one.
            this.specExecChecker = MarkovConflictChecker.singleton(this.catalogContext, this.thresholds);
        } else {
            this.specExecChecker = new TableConflictChecker(this.catalogContext);
        }
        this.specExecScheduler = new SpecExecScheduler(this.catalogContext, this.specExecChecker,
                                                       this.partitionId, this.currentBlockedTxns);
        if (hstore_conf.site.specexec_ignore_all_local) {
            this.specExecScheduler.setIgnoreAllLocal(true);
        }
        

        
        // An execution site can be backed by HSQLDB, by volt's EE accessed
        // via JNI or by volt's EE accessed via IPC.  When backed by HSQLDB,
        // the VoltProcedure interface invokes HSQLDB directly through its
        // hsql Backend member variable.  The real volt backend is encapsulated
        // by the ExecutionEngine class. This class has implementations for both
        // JNI and IPC - and selects the desired implementation based on the
        // value of this.eeBackend.
        HsqlBackend hsqlTemp = null;
        ExecutionEngine eeTemp = null;
        SnapshotSiteProcessor snapshotter = null;
        try {
            if (d) LOG.debug("Creating EE wrapper with target type '" + target + "'");
            if (this.backend_target == BackendTarget.HSQLDB_BACKEND) {
                hsqlTemp = new HsqlBackend(partitionId);
                final String hexDDL = catalogContext.database.getSchema();
                final String ddl = Encoder.hexDecodeToString(hexDDL);
                final String[] commands = ddl.split(";");
                for (String command : commands) {
                    if (command.length() == 0) {
                        continue;
                    }
                    hsqlTemp.runDDL(command);
                }
                eeTemp = new MockExecutionEngine();
                
            }
            else if (target == BackendTarget.NATIVE_EE_JNI) {
                org.voltdb.EELibraryLoader.loadExecutionEngineLibrary(true);
                // set up the EE
                eeTemp = new ExecutionEngineJNI(this,
                                                catalogContext.cluster.getRelativeIndex(),
                                                this.getSiteId(),
                                                this.getPartitionId(),
                                                this.site.getHost().getId(),
                                                "localhost");
                
                // Initialize Anti-Cache
                if (hstore_conf.site.anticache_enable) {
                    File acFile = AntiCacheManager.getDatabaseDir(this); 
                    eeTemp.antiCacheInitialize(acFile);
                }
                
                eeTemp.loadCatalog(catalogContext.catalog.serialize());
                lastTickTime = System.currentTimeMillis();
                eeTemp.tick( lastTickTime, 0);
                
                snapshotter = new SnapshotSiteProcessor(new Runnable() {
                    final PotentialSnapshotWorkMessage msg = new PotentialSnapshotWorkMessage();
                    @Override
                    public void run() {
                        PartitionExecutor.this.work_queue.add(this.msg);
                    }
                });
            }
            else {
                // set up the EE over IPC
                eeTemp = new ExecutionEngineIPC(this,
                                                catalogContext.cluster.getRelativeIndex(),
                                                this.getSiteId(),
                                                this.getPartitionId(),
                                                this.site.getHost().getId(),
                                                "localhost",
                                                target);
                eeTemp.loadCatalog(catalogContext.catalog.serialize());
                lastTickTime = System.currentTimeMillis();
                eeTemp.tick( lastTickTime, 0);
            }
        }
        // just print error info an bail if we run into an error here
        catch (final Exception ex) {
            throw new ServerFaultException("Failed to initialize PartitionExecutor", ex);
        }
        this.ee = eeTemp;
        this.hsql = hsqlTemp;
        m_snapshotter = snapshotter;
        assert(this.ee != null);
        assert(!(this.ee == null && this.hsql == null)) : "Both execution engine objects are empty. This should never happen";
        
        // Initialize temporary data structures
        int num_sites = this.catalogContext.numberOfSites;
        this.tmp_transactionRequestBuilders = new TransactionWorkRequestBuilder[num_sites];
        
        // Utility Work Queue
        this.utility_queue = new ConcurrentLinkedQueue<InternalMessage>();
    }
    
    @SuppressWarnings("unchecked")
    protected void initializeVoltProcedures() {
        // load up all the stored procedures
        for (final Procedure catalog_proc : catalogContext.database.getProcedures()) {
            VoltProcedure volt_proc = null;
            
            if (catalog_proc.getHasjava()) {
                // Only try to load the Java class file for the SP if it has one
                Class<? extends VoltProcedure> p_class = null;
                final String className = catalog_proc.getClassname();
                try {
                    p_class = (Class<? extends VoltProcedure>)Class.forName(className);
                    volt_proc = (VoltProcedure)p_class.newInstance();
                } catch (Exception e) {
                    throw new ServerFaultException("Failed to created VoltProcedure instance for " + catalog_proc.getName() , e);
                }
                
            } else {
                volt_proc = new VoltProcedure.StmtProcedure();
            }
            volt_proc.globalInit(PartitionExecutor.this,
                                 catalog_proc,
                                 this.backend_target,
                                 this.hsql,
                                 this.p_estimator);
            this.procedures.put(catalog_proc.getName(), volt_proc);
        } // FOR
    }

    /**
     * Link this PartitionExecutor with its parent HStoreSite
     * This will initialize the references the various components shared among the PartitionExecutors 
     * @param hstore_site
     */
    public void initHStoreSite(HStoreSite hstore_site) {
        if (t) LOG.trace(String.format("Initializing HStoreSite components at partition %d", this.partitionId));
        assert(this.hstore_site == null);
        this.hstore_site = hstore_site;
        this.hstore_coordinator = hstore_site.getCoordinator();
        this.thresholds = hstore_site.getThresholds();
        this.specExecChecker.setEstimationThresholds(this.thresholds);
        this.txnInitializer = hstore_site.getTransactionInitializer();
        
        if (hstore_conf.site.exec_deferrable_queries) {
            tmp_def_txn = new LocalTransaction(hstore_site);
        }
        
        if (hstore_conf.site.exec_profiling) {
            EventObservable<?> observable = this.hstore_site.getStartWorkloadObservable();
            this.profiler.idle_queue_time.resetOnEventObservable(observable);
            this.profiler.exec_time.resetOnEventObservable(observable);
        }
        
        // Make sure that we call tick() every 1 sec
//        Runnable tickRunnable = new Runnable() {
//            @Override
//            public void run() { PartitionExecutor.this.tick(); }
//        };
//        hstore_site.getThreadManager().schedulePeriodicWork(tickRunnable, 0, 1002, TimeUnit.MILLISECONDS);
        
        // Initialize all of our VoltProcedures handles
        // We will need one per stored procedure at this partition
        this.initializeVoltProcedures();
    }
    
    protected ExecutionState initExecutionState() {
        ExecutionState state = this.execStates.poll();
        if (state == null) {
            state = new ExecutionState(this);
        } else {
            state.clear();
        }
        return (state);
    }

    @Override
    public void updateLogging() {
        d = debug.get();
        t = trace.get();
    }
    
    @Override
    public void updateConf(HStoreConf hstore_conf) {
        // ThrottlingQueue
//        this.work_queue.setQueueMax(hstore_conf.site.queue_incoming_max_per_partition);
//        this.work_queue.setQueueReleaseFactor(hstore_conf.site.queue_incoming_release_factor);
//        this.work_queue.setQueueIncrease(hstore_conf.site.queue_incoming_increase);
//        this.work_queue.setQueueIncreaseMax(hstore_conf.site.queue_incoming_increase_max);
//        this.work_queue.checkThrottling(false);
        
        // SpecExecScheduler
        this.specExecScheduler.setIgnoreAllLocal(hstore_conf.site.specexec_ignore_all_local);
    }
    
    // ----------------------------------------------------------------------------
    // MAIN EXECUTION LOOP
    // ----------------------------------------------------------------------------
    
    /**
     * Primary run method that is invoked a single time when the thread is started.
     * Has the opportunity to do startup config.
     */
    @Override
    public void run() {
        assert(this.hstore_site != null);
        assert(this.hstore_coordinator != null);
        assert(this.self == null);
        this.self = Thread.currentThread();
        this.self.setName(HStoreThreadManager.getThreadName(this.hstore_site, this.partitionId));
        this.hstore_site.getThreadManager().registerEEThread(partition);
        
        // *********************************** DEBUG ***********************************
        if (hstore_conf.site.exec_validate_work) {
            LOG.warn("Enabled Distributed Transaction Validation Checker");
        }
        // *********************************** DEBUG ***********************************
        
        // Things that we will need in the loop below
        InternalMessage work = null;
        
        try {
            // Setup shutdown lock
            this.shutdown_latch = new Semaphore(0);
            
            if (d) LOG.debug("Starting PartitionExecutor run loop...");
            while (this.stop == false && this.isShuttingDown() == false) {
                this.currentTxnId = null;
                
                // -------------------------------
                // Poll Work Queue
                // -------------------------------
                work = this.getNext();
                if (work == null) continue;
                if (t) LOG.trace("Next Work: " + work);
                
                if (hstore_conf.site.exec_profiling) this.profiler.exec_time.start();
                try {
                	this.processInternalMessage(work);
                } finally {
                	if (hstore_conf.site.exec_profiling && this.profiler.exec_time.isStarted()) {
                		this.profiler.exec_time.stop();
                	}
                }
                
                if (this.currentTxnId != null) this.lastExecutedTxnId = this.currentTxnId;
                this.tick();
            } // WHILE
        } catch (final Throwable ex) {
            if (this.isShuttingDown() == false) {
                // ex.printStackTrace();
                LOG.fatal(String.format("Unexpected error for PartitionExecutor at partition #%d [%s]",
                                        this.partitionId, this.currentTxn), ex);
                if (this.currentTxn != null) LOG.fatal("TransactionState Dump:\n" + this.currentTxn.debug());
            }
            this.shutdown_latch.release();
            this.hstore_coordinator.shutdownClusterBlocking(ex);
        } finally {
            if (d) {
                String txnDebug = "";
                if (this.currentTxn != null && this.currentTxn.getBasePartition() == this.partitionId) {
                    txnDebug = "\n" + this.currentTxn.debug();
                }
                LOG.warn(String.format("PartitionExecutor %d is stopping.%s%s",
                                       this.partitionId,
                                       (this.currentTxnId != null ? " In-Flight Txn: #" + this.currentTxnId : ""),
                                       txnDebug));
            }
            
            // Release the shutdown latch in case anybody waiting for us
            this.shutdown_latch.release();
        }
    }
    
    
    /**
     * Get the next unit of work from this partition's queue
     * @return
     */
    protected InternalMessage getNext() {
        InternalMessage work = null;
        while ((work = this.work_queue.poll()) == null) {
            // See if there is anything else that we can do while we wait
            if (t) LOG.trace("Partition " + this.partitionId + " queue is empty. Checking for utility work...");
            if (this.utilityWork() == false) break;
        } // WHILE
        
        // There is no more deferred work, so we'll have to wait
        // until something shows up in our queue
        if (work == null) {
            if (t) LOG.trace("Partition " + this.partitionId + " queue is empty. Waiting...");
            if (hstore_conf.site.exec_profiling) this.profiler.idle_queue_time.start();
            if (hstore_conf.site.exec_profiling && this.currentDtxn != null) this.profiler.idle_queue_dtxn_time.start();
            try {
                work = this.work_queue.poll(WORK_QUEUE_POLL_TIME, TimeUnit.MILLISECONDS);
            } catch (InterruptedException ex) {
                if (d && this.isShuttingDown() == false)
                    LOG.debug("Unexpected interuption while polling work queue. Halting PartitionExecutor...", ex);
                this.stop = true;
                return (null);
            } finally {
            	if (hstore_conf.site.exec_profiling && this.currentDtxn != null) this.profiler.idle_queue_dtxn_time.stop();
                if (hstore_conf.site.exec_profiling) this.profiler.idle_queue_time.stop();                    
            }
        }
        return (work);
    }
    
    /**
     * Process an InternalMessage
     * @param work
     */
    private final void processInternalMessage(InternalMessage work) {
        // -------------------------------
        // TRANSACTIONAL WORK
        // -------------------------------
        if (work instanceof InternalTxnMessage) {
            this.processInternalTxnMessage((InternalTxnMessage)work);
        }
        // -------------------------------
        // TRANSACTION INITIALIZATION
        // -------------------------------
        else if (work instanceof InitializeTxnMessage) {
            this.processInitializeTxnMessage((InitializeTxnMessage)work);
        }
        // -------------------------------
        // DEFERRED QUERIES
        // -------------------------------
        else if (work instanceof DeferredQueryMessage) {
            DeferredQueryMessage def_work = (DeferredQueryMessage)work;
            
            // TODO: Set the txnId in our handle to be what the original txn was that
            //       deferred this query.
            tmp_def_stmt[0] = def_work.getStmt();
            tmp_def_params[0] = def_work.getParams();
            tmp_def_txn.init(def_work.getTxnId(), 
                       -1, // We don't really need the clientHandle
                       EstTime.currentTimeMillis(),
                       this.partitionId,
                       catalogContext.getPartitionSetSingleton(this.partitionId),
                       false,
                       false,
                       tmp_def_stmt[0].getProcedure(),
                       def_work.getParams(),
                       null // We don't need the client callback
            );
            this.executeSQLStmtBatch(tmp_def_txn, 1, tmp_def_stmt, tmp_def_params, false, false);
        }
        // -------------------------------
        // TABLE STATS REQUEST
        // -------------------------------
        else if (work instanceof TableStatsRequestMessage) {
            TableStatsRequestMessage stats_work = (TableStatsRequestMessage)work;
            VoltTable results[] = this.ee.getStats(SysProcSelector.TABLE,
                                                   stats_work.getLocators(),
                                                   false,
                                                   EstTime.currentTimeMillis());
            assert(results.length == 1);
            stats_work.getObservable().notifyObservers(results[0]);
        }
        // -------------------------------
        // SNAPSHOT WORK
        // -------------------------------
        else if (work instanceof PotentialSnapshotWorkMessage) {
            m_snapshotter.doSnapshotWork(ee);
        }
        // -------------------------------
        // SetDistributedTxnMessage work
        // -------------------------------
        else if (work instanceof SetDistributedTxnMessage) {
            this.currentTxn = ((SetDistributedTxnMessage)work).getTransaction();
        }
        // -------------------------------
        // BAD MOJO!
        // -------------------------------
        else {
            String msg = "Unexpected work message in queue: " + work;
            throw new ServerFaultException(msg, this.currentTxnId);
        }
    }

    
    /**
     * Process an InitializeTxnMessage
     * @param work
     */
    protected void processInitializeTxnMessage(InitializeTxnMessage work) {

        LocalTransaction ts = this.txnInitializer.createLocalTransaction(
                                       work.getSerializedRequest(),
                                       work.getInitiateTime(),
                                       work.getClientHandle(),
                                       this.partitionId,
                                       work.getProcedure(),
                                       work.getProcParams(),
                                       work.getClientCallback());
        // -------------------------------
        // SINGLE-PARTITION TRANSACTION
        // -------------------------------
        if (ts.isPredictSinglePartition() && ts.isMapReduce() == false && ts.isSysProc() == false) {
            if (hstore_conf.site.txn_profiling && ts.profiler != null) ts.profiler.startQueue();
            
            // TODO: If we are in the middle of a distributed txn at this partition, then we can't
            // just go and fire off this txn. We actually need to use our SpecExecScheduler to
            // decide whether it is safe to speculatively execute this txn. But the problem is that
            // the SpecExecScheduler is only examining the work queue when utilityWork() is called
            // But it will never be called at this point because if we add this txn back to the queue
            // it will get picked up right away.
            if (this.currentDtxn != null) {
                this.blockTransaction(ts);
            }
            else {
                this.executeTransaction(ts);
            }
        }
        // -------------------------------    
        // DISTRIBUTED TRANSACTION
        // -------------------------------
        else {
            if (d) LOG.debug(ts + " - Queuing up txn at local HStoreSite for further processing");
            this.hstore_site.transactionQueue(ts);    
        }
    }
    
    /**
     * Process an InternalTxnMessage
     * @param work
     */
    protected void processInternalTxnMessage(InternalTxnMessage work) {
        this.currentTxn = work.getTransaction();
        this.currentTxnId = this.currentTxn.getTransactionId();

        // If this transaction has already been aborted and they are trying to give us
        // something that isn't a FinishTaskMessage, then we won't bother processing it
        if (this.currentTxn.isAborted() && (work instanceof FinishTxnMessage) == false) {
            if (d) LOG.debug(String.format("%s - Was marked as aborted. Will not process %s on partition %d",
                             this.currentTxn, work.getClass().getSimpleName(), this.partitionId));
            return;
        }
        
        // -------------------------------
        // Start Transaction
        // -------------------------------
        if (work instanceof StartTxnMessage) {
            this.executeTransaction((LocalTransaction)this.currentTxn);
        }
        // -------------------------------
        // Execute Query Plan Fragments
        // -------------------------------
        else if (work instanceof WorkFragmentMessage) {
            WorkFragment fragment = ((WorkFragmentMessage)work).getFragment();
            assert(fragment != null);

            // Get the ParameterSet array for this WorkFragment
            // It can either be attached to the AbstractTransaction handle if it came
            // over the wire directly from the txn's base partition, or it can be attached
            // as for prefetch WorkFragments 
            ParameterSet parameters[] = null;
            if (fragment.getPrefetch()) {
                parameters = this.currentTxn.getPrefetchParameterSets();
                this.currentTxn.markExecPrefetchQuery(this.partitionId);
                TransactionCounter.PREFETCH_REMOTE.inc(this.currentTxn.getProcedure());
            } else {
                parameters = this.currentTxn.getAttachedParameterSets();
            }
            parameters = this.getFragmentParameters(this.currentTxn, fragment, parameters);
            assert(parameters != null);
            
            // At this point we know that we are either the current dtxn or the current dtxn is null
            // We will allow any read-only transaction to commit if
            // (1) The WorkFragment for the remote txn is read-only
            // (2) This txn has always been read-only up to this point at this partition
            ExecutionMode newMode = null;
            if (hstore_conf.site.specexec_enable) { 
                newMode = (fragment.getReadOnly() && this.currentTxn.isExecReadOnly(this.partitionId) ?
                                              ExecutionMode.COMMIT_READONLY : ExecutionMode.COMMIT_NONE);
            } else {
                newMode = ExecutionMode.DISABLED;
            }
            // There is no current DTXN, so that means its us!
            if (this.currentDtxn == null) {
                this.setCurrentDtxn(this.currentTxn);
                if (d) LOG.debug(String.format("Marking %s as current DTXN on partition %d [nextMode=%s]",
                                 this.currentTxn, this.partitionId, newMode));                    
            }
            // There is a current DTXN but it's not us!
            // That means we need to block ourselves until it finishes
            else if (this.currentDtxn != this.currentTxn) {
                if (d) LOG.warn(String.format("%s - Blocking on partition %d until current Dtxn %s finishes",
                                              this.currentTxn, this.partitionId, this.currentDtxn));
                this.blockTransaction(work);
                return;
            }
            assert(this.currentDtxn == this.currentTxn) :
                String.format("Trying to execute a second Dtxn %s before the current one has finished [current=%s]",
                              this.currentTxn, this.currentDtxn);
            this.setExecutionMode(this.currentTxn, newMode);
            this.processWorkFragment(this.currentTxn, fragment, parameters);
        // -------------------------------
        // Prepare Transaction
        // -------------------------------
        } else if (work instanceof PrepareTxnMessage) {
            PrepareTxnMessage ftask = (PrepareTxnMessage)work;
//            assert(this.currentDtxn.equals(ftask.getTransaction())) :
//                String.format("The current dtxn %s does not match %s given in the %s",
//                              this.currentTxn, ftask.getTransaction(), ftask.getClass().getSimpleName());
            this.prepareTransaction(ftask.getTransaction());
            ftask.getTransaction().markPrepared(this.partitionId);
        }
        // -------------------------------
        // Finish Transaction
        // -------------------------------
        else if (work instanceof FinishTxnMessage) {
            FinishTxnMessage ftask = (FinishTxnMessage)work;
            this.finishTransaction(ftask.getTransaction(), (ftask.getStatus() == Status.OK));
        }
    }
    
    /**
     * Special function that allows us to do some utility work while 
     * we are waiting for a response or something real to do.
     * Note: this tracks how long the system spends doing utility work. It would
     * be interesting to have the system report on this before it shuts down.
     * @return true if there is more utility work that can be done
     */
    private boolean utilityWork() {
        if (hstore_conf.site.exec_profiling) this.profiler.util_time.start();
        if (t) LOG.trace("Entering utilityWork");
        
        this.tick();
        
        InternalMessage work = null;
        
        // Check whether there is something we can speculatively execute right now
        if (hstore_conf.site.specexec_enable && this.currentDtxn != null) {
            if (t) LOG.trace("Checking speculative execution scheduler for something to do at partition " + this.partitionId);
            if (hstore_conf.site.exec_profiling) this.profiler.conflicts_time.start();
            try {
                work = this.specExecScheduler.next(this.currentDtxn);
            } finally {
                if (hstore_conf.site.exec_profiling) this.profiler.conflicts_time.stop();
            }
            
            // Because we don't have fine-grained undo support, we are just going
            // keep all of our speculative execution txn results around
            if (work != null) {
                if (d) LOG.debug(String.format("%s - Utility Work found speculative txn to execute [%s]",
                                 this.currentDtxn, ((StartTxnMessage)work).getTransaction()));
                this.setExecutionMode(((StartTxnMessage)work).getTransaction(), ExecutionMode.COMMIT_NONE);
            }
        }
        // Check whether we have anything in our non-blocking queue
        if (work == null) {
            work = this.utility_queue.poll();
        }

        // Smoke 'em if you got 'em
        if (work != null) this.processInternalMessage(work);
        
        if (hstore_conf.site.exec_profiling) this.profiler.util_time.stop();
        return (work != null); //  && this.utility_queue.isEmpty() == false);
    }

    private void tick() {
        // invoke native ee tick if at least one second has passed
        final long time = EstTime.currentTimeMillis();
        if ((time - lastTickTime) >= 1000) {
            if ((lastTickTime != 0) && (ee != null)) {
                ee.tick(time, lastCommittedTxnId);
            }
            lastTickTime = time;
        }
        
        // do other periodic work
        if (m_snapshotter != null) m_snapshotter.doSnapshotWork(ee);
    }
    
    // ----------------------------------------------------------------------------
    // UTILITY METHODS
    // ----------------------------------------------------------------------------
    
    public void haltProcessing() {
        ExecutionMode origMode = this.currentExecMode;
        this.setExecutionMode(this.currentTxn, ExecutionMode.DISABLED_REJECT);
        List<InternalMessage> toKeep = new ArrayList<InternalMessage>(); 
        InternalMessage msg = null;
        while ((msg = this.work_queue.poll()) != null) {
            // -------------------------------
            // InitializeTxnMessage
            // -------------------------------
            if (msg instanceof InitializeTxnMessage) {
                InitializeTxnMessage initMsg = (InitializeTxnMessage)msg;
                hstore_site.responseError(initMsg.getClientHandle(),
                                          Status.ABORT_REJECT,
                                          hstore_site.getRejectionMessage() + " - [2]",
                                          initMsg.getClientCallback(),
                                          EstTime.currentTimeMillis());
            }
            // -------------------------------
            // StartTxnMessage
            // -------------------------------
            else if (msg instanceof StartTxnMessage) {
                StartTxnMessage startMsg = (StartTxnMessage)msg;
                hstore_site.transactionReject((LocalTransaction)startMsg.getTransaction(),
                                              Status.ABORT_REJECT);
            }
            // -------------------------------
            // Things to keep
            // -------------------------------
            else {
                toKeep.add(msg);
            }
        } // WHILE
        assert(this.work_queue.isEmpty());
        this.work_queue.addAll(toKeep);
        
        // For now we'll set it back so that we can execute new stuff. Clearing out
        // the queue should enough for now
        this.setExecutionMode(this.currentTxn, origMode);
    }
    
    /**
     * Figure out the current speculative execution mode for this partition 
     * @return
     */
    private SpeculationType calculateSpeculationType() {
        assert(this.currentDtxn != null);
        
        SpeculationType specType = SpeculationType.NULL;
        
        // LOCAL
        if (this.currentDtxn.getBasePartition() == this.partitionId) {
            if (this.currentDtxn.isMarkedPrepared(this.partitionId)) {
                specType = SpeculationType.SP3_LOCAL;
            } else {
                specType = SpeculationType.SP1_LOCAL;
            }
        }
        // REMOTE
        else {
            if (this.currentDtxn.isMarkedPrepared(this.partitionId)) {
                specType = SpeculationType.SP3_REMOTE;
            } else {
                specType = SpeculationType.SP2_REMOTE;
            }
        }

        return (specType);
    }

    /**
     * Enable speculative execution mode for this partition. The given transaction is 
     * the one that we will need to wait to finish before we can release the ClientResponses 
     * for any speculatively executed transactions. 
     * @param txn_id
     * @return true if speculative execution was enabled at this partition
     */
    private boolean prepareTransaction(AbstractTransaction ts) {
        assert(ts != null) : "Null transaction handle???";
        // assert(this.speculative_execution == SpeculateType.DISABLED) : "Trying to enable spec exec twice because of txn #" + txn_id;
        
        TransactionPrepareCallback callback = null;
        if (ts instanceof LocalTransaction) {
            callback = ((LocalTransaction)ts).getOrInitTransactionPrepareCallback();
            if (callback.isInitialized() == false) callback = null;
        }
        
        // Skip if we've already invoked prepared for this txn at this partition
        if (ts.isMarkedPrepared(this.partitionId)) {
            // We have to make sure that we decrement the counter here
            if (callback != null) callback.decrementCounter(1);
            if (d) LOG.debug(String.format("%s - Already marked 2PC:PREPARE at partition %d", ts, this.partitionId));
            return (false);
        }
        ExecutionMode newMode = ExecutionMode.COMMIT_NONE;
        
        // Set the speculative execution commit mode
        if (hstore_conf.site.specexec_enable) {
            if (d) LOG.debug(String.format("%s - Checking whether txn is read-only at partition %d [readOnly=%s]",
                             ts, this.partitionId, ts.isExecReadOnly(this.partitionId)));
            
            // Check whether the txn that we're waiting for is read-only.
            // If it is, then that means all read-only transactions can commit right away
            if (ts.isExecReadOnly(this.partitionId)) {
                newMode = ExecutionMode.COMMIT_READONLY;
            }
        }
        if (this.currentDtxn != null) this.setExecutionMode(ts, newMode);
        
        if (t) LOG.trace(String.format("%s - Telling queue manager that txn is finished at partition %d",
                         ts, this.partitionId));
        hstore_site.getTransactionQueueManager().lockQueueFinished(ts.getTransactionId(), Status.OK, this.partitionId);
        if (callback != null) callback.decrementCounter(1);
        
        return (true);
    }
    
    /**
     * Set the current ExecutionMode for this executor. The transaction handle given as an input
     * argument is the transaction that caused the mode to get changed. It is only used for debug
     * purposes.
     * @param newMode
     * @param txn_id
     */
    private void setExecutionMode(AbstractTransaction ts, ExecutionMode newMode) {
        if (d && this.currentExecMode != newMode) {
            LOG.debug(String.format("Setting ExecutionMode for partition %d to %s because of %s [currentDtxn=%s, origMode=%s]",
                      this.partitionId, newMode, ts, this.currentDtxn, this.currentExecMode));
        }
        assert(newMode != ExecutionMode.COMMIT_READONLY ||
              (newMode == ExecutionMode.COMMIT_READONLY && this.currentDtxn != null)) :
            String.format("%s is trying to set partition %d to %s when the current DTXN is null?", ts, this.partitionId, newMode);
        this.currentExecMode = newMode;
    }
    
    public ExecutionEngine getExecutionEngine() {
        return (this.ee);
    }
    public Thread getExecutionThread() {
        return (this.self);
    }
    public HsqlBackend getHsqlBackend() {
        return (this.hsql);
    }
    
    public PartitionEstimator getPartitionEstimator() {
        return (this.p_estimator);
    }
    public TransactionEstimator getTransactionEstimator() {
        return (this.localTxnEstimator);
    }
    
    public final BackendTarget getBackendTarget() {
        return (this.backend_target);
    }
    
    public HStoreSite getHStoreSite() {
        return (this.hstore_site);
    }
    public HStoreConf getHStoreConf() {
        return (this.hstore_conf);
    }

    public CatalogContext getCatalogContext() {
        return (this.catalogContext);
    }
    public int getSiteId() {
        return (this.siteId);
    }
    public Partition getPartition() {
        return (this.partition);
    }
    public int getPartitionId() {
        return (this.partitionId);
    }
    public PartitionExecutorProfiler getProfiler() {
		return profiler;
	}
    
    /**
     * Returns the next undo token to use when hitting up the EE with work
     * MAX_VALUE = no undo
     * @param txn_id
     * @return
     */
    private long getNextUndoToken() {
        return (++this.lastUndoToken);
    }
    
    /**
     * Returns the VoltProcedure instance for a given stored procedure name
     * This is slow and should not be used at run time
     * @param proc_name
     * @return
     */
    public VoltProcedure getVoltProcedure(String proc_name) {
        return (this.procedures.get(proc_name));
    }
    
    private ParameterSet[] getFragmentParameters(AbstractTransaction ts, WorkFragment fragment, ParameterSet allParams[]) {
        int num_fragments = fragment.getFragmentIdCount();
        ParameterSet fragmentParams[] = tmp_fragmentParams.getParameterSet(num_fragments);
        assert(fragmentParams != null);
        assert(fragmentParams.length == num_fragments);
        
        for (int i = 0; i < num_fragments; i++) {
            int param_index = fragment.getParamIndex(i);
            assert(param_index < allParams.length) :
                String.format("StatementIndex is %d but there are only %d ParameterSets for %s",
                              param_index, allParams.length, ts); 
            fragmentParams[i].setParameters(allParams[param_index]);
        } // FOR
        return (fragmentParams);
    }
    
    private Map<Integer, List<VoltTable>> getFragmentInputs(AbstractTransaction ts,
                                                            List<Integer> input_dep_ids,
                                                            Map<Integer, List<VoltTable>> inputs) {
        Map<Integer, List<VoltTable>> attachedInputs = ts.getAttachedInputDependencies();
        assert(attachedInputs != null);
        boolean is_local = (ts instanceof LocalTransaction);
        
        if (d) LOG.debug(String.format("%s - Attempting to retrieve input dependencies [isLocal=%s]", ts, is_local));
        for (Integer input_dep_id : input_dep_ids) {
            if (input_dep_id.intValue() == HStoreConstants.NULL_DEPENDENCY_ID) continue;

            // If the Transaction is on the same HStoreSite, then all the 
            // input dependencies will be internal and can be retrieved locally
            if (is_local) {
                List<VoltTable> deps = ((LocalTransaction)ts).getInternalDependency(input_dep_id);
                assert(deps != null);
                assert(inputs.containsKey(input_dep_id) == false);
                inputs.put(input_dep_id, deps);
                if (d) LOG.debug(String.format("%s - Retrieved %d INTERNAL VoltTables for DependencyId #%d\n" + deps,
                                 ts, deps.size(), input_dep_id));
            }
            // Otherwise they will be "attached" inputs to the RemoteTransaction handle
            // We should really try to merge these two concepts into a single function call
            else if (attachedInputs.containsKey(input_dep_id)) {
                List<VoltTable> deps = attachedInputs.get(input_dep_id);
                List<VoltTable> pDeps = null;
                // XXX: Do we actually need to copy these???
                // XXX: I think we only need to copy if we're debugging the tables!
                if (d) { // this.firstPartition == false) {
                    pDeps = new ArrayList<VoltTable>();
                    for (VoltTable vt : deps) {
                        // TODO: Move into VoltTableUtil
                        ByteBuffer buffer = vt.getTableDataReference();
                        byte arr[] = new byte[vt.getUnderlyingBufferSize()]; // FIXME
                        buffer.get(arr, 0, arr.length);
                        pDeps.add(new VoltTable(ByteBuffer.wrap(arr), true));
                    }
                } else {
                    pDeps = deps;
                }
                inputs.put(input_dep_id, pDeps); 
                if (d) LOG.debug(String.format("%s - Retrieved %d ATTACHED VoltTables for DependencyId #%d in %s",
                                 ts, deps.size(), input_dep_id));
            }

        } // FOR (inputs)
        if (d) {
            if (inputs.isEmpty() == false) {
                LOG.debug(String.format("%s - Retrieved %d InputDependencies from partition %d",
                                        ts, inputs.size(), this.partitionId)); // StringUtil.formatMaps(inputs)));
//            } else if (fragment.getNeedsInput()) {
//                LOG.warn(String.format("%s - No InputDependencies retrieved for %s on partition %d",
//                                       ts, fragment.getFragmentIdList(), fragment.getPartitionId()));
            }
        }
        return (inputs);
    }
    
    
    /**
     * Set the given AbstractTransaction handle as the current distributed txn
     * that is running at this partition. Note that this will check to make sure
     * that no other txn is marked as the currentDtxn.
     * @param ts
     */
    private void setCurrentDtxn(AbstractTransaction ts) {
        // There can never be another current dtxn still unfinished at this partition!
        assert(this.currentBlockedTxns.isEmpty()) :
            String.format("Concurrent multi-partition transactions at partition %d: Orig[%s] <=> New[%s] / BlockedQueue:%d",
                          this.partitionId, this.currentDtxn, ts, this.currentBlockedTxns.size());
        assert(this.currentDtxn == null) :
            String.format("Concurrent multi-partition transactions at partition %d: Orig[%s] <=> New[%s] / BlockedQueue:%d",
                          this.partitionId, this.currentDtxn, ts, this.currentBlockedTxns.size());
        if (d) LOG.debug(String.format("Setting %s as the current DTXN for partition #%d [previous=%s]",
                         ts, this.partitionId, this.currentDtxn));
        this.currentDtxn = ts;
    }
    
    /**
     * Reset the current dtxn for this partition
     */
    private void resetCurrentDtxn() {
        assert(this.currentDtxn != null) :
            "Trying to reset the currentDtxn when it is already null";
        if (d) LOG.debug(String.format("Resetting current DTXN for partition #%d to null [previous=%s]",
                         this.partitionId, this.currentDtxn));
        this.currentDtxn = null;
    }

    
    /**
     * Store a new prefetch result for a transaction
     * @param txnId
     * @param fragmentId
     * @param partitionId
     * @param params
     * @param result
     */
    public void addPrefetchResult(Long txnId, int fragmentId, int partitionId, int paramsHash, VoltTable result) {
        if (d) LOG.debug(String.format("Adding prefetch result for txn #%d from partition %d",
                                       txnId, partitionId));
        this.queryCache.addResult(txnId, fragmentId, partitionId, paramsHash, result); 
    }
    
    // ---------------------------------------------------------------
    // PartitionExecutor API
    // ---------------------------------------------------------------

    /**
     * New work from the coordinator that this local site needs to execute (non-blocking)
     * This method will simply chuck the task into the work queue.
     * We should not be sent an InitiateTaskMessage here!
     * @param ts
     * @param task
     */
    public void queueWork(AbstractTransaction ts, WorkFragment fragment) {
        assert(ts.isInitialized());
        
        if (hstore_conf.site.exec_profiling && this.profiler.idle_waiting_dtxn_time.isStarted()) {
            this.profiler.idle_waiting_dtxn_time.stop();
        }
        
        WorkFragmentMessage work = ts.getWorkFragmentMessage(fragment);
        boolean ret = this.work_queue.offer(work); // , true);
        assert(ret);
        ts.markQueuedWork(this.partitionId);
        if (d) LOG.debug(String.format("%s - Added distributed txn %s to front of partition %d work queue [size=%d]",
                         ts, work.getClass().getSimpleName(), this.partitionId, this.work_queue.size()));
    }

    /**
     * Add a new work message to our utility queue 
     * @param work
     */
    public void queueUtilityWork(InternalMessage work) {
        if (debug.get()) LOG.debug(String.format("Queuing utility work on partition %d\n%s",
                                   this.partitionId, work));
        this.utility_queue.offer(work);
    }
    
    /**
     * Put the prepare request for the transaction into the queue
     * @param task
     * @param status The final status of the transaction
     */
    public void queuePrepare(AbstractTransaction ts) {
        assert(ts.isInitialized());
        PrepareTxnMessage work = ts.getPrepareTxnMessage();
        boolean success = this.work_queue.offer(work);
        assert(success);
        if (d) LOG.debug(String.format("%s - Added distributed %s to partition %d work queue [size=%d]",
                         ts, work.getClass().getSimpleName(), this.partitionId, this.work_queue.size()));
    }
    
    /**
     * Put the finish request for the transaction into the queue
     * @param task
     * @param status The final status of the transaction
     */
    public void queueFinish(AbstractTransaction ts, Status status) {
        assert(ts.isInitialized());
        FinishTxnMessage work = ts.getFinishTxnMessage(status);
        boolean success = this.work_queue.offer(work); // , true);
        assert(success);
        if (d) LOG.debug(String.format("%s - Added distributed %s to partition %d work queue [size=%d]",
                         ts, work.getClass().getSimpleName(), this.partitionId, this.work_queue.size()));
    }

    /**
     * Queue a new transaction invocation request at this partition
     * @param serializedRequest
     * @param catalog_proc
     * @param procParams
     * @param clientCallback
     * @return
     */
    public boolean queueNewTransaction(ByteBuffer serializedRequest,
                                       long initiateTime,
                                       Procedure catalog_proc,
                                       ParameterSet procParams,
                                       RpcCallback<ClientResponseImpl> clientCallback) {
        boolean sysproc = catalog_proc.getSystemproc();
        if (this.currentExecMode == ExecutionMode.DISABLED_REJECT && sysproc == false) return (false);
        
        if (d) LOG.debug(String.format("Queuing new %s transaction execution request on partition %d " +
                                       "[currentDtxn=%s, mode=%s]",
                                       catalog_proc.getName(), this.partitionId,
                                       this.currentDtxn, this.currentExecMode));
        
        InitializeTxnMessage work = new InitializeTxnMessage(serializedRequest,
                                                             initiateTime,
                                                             catalog_proc,
                                                             procParams,
                                                             clientCallback);
        // return (this.work_queue.offer(work, sysproc));
        return (this.work_queue.offer(work));
    }
    
    /**
     * Queue a new transaction invocation request at this partition
     * @param ts
     * @param task
     * @param callback
     */
    public boolean queueNewTransaction(LocalTransaction ts) {
        assert(ts != null) : "Unexpected null transaction handle!";
        boolean singlePartitioned = ts.isPredictSinglePartition();
        boolean force = (singlePartitioned == false) || ts.isMapReduce() || ts.isSysProc();
        
        // UPDATED 2012-07-12
        // We used to have a bunch of checks to determine whether we needed
        // put the new request in the blocked queue or not. This required us to
        // acquire the exec_lock to do the check and then another lock to actually put 
        // the request into the work_queue. Now we'll just throw it right in
        // the queue (checking for throttling of course) and let the main
        // thread sort out the mess of whether the txn should get blocked or not
        if (d) LOG.debug(String.format("%s - Queuing new transaction execution request on partition %d " +
                                       "[curDtxn=%s, mode=%s, force=%s, queueSize=%d]",
                                       ts, this.partitionId,
                                       this.currentDtxn, this.currentExecMode, force, this.work_queue.size()));
        if (this.currentExecMode == ExecutionMode.DISABLED_REJECT) {
            if (d) LOG.warn(String.format("%s - Not queuing txn at partition %d because current mode is %s",
                            ts, this.partitionId, this.currentExecMode));
            return (false);
        }
        
        StartTxnMessage work = new StartTxnMessage(ts);
        boolean success = this.work_queue.offer(work); // , force);
        if (d && force && success == false) {
            throw new ServerFaultException("Failed to add " + ts + " even though force flag was true!", ts.getTransactionId());
        }
        return (success);
    }

    // ---------------------------------------------------------------
    // WORK QUEUE PROCESSING METHODS
    // ---------------------------------------------------------------
    
    /**
     * Process a WorkResult and update the internal state the LocalTransaction accordingly
     * Note that this will always be invoked by a thread other than the main execution thread
     * for this PartitionExecutor. That means if something comes back that's bad, we need a way
     * to alert the other thread so that it can act on it. 
     * @param ts
     * @param result
     */
    private void processWorkResult(LocalTransaction ts, WorkResult result) {
        boolean needs_profiling = (hstore_conf.site.txn_profiling && ts.profiler != null);
        if (d) LOG.debug(String.format("Processing WorkResult for %s on partition %d [srcPartition=%d, deps=%d]",
                         ts, this.partitionId, result.getPartitionId(), result.getDepDataCount()));
        
        // If the Fragment failed to execute, then we need to abort the Transaction
        // Note that we have to do this before we add the responses to the TransactionState so that
        // we can be sure that the VoltProcedure knows about the problem when it wakes the stored 
        // procedure back up
        if (result.getStatus() != Status.OK) {
            if (t) LOG.trace(String.format("Received non-success response %s from partition %d for %s",
                             result.getStatus(), result.getPartitionId(), ts));

            SerializableException error = null;
            if (needs_profiling) ts.profiler.startDeserialization();
            try {
                ByteBuffer buffer = result.getError().asReadOnlyByteBuffer();
                error = SerializableException.deserializeFromBuffer(buffer);
            } catch (Exception ex) {
                String msg = String.format("Failed to deserialize SerializableException from partition %d for %s [bytes=%d]",
                                           result.getPartitionId(), ts, result.getError().size());
                throw new ServerFaultException(msg, ex);
            } finally {
                if (needs_profiling) ts.profiler.stopDeserialization();
            }
            // At this point there is no need to even deserialize the rest of the message because 
            // we know that we're going to have to abort the transaction
            if (error == null) {
                LOG.warn(ts + " - Unexpected null SerializableException\n" + result);
            } else {
                if (d) LOG.error(ts + " - Got error from partition " + result.getPartitionId(), error);
                ts.setPendingError(error, true);
            }
            return;
        }
        
        if (needs_profiling) ts.profiler.startDeserialization();
        for (int i = 0, cnt = result.getDepDataCount(); i < cnt; i++) {
            if (d) LOG.debug(String.format("Storing intermediate results from partition %d for %s",
                             result.getPartitionId(), ts));
            int depId = result.getDepId(i);
            ByteString bs = result.getDepData(i);
            VoltTable vt = null;
            if (bs.isEmpty() == false) {
                FastDeserializer fd = new FastDeserializer(bs.asReadOnlyByteBuffer());
                try {
                    vt = fd.readObject(VoltTable.class);
                } catch (Exception ex) {
                    throw new ServerFaultException("Failed to deserialize VoltTable from partition " + result.getPartitionId() + " for " + ts, ex);
                }
            }
            ts.addResult(result.getPartitionId(), depId, vt);
        } // FOR (dependencies)
        if (needs_profiling) ts.profiler.stopDeserialization();
    }
    
    /**
     * Execute a new transaction. This will invoke the run() method define in the
     * VoltProcedure for this txn and then process the ClientResponse
     * @param itask
     */
    private void executeTransaction(LocalTransaction ts) {
        assert(ts.isInitialized()) : "Unexpected uninitialized transaction request: " + ts;
        if (t) LOG.trace(String.format("%s - Attempting to execute transaction on partition %d",
                         ts, this.partitionId));
        
        // If this is a MapReduceTransaction handle, we actually want to get the 
        // inner LocalTransaction handle for this partition. The MapReduceTransaction
        // is just a placeholder
        if (ts instanceof MapReduceTransaction) {
            MapReduceTransaction orig_ts = (MapReduceTransaction)ts; 
            ts = orig_ts.getLocalTransaction(this.partitionId);
            assert(ts != null) : 
                "Unexpected null LocalTransaction handle from " + orig_ts; 
        }
        
        this.currentTxn = ts;
        ExecutionMode before_mode = this.currentExecMode;
        boolean predict_singlePartition = ts.isPredictSinglePartition();
            
        // -------------------------------
        // DISTRIBUTED TXN
        // -------------------------------
        if (predict_singlePartition == false) {
            // If there is already a dtxn running, then we need to throw this
            // mofo back into the blocked txn queue
            // TODO: If our dtxn is on the same site as us, then at this point we know that 
            //       it is done executing the control code and is sending around 2PC messages 
            //       to commit/abort. That means that we could assume that all of the other 
            //       remote partitions are going to agree on the same outcome and we can start 
            //       speculatively executing this dtxn. After all, if we're at this point in 
            //       the PartitionExecutor then we know that we got this partition's locks 
            //       from the TransactionQueueManager.
            if (this.currentDtxn != null) {
                assert(this.currentDtxn.equals(ts) == false); // Sanity Check
                
                // If this is a local txn, then we can finagle things a bit.
                if (this.currentDtxn.isExecLocal(this.partitionId)) {
                    // It would be safe for us to speculative execute this DTXN right here
                    // if the currentDtxn has aborted... but we can never be in this state.
                    assert(this.currentDtxn.isAborted() == false) : // Sanity Check
                        String.format("We want to execute %s on partition %d but aborted %s is still hanging around\n",
                                      ts, this.partitionId, this.currentDtxn, this.work_queue);
                    
                    // So that means we know that it committed, which doesn't necessarily mean
                    // that it will still commit, but we'll be able to abort, rollback, and requeue
                    // if that happens.
                    // TODO: Right now our current dtxn marker is a single value. We may want to 
                    //       switch it to a FIFO queue so that we can multiple guys hanging around.
                    //       For now we will just do the default thing and block this txn
                    this.blockTransaction(ts); // FIXME
                    return; // FIXME
                }
                // If it's not local, then we just have to block it right away
                else {
                    this.blockTransaction(ts);
                    return;
                }
            }
            // If there is no other DTXN right now, then we're it!
            else {
                this.setCurrentDtxn(ts);
            }
            // 2011-11-14: We don't want to set the execution mode here, because we know that we
            //             can check whether we were read-only after the txn finishes
            if (d) LOG.debug(String.format("Marking %s as current DTXN on Partition %d [isLocal=%s, execMode=%s]",
                             ts, this.partitionId, true, this.currentExecMode));                    
        }
        // -------------------------------
        // SINGLE-PARTITION TXN
        // -------------------------------
        else {
            // If this is a single-partition transaction, then we need to check whether we are
            // being executed under speculative execution mode. We have to check this here 
            // because it may be the case that we queued a bunch of transactions when speculative 
            // execution was enabled, but now the transaction that was ahead of this one is finished,
            // so now we're just executing them regularly
            if (this.currentExecMode != ExecutionMode.COMMIT_ALL) {
                assert(this.currentDtxn != null) :
                    String.format("Invalid execution mode %s without a dtxn at partition %d",
                                  this.currentExecMode, this.partitionId);
                
                // HACK: If we are currently under DISABLED mode when we get this, then we just 
                // need to block the transaction and return back to the queue. This is easier than 
                // having to set all sorts of crazy locks
                if (this.currentExecMode == ExecutionMode.DISABLED || hstore_conf.site.specexec_enable == false) {
                    if (d) LOG.debug(String.format("%s - Blocking single-partition %s until dtxn finishes [mode=%s]",
                                     this.currentDtxn, ts, this.currentExecMode));
                    this.blockTransaction(ts);
                    return;
                }
                
                SpeculationType specType = this.calculateSpeculationType();
                ts.setSpeculative(specType);
                if (d) LOG.debug(String.format("%s - Speculatively executing %s while waiting for dtxn [%s]",
                                 this.currentDtxn, ts, specType));
            }
        }
        
        // If we reach this point, we know that we're about to execute our homeboy here...
        if (hstore_conf.site.txn_profiling && ts.profiler != null) ts.profiler.startExec();
        if (hstore_conf.site.exec_profiling) this.profiler.numTransactions++;
        
        // Grab a new ExecutionState for this txn
        ExecutionState execState = this.initExecutionState(); 
        ts.setExecutionState(execState);
        VoltProcedure volt_proc = this.procedures.get(ts.getProcedure().getName());
        assert(volt_proc != null) : "No VoltProcedure for " + ts;
        
        if (d) {
            LOG.debug(String.format("%s - Starting execution of txn [txnMode=%s, mode=%s]",
                                    ts, before_mode, this.currentExecMode));
            if (t) LOG.trace("Current Transaction at partition #" + this.partitionId + "\n" + ts.debug());
        }
        
        ClientResponseImpl cresponse = null;
        try {
            cresponse = volt_proc.call(ts, ts.getProcedureParameters().toArray()); // Blocking...
        // VoltProcedure.call() should handle any exceptions thrown by the transaction
        // If we get anything out here then that's bad news
        } catch (Throwable ex) {
            if (this.isShuttingDown() == false) {
                SQLStmt last[] = volt_proc.voltLastQueriesExecuted();
                LOG.fatal("Unexpected error while executing " + ts, ex);
                if (last.length > 0) {
                    LOG.fatal(String.format("Last Queries Executed [%d]: %s", last.length, Arrays.toString(last)));
                }
                LOG.fatal("LocalTransactionState Dump:\n" + ts.debug());
                this.crash(ex);
            }
        } finally {
            ts.resetExecutionState();
            execState.finish();
            this.execStates.add(execState);
            if (hstore_conf.site.txn_profiling && ts.profiler != null) ts.profiler.startPost();
        }
        
        // If this is a MapReduce job, then we can just ignore the ClientResponse
        // and return immediately. The VoltMapReduceProcedure is responsible for storing
        // the result at the proper location.
        if (ts.isMapReduce()) {
            return;
        } else if (cresponse == null) {
            assert(this.isShuttingDown()) : String.format("No ClientResponse for %s???", ts);
            return;
        }
        
        // -------------------------------
        // PROCESS RESPONSE AND FIGURE OUT NEXT STEP
        // -------------------------------
        
        Status status = cresponse.getStatus();
        if (d) {
            LOG.debug(String.format("%s - Finished execution of transaction control code " +
        		                    "[status=%s, beforeMode=%s, currentMode=%s]",
        		                    ts, status, before_mode, this.currentExecMode));
            if (ts.hasPendingError()) {
                LOG.debug(String.format("%s - Txn finished with pending error: %s",
                          ts, ts.getPendingErrorMessage()));
            }
        }

        // We assume that most transactions are not speculatively executed and are successful
        // Therefore we don't want to grab the exec_mode lock here.
        if (predict_singlePartition == false || this.canProcessClientResponseNow(ts, status, before_mode)) {
            this.processClientResponse(ts, cresponse);
        }
        // Otherwise always queue our response, since we know that whatever thread is out there
        // is waiting for us to finish before it drains the queued responses
        else {
            // If the transaction aborted, then we can't execute any transaction that touch the tables
            // that this guy touches. But since we can't just undo this transaction without undoing 
            // everything that came before it, we'll just disable executing all transactions until the 
            // current distributed transaction commits
            if (status != Status.OK && ts.isExecReadOnly(this.partitionId) == false) {
                this.setExecutionMode(ts, ExecutionMode.DISABLED);
                int blocked = this.work_queue.drainTo(this.currentBlockedTxns);
                if (d) {
                    if (t && blocked > 0)
                        LOG.trace(String.format("Blocking %d transactions at partition %d because ExecutionMode is now %s",
                                  blocked, this.partitionId, this.currentExecMode));
                    LOG.debug(String.format("Disabling execution on partition %d because speculative %s aborted",
                              this.partitionId, ts));
                }
            }
            if (t) LOG.trace(String.format("%s - Queuing ClientResponse [status=%s, origMode=%s, newMode=%s, dtxn=%s]",
                             ts, cresponse.getStatus(), before_mode, this.currentExecMode, this.currentDtxn));
            this.queueClientResponse(ts, cresponse);
        }
        volt_proc.finish();
    }
    
    /**
     * Determines whether a finished transaction that executed locally can have their ClientResponse processed immediately
     * or if it needs to wait for the response from the outstanding multi-partition transaction for this partition 
     * (1) This is the multi-partition transaction that everyone is waiting for
     * (2) The transaction was not executed under speculative execution mode 
     * (3) The transaction does not need to wait for the multi-partition transaction to finish first
     * @param ts
     * @param status
     * @param before_mode
     * @return
     */
    private boolean canProcessClientResponseNow(LocalTransaction ts, Status status, ExecutionMode before_mode) {
        if (d) LOG.debug(String.format("%s - Checking whether to process response now [status=%s, singlePartition=%s, readOnly=%s, before=%s, current=%s]",
                                       ts, status, ts.isPredictSinglePartition(), ts.isExecReadOnly(this.partitionId), before_mode, this.currentExecMode));
        // Commit All
        if (this.currentExecMode == ExecutionMode.COMMIT_ALL) {
            return (true);
        }
        // Process successful txns based on the mode that it was executed under
        else if (status == Status.OK) {
            switch (before_mode) {
                case COMMIT_ALL:
                    return (true);
                case COMMIT_READONLY:
                    // Read-only speculative txns can be committed right now
                    return (ts.isExecReadOnly(this.partitionId));
                case COMMIT_NONE: {
                    // If this txn does not conflict with the current dtxn, then we should be able
                    // to let it commit but we can't because of the way our undo tokens work
                    return (false);
                }
                default:
                    throw new ServerFaultException("Unexpected execution mode: " + before_mode, ts.getTransactionId()); 
            } // SWITCH
        }
        // Anything mispredicted should be processed right away
        else if (status == Status.ABORT_MISPREDICT) {
            return (true);
        }    
        // If the transaction aborted and it was read-only thus far, then we want to process it immediately
        else if (status != Status.OK && ts.isExecReadOnly(this.partitionId)) {
            return (true);
        }
        // If this txn threw a user abort, and the current outstanding dtxn is read-only
        // then it's safe for us to rollback
        else if (status == Status.ABORT_USER &&
                  this.currentDtxn != null &&
                  this.currentDtxn.isExecReadOnly(this.partitionId)) {
            return (true);
        }
        
        assert(this.currentExecMode != ExecutionMode.COMMIT_ALL) :
            String.format("Queuing ClientResponse for %s when in non-specutative mode [mode=%s, status=%s]",
                          ts, this.currentExecMode, status);
        return (false);
    }
    
    /**
     * Execute a WorkFragment for a distributed transaction
     * @param fragment
     * @throws Exception
     */
    private void processWorkFragment(AbstractTransaction ts, WorkFragment fragment, ParameterSet parameters[]) {
        assert(this.partitionId == fragment.getPartitionId()) :
            String.format("Tried to execute WorkFragment %s for %s at partition %d but it was suppose " +
            		      "to be executed on partition %d",
                          fragment.getFragmentIdList(), ts, this.partitionId, fragment.getPartitionId());
        assert(ts.isMarkedPrepared(this.partitionId) == false) :
            String.format("Tried to execute WorkFragment %s for %s at partition %d after it was marked 2PC:PREPARE",
                          fragment.getFragmentIdList(), ts, this.partitionId);
        
        
        // A txn is "local" if the Java is executing at the same partition as this one
        boolean is_local = ts.isExecLocal(this.partitionId);
        boolean is_remote = (ts instanceof LocalTransaction == false);
        boolean is_prefetch = fragment.getPrefetch();
        if (d) LOG.debug(String.format("%s - Executing %s [isLocal=%s, isRemote=%s, isPrefetch=%s, fragments=%s]",
                                       ts, fragment.getClass().getSimpleName(),
                                       is_local, is_remote, is_prefetch,
                                       fragment.getFragmentIdCount()));
        
        // If this txn isn't local, then we have to update our undoToken
        if (is_local == false) {
            ts.initRound(this.partitionId, this.getNextUndoToken());
            ts.startRound(this.partitionId);
        }
        
        DependencySet result = null;
        Status status = Status.OK;
        SerializableException error = null;
        
        try {
            result = this.executeWorkFragment(ts, fragment, parameters);
            
        } catch (EvictedTupleAccessException ex) {
            // XXX: What do we do if this is not a single-partition txn?
            status = Status.ABORT_EVICTEDACCESS;
            error = ex;
        } catch (ConstraintFailureException ex) {
            status = Status.ABORT_UNEXPECTED;
            error = ex;
        } catch (SQLException ex) {
            status = Status.ABORT_UNEXPECTED;
            error = ex;
        } catch (EEException ex) {
            // this.crash(ex);
            status = Status.ABORT_UNEXPECTED;
            error = ex;
        } catch (Throwable ex) {
            status = Status.ABORT_UNEXPECTED;
            if (ex instanceof SerializableException) {
                error = (SerializableException)ex;
            } else {
                error = new SerializableException(ex);
            }
        } finally {
            if (error != null) {
                error.printStackTrace();
                LOG.error(String.format("%s - Unexpected %s on partition %d",
                          ts, error.getClass().getSimpleName(), this.partitionId), error);
            }
            // Success, but without any results???
            if (result == null && status == Status.OK) {
                String msg = String.format("The WorkFragment %s executed successfully on Partition %d but " +
                		                   "result is null for %s",
                                           fragment.getFragmentIdList(), this.partitionId, ts);
                Exception ex = new Exception(msg);
                if (d) LOG.warn(ex);
                status = Status.ABORT_UNEXPECTED;
                error = new SerializableException(ex);
            }
        }
        
        // For single-partition INSERT/UPDATE/DELETE queries, we don't directly
        // execute the SendPlanNode in order to get back the number of tuples that
        // were modified. So we have to rely on the output dependency ids set in the task
        assert(status != Status.OK ||
              (status == Status.OK && result.size() == fragment.getFragmentIdCount())) :
           "Got back " + result.size() + " results but was expecting " + fragment.getFragmentIdCount();
        
        // Make sure that we mark the round as finished before we start sending results
        if (is_local == false) {
            ts.finishRound(this.partitionId);
        }
        
        // -------------------------------
        // PREFETCH QUERIES
        // -------------------------------
        if (is_prefetch) {
            // Regardless of whether this txn is running at the same HStoreSite as this PartitionExecutor,
            // we always need to put the result inside of the local query cache
            // This is so that we can identify if we get request for a query that we have already executed
            // We'll only do this if it succeeded. If it failed, then we won't do anything and will
            // just wait until they come back to execute the query again before 
            // we tell them that something went wrong. It's ghetto, but it's just easier this way...
            if (status == Status.OK) {
                if (d) LOG.debug(String.format("%s - Storing %d prefetch query results in partition %d query cache",
                                               ts, result.size(), ts.getBasePartition()));
                PartitionExecutor other = null; // The executor at the txn's base partition 
                
                // We're going to store the result in the base partition cache if they're 
                // on the same HStoreSite as us
                boolean is_sameSite = hstore_site.isLocalPartition(ts.getBasePartition()); 
                for (int i = 0, cnt = result.size(); i < cnt; i++) {
                    if (is_sameSite) {
                        if (other == null) other = this.hstore_site.getPartitionExecutor(ts.getBasePartition());
                        other.queryCache.addResult(ts.getTransactionId(),
                                                   fragment.getFragmentId(i),
                                                   fragment.getPartitionId(),
                                                   parameters[i],
                                                   result.dependencies[i]);
                    }
                    // We also need to store it in our own cache in case we need to retrieve it
                    // if they come at us with the same query request
                    this.queryCache.addResult(ts.getTransactionId(),
                                              fragment.getFragmentId(i),
                                              fragment.getPartitionId(),
                                              parameters[i],
                                              result.dependencies[i]);
                } // FOR
            }
            
            // Now if it's a remote transaction, we need to use the coordinator to send
            // them our result. Note that we want to send a single message per partition. Unlike
            // with the TransactionWorkRequests, we don't need to wait until all of the partitions
            // that are prefetching for this txn at our local HStoreSite to finish.
            if (is_remote) {
                WorkResult wr = this.buildWorkResult(ts, result, status, error);
                TransactionPrefetchResult.Builder builder = TransactionPrefetchResult.newBuilder()
                                                                .setTransactionId(ts.getTransactionId().longValue())
                                                                .setSourcePartition(this.partitionId)
                                                                .setResult(wr)
                                                                .setStatus(status)
                                                                .addAllFragmentId(fragment.getFragmentIdList());
                for (int i = 0, cnt = fragment.getFragmentIdCount(); i < cnt; i++) {
                    builder.addParamHash(parameters[i].hashCode());
                }
                hstore_coordinator.transactionPrefetchResult((RemoteTransaction)ts, builder.build());
            }
        }
        // -------------------------------
        // LOCAL TRANSACTION
        // -------------------------------
        else if (is_remote == false) {
            LocalTransaction local_ts = (LocalTransaction)ts;
            
            // If the transaction is local, store the result directly in the local TransactionState
            if (status == Status.OK) {
                if (t) LOG.trace(ts + " - Storing " + result.size() + " dependency results locally for successful work fragment");
                assert(result.size() == fragment.getOutputDepIdCount());
                for (int i = 0, cnt = result.size(); i < cnt; i++) {
                    int dep_id = fragment.getOutputDepId(i);
                    if (t) LOG.trace(String.format("%s - Storing DependencyId #%d [numRows=%d]%s",
                                     ts, dep_id, result.dependencies[i].getRowCount(),
                                     (t ? "\n"+result.dependencies[i] : "")));
                    try {
                        local_ts.addResult(this.partitionId, dep_id, result.dependencies[i]);
                    } catch (Throwable ex) {
                        ex.printStackTrace();
                        String msg = String.format("Failed to stored Dependency #%d for %s [idx=%d, fragmentId=%d]",
                                                   dep_id, ts, i, fragment.getFragmentId(i));
                        LOG.error(msg + "\n" + fragment.toString());
                        throw new ServerFaultException(msg, ex);
                    }
                } // FOR
            } else {
                local_ts.setPendingError(error, true);
            }
        }
        // -------------------------------
        // REMOTE TRANSACTION
        // -------------------------------
        else {
            if (d) LOG.debug(String.format("%s - Constructing WorkResult with %d bytes from partition %d to send " +
            		                       "back to initial partition %d [status=%s]",
                                           ts, (result != null ? result.size() : null),
                                           this.partitionId, ts.getBasePartition(),
                                           status));
            
            RpcCallback<WorkResult> callback = ((RemoteTransaction)ts).getWorkCallback();
            if (callback == null) {
                LOG.fatal("Unable to send FragmentResponseMessage for " + ts);
                LOG.fatal("Orignal WorkFragment:\n" + fragment);
                LOG.fatal(ts.toString());
                throw new ServerFaultException("No RPC callback to HStoreSite for " + ts, ts.getTransactionId());
            }
            WorkResult response = this.buildWorkResult((RemoteTransaction)ts, result, status, error);
            assert(response != null);
            callback.run(response);
        }
        
        // Check whether this is the last query that we're going to get
        // from this transaction. If it is, then we can go ahead and prepare the txn
        if (is_local == false && fragment.getLastFragment()) {
            if (d) LOG.debug(String.format("%s - Invoking early 2PC:PREPARE", ts));
            hstore_site.transactionPrepare(ts.getTransactionId(),
                                           this.catalogContext.getPartitionSetSingleton(this.partitionId));
        }
    }
    
    /**
     * Executes a WorkFragment on behalf of some remote site and returns the
     * resulting DependencySet
     * @param fragment
     * @return
     * @throws Exception
     */
    private DependencySet executeWorkFragment(AbstractTransaction ts,
                                              WorkFragment fragment,
                                              ParameterSet parameters[]) throws Exception {
        DependencySet result = null;
        final long undoToken = ts.getLastUndoToken(this.partitionId);
        int fragmentCount = fragment.getFragmentIdCount();
        if (fragmentCount == 0) {
            LOG.warn(String.format("Got a FragmentTask for %s that does not have any fragments?!?", ts));
            return (result);
        }
        
        // Construct arrays given to the EE
        long fragmentIds[] = tmp_fragmentIds.getArray(fragmentCount);
        int outputDepIds[] = tmp_outputDepIds.getArray(fragmentCount);
        int inputDepIds[] = tmp_inputDepIds.getArray(fragmentCount);
        for (int i = 0; i < fragmentCount; i++) {
            fragmentIds[i] = fragment.getFragmentId(i);
            outputDepIds[i] = fragment.getOutputDepId(i);
            inputDepIds[i] = fragment.getInputDepId(i);
        } // FOR
        
        // Input Dependencies
        this.tmp_EEdependencies.clear();
        this.getFragmentInputs(ts, fragment.getInputDepIdList(), this.tmp_EEdependencies);
        
        // *********************************** DEBUG ***********************************
        if (d) {
            LOG.debug(String.format("%s - Getting ready to kick %d fragments to partition %d EE [undoToken=%d]",
                      ts, fragmentCount, this.partitionId,
                      (undoToken != HStoreConstants.NULL_UNDO_LOGGING_TOKEN ? undoToken : "null")));
//            if (t) {
//                LOG.trace("FragmentTaskIds: " + Arrays.toString(fragmentIds));
//                Map<String, Object> m = new LinkedHashMap<String, Object>();
//                for (int i = 0; i < parameters.length; i++) {
//                    m.put("Parameter[" + i + "]", parameters[i]);
//                } // FOR
//                LOG.trace("Parameters:\n" + StringUtil.formatMaps(m));
//            }
        }
        // *********************************** DEBUG ***********************************
        
        // -------------------------------
        // SYSPROC FRAGMENTS
        // -------------------------------
        if (ts.isSysProc()) {
            assert(fragmentCount == 1);
            long fragment_id = fragmentIds[0];
            assert(fragmentCount == parameters.length) :
                String.format("%s - Fragments:%d / Parameters:%d",
                              ts, fragmentCount, parameters.length);
            ParameterSet fragmentParams = parameters[0];

            VoltSystemProcedure volt_proc = this.m_registeredSysProcPlanFragments.get(fragment_id);
            if (volt_proc == null) {
                String msg = "No sysproc handle exists for FragmentID #" + fragment_id + " :: " + this.m_registeredSysProcPlanFragments;
                throw new ServerFaultException(msg, ts.getTransactionId());
            }
            
            // HACK: We have to set the TransactionState for sysprocs manually
            volt_proc.setTransactionState(ts);
            ts.markExecNotReadOnly(this.partitionId);
            try {
                result = volt_proc.executePlanFragment(ts.getTransactionId(),
                                                       this.tmp_EEdependencies,
                                                       (int)fragment_id,
                                                       fragmentParams,
                                                       this.m_systemProcedureContext);
            } catch (Throwable ex) {
                String msg = "Unexpected error when executing system procedure";
                throw new ServerFaultException(msg, ex, ts.getTransactionId());
            }
            if (d) LOG.debug(String.format("%s - Finished executing sysproc fragment for %s (#%d)%s",
                                           ts, 
                                           m_registeredSysProcPlanFragments.get(fragment_id).getClass().getSimpleName(),
                                           fragment_id, (t ? "\n" + result : "")));
        // -------------------------------
        // REGULAR FRAGMENTS
        // -------------------------------
        } else {
            result = this.executePlanFragments(ts,
                                               undoToken,
                                               fragmentCount,
                                               fragmentIds,
                                               parameters,
                                               outputDepIds,
                                               inputDepIds,
                                               this.tmp_EEdependencies);
            if (result == null) {
                LOG.warn(String.format("Output DependencySet for %s in %s is null?", Arrays.toString(fragmentIds), ts));
            }
        }
        return (result);
    }
    
    /**
     * Execute a BatchPlan directly on this PartitionExecutor without having to covert it
     * to WorkFragments first. This is big speed improvement over having to queue things up
     * @param ts
     * @param plan
     * @return
     */
    private VoltTable[] executeLocalPlan(LocalTransaction ts, BatchPlanner.BatchPlan plan, ParameterSet parameterSets[]) {
        long undoToken = HStoreConstants.DISABLE_UNDO_LOGGING_TOKEN;
        
        // Force all transactions to use undo logging
        if (hstore_conf.site.exec_force_undo_logging_all) {
            undoToken = this.getNextUndoToken();
        }
        // If we originally executed this transaction with undo buffers and we have a MarkovEstimate,
        // then we can go back and check whether we want to disable undo logging for the rest of the transaction
        // We can do this regardless of whether the transaction has written anything <-- NOT TRUE!
        else if (ts.getEstimatorState() != null && ts.isPredictSinglePartition() && ts.isSpeculative() == false) {
            Estimate est = ts.getEstimatorState().getLastEstimate();
            assert(est != null) : "Got back null MarkovEstimate for " + ts;
            if (hstore_conf.site.exec_no_undo_logging == false ||
                est.isValid() == false ||
                est.isAbortable(this.thresholds) ||
                est.isReadOnlyPartition(this.thresholds, this.partitionId) == false) {
                undoToken = this.getNextUndoToken();
            } else if (d) {
                LOG.warn(String.format("Bold! Disabling undo buffers for inflight %s\n%s\n%s",
                         ts, est, plan.toString()));
            }
        }
        // If the transaction is predicted to be read-only, then we won't bother with an undo buffer
        else if (ts.isPredictReadOnly() == false && hstore_conf.site.exec_no_undo_logging_all == false) {
            undoToken = this.getNextUndoToken();
        }
        ts.fastInitRound(this.partitionId, undoToken);
        ts.setBatchSize(plan.getBatchSize());
      
        int fragmentCount = plan.getFragmentCount();
        long fragmentIds[] = plan.getFragmentIds();
        int output_depIds[] = plan.getOutputDependencyIds();
        int input_depIds[] = plan.getInputDependencyIds();
        
        // Mark that we touched the local partition once for each query in the batch
        // ts.getTouchedPartitions().put(this.partitionId, plan.getBatchSize());
        
        // Only notify other partitions that we're done with them if we're not
        // a single-partition transaction
        if (hstore_conf.site.specexec_enable && ts.isPredictSinglePartition() == false) {
            PartitionSet new_done = ts.calculateDonePartitions(this.thresholds);
            if (new_done != null && new_done.isEmpty() == false) {
                hstore_coordinator.transactionPrepare(ts, ts.getOrInitTransactionPrepareCallback(), new_done);
            }
        }

        if (t) LOG.trace(String.format("Txn #%d - BATCHPLAN:\n" +
                                       "  fragmentIds:   %s\n" + 
                                       "  fragmentCount: %s\n" +
                                       "  output_depIds: %s\n" +
                                       "  input_depIds:  %s",
                                       ts.getTransactionId(),
                                       Arrays.toString(plan.getFragmentIds()),
                                       plan.getFragmentCount(),
                                       Arrays.toString(plan.getOutputDependencyIds()),
                                       Arrays.toString(plan.getInputDependencyIds())));
        
        // NOTE: There are no dependencies that we need to pass in because the entire batch is single-partitioned
        DependencySet result = null;
        try {
            result = this.executePlanFragments(ts,
                                               undoToken,
                                               fragmentCount,
                                               fragmentIds,
                                               parameterSets,
                                               output_depIds,
                                               input_depIds,
                                               null);
        
        } finally {
            ts.fastFinishRound(this.partitionId);    
        }
        // assert(result != null) : "Unexpected null DependencySet result for " + ts; 
        if (t) LOG.trace("Output:\n" + result);
        return (result != null ? result.dependencies : null);
    }
    
    /**
     * Execute the given fragment tasks on this site's underlying EE
     * @param ts
     * @param undoToken
     * @param batchSize
     * @param fragmentIds
     * @param parameterSets
     * @param output_depIds
     * @param input_depIds
     * @return
     */
    private DependencySet executePlanFragments(AbstractTransaction ts,
                                               long undoToken,
                                               int batchSize, 
                                               long fragmentIds[],
                                               ParameterSet parameterSets[],
                                               int output_depIds[],
                                               int input_depIds[],
                                               Map<Integer, List<VoltTable>> input_deps) {
        assert(this.ee != null) : "The EE object is null. This is bad!";
        Long txn_id = ts.getTransactionId();
        
        // *********************************** DEBUG ***********************************
        if (d) {
            StringBuilder sb = new StringBuilder();
            sb.append(String.format("%s - Executing %d fragments [lastTxnId=%d, undoToken=%d]",
                      ts, batchSize, this.lastCommittedTxnId, undoToken));
            if (t) {
                Map<String, Object> m = new LinkedHashMap<String, Object>();
                m.put("Fragments", Arrays.toString(fragmentIds));
                
                Map<Integer, Object> inner = new LinkedHashMap<Integer, Object>();
                for (int i = 0; i < batchSize; i++)
                    inner.put(i, parameterSets[i].toString());
                m.put("Parameters", inner);
                
                if (batchSize > 0 && input_depIds[0] != HStoreConstants.NULL_DEPENDENCY_ID) {
                    inner = new LinkedHashMap<Integer, Object>();
                    for (int i = 0; i < batchSize; i++) {
                        List<VoltTable> deps = input_deps.get(input_depIds[i]);
                        inner.put(input_depIds[i], (deps != null ? StringUtil.join("\n", deps) : "???"));
                    } // FOR
                    m.put("Input Dependencies", inner);
                }
                m.put("Output Dependencies", Arrays.toString(output_depIds));
                sb.append("\n" + StringUtil.formatMaps(m)); 
            }
            LOG.debug(sb.toString());
        }
        // *********************************** DEBUG ***********************************

        // pass attached dependencies to the EE (for non-sysproc work).
        if (input_deps != null && input_deps.isEmpty() == false) {
            if (d) LOG.debug(String.format("%s - Stashing %d InputDependencies at partition %d",
                             ts, input_deps.size(), this.partitionId));
            ee.stashWorkUnitDependencies(input_deps);
        }
        
        // Table Read-Write Sets
        boolean readonly = true;
        int tableIds[] = null;
        for (int i = 0; i < batchSize; i++) {
            boolean fragReadOnly = PlanFragmentIdGenerator.isPlanFragmentReadOnly(fragmentIds[i]);
            if (fragReadOnly) {
                tableIds = catalogContext.getReadTableIds(Long.valueOf(fragmentIds[i]));
                ts.markTableIdsAsRead(this.partitionId, tableIds);
            } else {
                tableIds = catalogContext.getWriteTableIds(Long.valueOf(fragmentIds[i]));
                ts.markTableIdsAsWritten(this.partitionId, tableIds);
            }
            readonly = readonly && fragReadOnly;
        }
        
        // Check whether this fragments are read-only
        if (ts.isExecReadOnly(this.partitionId)) {
            if (readonly == false) {
                if (d) LOG.debug(String.format("%s - Marking txn as not read-only %s", ts, Arrays.toString(fragmentIds))); 
                ts.markExecNotReadOnly(this.partitionId);
            }
            
            // We can do this here because the only way that we're not read-only is if
            // we actually modify data at this partition
            ts.markExecutedWork(this.partitionId);
        }
        
        DependencySet result = null;
        boolean needs_profiling = false;
        if (ts.isExecLocal(this.partitionId)) {
            if (hstore_conf.site.txn_profiling && ((LocalTransaction)ts).profiler != null) {
                needs_profiling = true;
                ((LocalTransaction)ts).profiler.startExecEE();
            }
        }
        Throwable error = null;
        try {
            if (t) LOG.trace(String.format("%s - Executing fragments %s at partition %d",
                             ts, Arrays.toString(fragmentIds), this.partitionId));
            
            result = this.ee.executeQueryPlanFragmentsAndGetDependencySet(
                            fragmentIds,
                            batchSize,
                            input_depIds,
                            output_depIds,
                            parameterSets,
                            batchSize,
                            txn_id.longValue(),
                            this.lastCommittedTxnId.longValue(),
                            undoToken);
            
        } catch (SerializableException ex) {
            if (d) LOG.error(String.format("%s - Unexpected error in the ExecutionEngine on partition %d",
                             ts, this.partitionId), ex);
            error = ex;
            throw ex;
        } catch (Throwable ex) {
            error = ex;
            String msg = String.format("%s - Failed to execute PlanFragments: %s", ts, Arrays.toString(fragmentIds));
            throw new ServerFaultException(msg, ex);
        } finally {
            if (needs_profiling) ((LocalTransaction)ts).profiler.stopExecEE();
            if (error == null && result == null) {
                LOG.warn(String.format("%s - Finished executing fragments but got back null results [fragmentIds=%s]",
                         ts, Arrays.toString(fragmentIds)));
            }
        }
        
        // *********************************** DEBUG ***********************************
        if (d) {
            if (result != null) {
                LOG.debug(String.format("%s - Finished executing fragments and got back %d results",
                                        ts, result.depIds.length));
            } else {
                LOG.warn(String.format("%s - Finished executing fragments but got back null results? That seems bad...", ts));
            }
        }
        // *********************************** DEBUG ***********************************
        return (result);
    }
    
    /**
     * 
     * @param txn_id
     * @param clusterName
     * @param databaseName
     * @param tableName
     * @param data
     * @param allowELT
     * @throws VoltAbortException
     */
    public void loadTable(AbstractTransaction ts, String clusterName, String databaseName, String tableName, VoltTable data, int allowELT) throws VoltAbortException {
        Table table = this.catalogContext.database.getTables().getIgnoreCase(tableName);
        if (table == null) {
            throw new VoltAbortException("table '" + tableName + "' does not exist in database " + clusterName + "." + databaseName);
        }

        ts.markExecutedWork(this.partitionId);
        ee.loadTable(table.getRelativeIndex(), data,
                     ts.getTransactionId(),
                     this.lastCommittedTxnId.longValue(),
                     getNextUndoToken(),
                     allowELT != 0);
    }

    /**
     * <B>NOTE:</B> This should only be used for testing
     * @param txnId
     * @param catalog_tbl
     * @param data
     * @param allowELT
     * @throws VoltAbortException
     */
    protected void loadTable(Long txnId, Table catalog_tbl, VoltTable data, boolean allowELT) throws VoltAbortException {
        ee.loadTable(catalog_tbl.getRelativeIndex(),
                     data,
                     txnId.longValue(),
                     this.lastCommittedTxnId.longValue(),
                     HStoreConstants.NULL_UNDO_LOGGING_TOKEN,
                     allowELT);
    }

    /**
     * Execute a SQLStmt batch at this partition. This is the main entry point from 
     * VoltProcedure for where we will execute a SQLStmt batch from a txn.
     * @param ts The txn handle that is executing this query batch
     * @param batchSize The number of SQLStmts that the txn queued up using voltQueueSQL()
     * @param batchStmts The SQLStmts that the txn is trying to execute
     * @param batchParams The input parameters for the SQLStmts
     * @param finalTask Whether the txn has marked this as the last batch that they will ever execute
     * @param forceSinglePartition Whether to force the BatchPlanner to only generate a single-partition plan  
     * @return
     */
    public VoltTable[] executeSQLStmtBatch(LocalTransaction ts,
                                           int batchSize,
                                           SQLStmt batchStmts[],
                                           ParameterSet batchParams[],
                                           boolean finalTask,
                                           boolean forceSinglePartition) {
        
        boolean needs_profiling = (hstore_conf.site.txn_profiling && ts.profiler != null);
        if (needs_profiling) {
            ts.profiler.stopExecJava();
            ts.profiler.startExecPlanning();
        }
        
        if (hstore_conf.site.exec_deferrable_queries) {
            // TODO: Loop through batchStmts and check whether their corresponding Statement
            // is marked as deferrable. If so, then remove them from batchStmts and batchParams
            // (sliding everyone over by one in the arrays). Queue up the deferred query.
            // Be sure decrement batchSize after you finished processing this.
            // EXAMPLE: batchStmts[0].getStatement().getDeferrable()    
        }
        
        // Calculate the hash code for this batch to see whether we already have a planner
        final Integer batchHashCode = VoltProcedure.getBatchHashCode(batchStmts, batchSize);
        BatchPlanner planner = this.batchPlanners.get(batchHashCode);
        if (planner == null) { // Assume fast case
            planner = new BatchPlanner(batchStmts,
                                       batchSize,
                                       ts.getProcedure(),
                                       this.p_estimator,
                                       forceSinglePartition);
            this.batchPlanners.put(batchHashCode, planner);
        }
        assert(planner != null);
        
        // At this point we have to calculate exactly what we need to do on each partition
        // for this batch. So somehow right now we need to fire this off to either our
        // local executor or to Evan's magical distributed transaction manager
        BatchPlanner.BatchPlan plan = planner.plan(ts.getTransactionId(),
                                                   ts.getClientHandle(),
                                                   this.partitionId, 
                                                   ts.getPredictTouchedPartitions(),
                                                   ts.isPredictSinglePartition(),
                                                   ts.getTouchedPartitions(),
                                                   batchParams);
        
        assert(plan != null);
        if (t) {
            LOG.trace(ts + " - Touched Partitions: " + ts.getTouchedPartitions().values());
            LOG.trace(ts + " - Next BatchPlan:\n" + plan.toString());
        }
        if (needs_profiling) ts.profiler.stopExecPlanning();
        
        // Tell the TransactionEstimator that we're about to execute these mofos
        EstimatorState t_state = ts.getEstimatorState();
        if (this.localTxnEstimator != null && t_state != null) {
            boolean isSinglePartition = ts.isPredictSinglePartition();
            if ((isSinglePartition && hstore_conf.site.markov_singlep_updates) ||
                (isSinglePartition == false && hstore_conf.site.markov_dtxn_updates)) {
                if (needs_profiling) ts.profiler.startExecEstimation();
                try {
                    this.localTxnEstimator.executeQueries(t_state,
                                                          planner.getStatements(),
                                                          plan.getStatementPartitions());
                } finally {
                    if (needs_profiling) ts.profiler.stopExecEstimation();
                }
            }
        }

        // Check whether our plan was caused a mispredict
        // Doing it this way allows us to update the TransactionEstimator before we abort the txn
        if (plan.getMisprediction() != null) {
            MispredictionException ex = plan.getMisprediction(); 
            ts.setPendingError(ex, false);

            // Print Misprediction Debug
            if (hstore_conf.site.exec_mispredict_crash) {
                // Use a lock so that only dump out the first txn that fails
                synchronized (PartitionExecutor.class) {
                    LOG.warn("\n" + EstimatorUtil.mispredictDebug(ts, planner, batchStmts, batchParams));
                    LOG.fatal(String.format("Crashing because site.exec_mispredict_crash is true [txn=%s]", ts));
                    this.crash(ex);
                } // SYNCH
            }
            else if (d) {
                LOG.warn("\n" + EstimatorUtil.mispredictDebug(ts, planner, batchStmts, batchParams));
                LOG.debug(ts + " - Aborting and restarting mispredicted txn.");
            }
            throw ex;
        }
        
        VoltTable results[] = null;
        
        // If the BatchPlan only has WorkFragments that are for this partition, then
        // we can use the fast-path executeLocalPlan() method
        if (plan.isSingledPartitionedAndLocal()) {
            if (d) LOG.debug(ts + " - Sending BatchPlan directly to the ExecutionEngine");
            results = this.executeLocalPlan(ts, plan, batchParams);
        }
        // Otherwise, we need to generate WorkFragments and then send the messages out 
        // to our remote partitions using the HStoreCoordinator
        else {
            if (t) LOG.trace(ts + " - Using PartitionExecutor.dispatchWorkFragments() to execute distributed queries");
            ExecutionState execState = ts.getExecutionState();
            execState.tmp_partitionFragments.clear();
            plan.getWorkFragmentsBuilders(ts.getTransactionId(), execState.tmp_partitionFragments);
            if (t) LOG.trace(String.format("%s - Got back %d work fragments",
                             ts, execState.tmp_partitionFragments.size()));

            // Block until we get all of our responses.
            results = this.dispatchWorkFragments(ts, batchSize, execState.tmp_partitionFragments, batchParams);
        }
        if (d && results == null)
            LOG.warn("Got back a null results array for " + ts + "\n" + plan.toString());

        if (hstore_conf.site.txn_profiling && ts.profiler != null) ts.profiler.startExecJava();
        
        return (results);
    }
    
    /**
     * 
     * @param fresponse
     */
    protected WorkResult buildWorkResult(AbstractTransaction ts, DependencySet result, Status status, SerializableException error) {
        WorkResult.Builder builder = WorkResult.newBuilder();
        
        // Partition Id
        builder.setPartitionId(this.partitionId);
        
        // Status
        builder.setStatus(status);
        
        // SerializableException 
        if (error != null) {
            int size = error.getSerializedSize();
            BBContainer bc = this.buffer_pool.acquire(size);
            try {
                error.serializeToBuffer(bc.b);
            } catch (IOException ex) {
                String msg = "Failed to serialize error for " + ts;
                throw new ServerFaultException(msg, ex);
            }
            bc.b.rewind();
            builder.setError(ByteString.copyFrom(bc.b));
            bc.discard();
        }
        
        // Push dependencies back to the remote partition that needs it
        if (status == Status.OK) {
            for (int i = 0, cnt = result.size(); i < cnt; i++) {
                builder.addDepId(result.depIds[i]);
                this.fs.clear();
                try {
                    result.dependencies[i].writeExternal(this.fs);
                    ByteString bs = ByteString.copyFrom(this.fs.getBBContainer().b);
                    builder.addDepData(bs);
                } catch (Exception ex) {
                    throw new ServerFaultException(String.format("Failed to serialize output dependency %d for %s", result.depIds[i], ts), ex);
                }
                if (t) LOG.trace(String.format("%s - Serialized Output Dependency %d\n%s",
                                               ts, result.depIds[i], result.dependencies[i]));  
            } // FOR
            this.fs.getBBContainer().discard();
        }
        
        return (builder.build());
    }
    
    /**
     * This site is requesting that the coordinator execute work on its behalf
     * at remote sites in the cluster 
     * @param ftasks
     */
    private void requestWork(LocalTransaction ts, Collection<WorkFragment.Builder> fragmentBuilders, List<ByteString> parameterSets) {
        assert(!fragmentBuilders.isEmpty());
        assert(ts != null);
        Long txn_id = ts.getTransactionId();

        if (t) LOG.trace(String.format("%s - Wrapping %d WorkFragments into a TransactionWorkRequest",
                         ts, fragmentBuilders.size()));
        
        // If our transaction was originally designated as a single-partitioned, then we need to make
        // sure that we don't touch any partition other than our local one. If we do, then we need abort
        // it and restart it as multi-partitioned
        boolean need_restart = false;
        boolean predict_singlepartition = ts.isPredictSinglePartition(); 
        PartitionSet done_partitions = ts.getDonePartitions();

        Estimate t_estimate = ts.getLastEstimate();
        
        boolean hasNewDone = false;
        PartitionSet newDone = null;
        if (hstore_conf.site.specexec_enable && ts.isSysProc() == false) {
            newDone = ts.calculateDonePartitions(this.thresholds); 
            hasNewDone = (newDone != null && newDone.isEmpty() == false);
        }
        
        // Now we can go back through and start running all of the WorkFragments that were not blocked
        // waiting for an input dependency. Note that we pack all the fragments into a single
        // CoordinatorFragment rather than sending each WorkFragment in its own message
        for (WorkFragment.Builder fragmentBuilder : fragmentBuilders) {
            assert(!ts.isBlocked(fragmentBuilder));
            
            int target_partition = fragmentBuilder.getPartitionId();
            int target_site = catalogContext.getSiteIdForPartitionId(target_partition);
            
            // Make sure that this isn't a single-partition txn trying to access a remote partition
            if (predict_singlepartition && target_partition != this.partitionId) {
                if (d) LOG.debug(String.format("%s - Txn on partition %d is suppose to be single-partitioned, but it wants to execute a fragment on partition %d",
                                 ts, this.partitionId, target_partition));
                need_restart = true;
                break;
            }
            // Make sure that this txn isn't trying to access a partition that we said we were
            // done with earlier
            else if (done_partitions.contains(target_partition)) {
                if (d) LOG.debug(String.format("%s on partition %d was marked as done on partition %d but now it wants to go back for more!",
                                 ts, this.partitionId, target_partition));
                need_restart = true;
                break;
            }
            // Make sure we at least have something to do!
            else if (fragmentBuilder.getFragmentIdCount() == 0) {
                LOG.warn(String.format("%s - Trying to send a WorkFragment request with 0 fragments", ts));
                continue;
            }
            
            // Add in the specexec query estimate at this partition if needed
            if (hstore_conf.site.specexec_enable && t_estimate != null && t_estimate.hasQueryEstimate(target_partition)) {
                List<CountedStatement> queryEst = t_estimate.getQueryEstimate(target_partition);
                if (d) LOG.debug(String.format("%s - Sending remote query estimate to partition %d containing %d queries\n%s",
                                 ts, target_partition, queryEst.size(), StringUtil.join("\n", queryEst)));
                assert(queryEst.isEmpty() == false);
                QueryEstimate.Builder estBuilder = QueryEstimate.newBuilder();
                for (CountedStatement countedStmt : queryEst) {
                    estBuilder.addStmtIds(countedStmt.statement.getId());
                    estBuilder.addStmtCounters(countedStmt.counter);
                } // FOR
                fragmentBuilder.setFutureStatements(estBuilder);
            }
           
            // Get the TransactionWorkRequest.Builder for the remote HStoreSite
            // We will use this store our serialized input dependencies
            TransactionWorkRequestBuilder requestBuilder = tmp_transactionRequestBuilders[target_site];
            if (requestBuilder == null) {
                requestBuilder = tmp_transactionRequestBuilders[target_site] = new TransactionWorkRequestBuilder();
            }
            TransactionWorkRequest.Builder builder = requestBuilder.getBuilder(ts);
            if (hasNewDone) {
                fragmentBuilder.setLastFragment(newDone.contains(target_partition));
            }
            
            // Also keep track of what Statements they are executing so that we know
            // we need to send over the wire to them.
            requestBuilder.addParamIndexes(fragmentBuilder.getParamIndexList());
            
            // Input Dependencies
            if (fragmentBuilder.getNeedsInput()) {
                if (d) LOG.debug("Retrieving input dependencies for " + ts);
                
                tmp_removeDependenciesMap.clear();
                this.getFragmentInputs(ts, fragmentBuilder.getInputDepIdList(), tmp_removeDependenciesMap);

                for (Entry<Integer, List<VoltTable>> e : tmp_removeDependenciesMap.entrySet()) {
                    if (requestBuilder.hasInputDependencyId(e.getKey())) continue;

                    if (d) LOG.debug(String.format("%s - Attaching %d input dependencies to be sent to %s",
                                     ts, e.getValue().size(), HStoreThreadManager.formatSiteName(target_site)));
                    for (VoltTable vt : e.getValue()) {
                        this.fs.clear();
                        try {
                            this.fs.writeObject(vt);
                            builder.addAttachedDepId(e.getKey().intValue());
                            builder.addAttachedData(ByteString.copyFrom(this.fs.getBBContainer().b));
                        } catch (Exception ex) {
                            String msg = String.format("Failed to serialize input dependency %d for %s", e.getKey(), ts);
                            throw new ServerFaultException(msg, ts.getTransactionId());
                        }
                        if (d) LOG.debug(String.format("%s - Storing %d rows for InputDependency %d to send to partition %d [bytes=%d]",
                                         ts, vt.getRowCount(), e.getKey(), fragmentBuilder.getPartitionId(),
                                         CollectionUtil.last(builder.getAttachedDataList()).size()));
                    } // FOR
                    requestBuilder.addInputDependencyId(e.getKey());
                } // FOR
                this.fs.getBBContainer().discard();
            }
            builder.addFragments(fragmentBuilder);
        } // FOR (tasks)
        
        // Bad mojo! We need to throw a MispredictionException so that the VoltProcedure
        // will catch it and we can propagate the error message all the way back to the HStoreSite
        if (need_restart) {
            if (t) LOG.trace(String.format("Aborting %s because it was mispredicted", ts));
            // This is kind of screwy because we don't actually want to send the touched partitions
            // histogram because VoltProcedure will just do it for us...
            throw new MispredictionException(txn_id, null);
        }

        // Stick on the ParameterSets that each site needs into the TransactionWorkRequest
        for (int target_site = 0; target_site < tmp_transactionRequestBuilders.length; target_site++) {
            TransactionWorkRequestBuilder builder = tmp_transactionRequestBuilders[target_site]; 
            if (builder == null || builder.isDirty() == false) {
                continue;
            }
            assert(builder != null);
            builder.addParameterSets(parameterSets);
            
            // Bombs away!
            this.hstore_coordinator.transactionWork(ts, target_site, builder.build(), this.request_work_callback);
            if (d) LOG.debug(String.format("%s - Sent Work request to remote site %s",
                             ts, HStoreThreadManager.formatSiteName(target_site)));

        } // FOR

        // TODO: We need to check whether we need to notify other HStoreSites that we didn't send
        // a new WorkFragment to that we are done with their partitions
        if (hasNewDone) {
            
        }
    }

    /**
     * Execute the given tasks and then block the current thread waiting for the list of dependency_ids to come
     * back from whatever it was we were suppose to do...
     * This is the slowest way to execute a bunch of WorkFragments and therefore should only be invoked
     * for batches that need to access non-local Partitions
     * @param ts
     * @param fragmentBuilders
     * @param parameters
     * @return
     */
    public VoltTable[] dispatchWorkFragments(final LocalTransaction ts,
                                             final int batchSize,
                                             Collection<WorkFragment.Builder> fragmentBuilders,
                                             final ParameterSet parameters[]) {
        assert(fragmentBuilders.isEmpty() == false) :
            "Unexpected empty WorkFragment list for " + ts;
        final boolean needs_profiling = (hstore_conf.site.txn_profiling && ts.profiler != null);
        
        // *********************************** DEBUG ***********************************
        if (d) {
            LOG.debug(String.format("%s - Preparing to dispatch %d messages and wait for the results",
                      ts, fragmentBuilders.size()));
            if (t) {
                StringBuilder sb = new StringBuilder();
                sb.append(ts + " - WorkFragments:\n");
                for (WorkFragment.Builder fragment : fragmentBuilders) {
                    sb.append(StringBoxUtil.box(fragment.toString()) + "\n");
                } // FOR
                sb.append(ts + " - ParameterSets:\n");
                for (ParameterSet ps : parameters) {
                    sb.append(ps + "\n");
                } // FOR
                LOG.trace(sb);
            }
        }
        // *********************************** DEBUG *********************************** 
        
        // OPTIONAL: Check to make sure that this request is valid 
        //  (1) At least one of the WorkFragments needs to be executed on a remote partition
        //  (2) All of the PlanFragments ids in the WorkFragments match this txn's Procedure
        if (hstore_conf.site.exec_validate_work && ts.isSysProc() == false) {
            LOG.warn(String.format("%s - Checking whether all of the WorkFragments are valid", ts));
            boolean has_remote = false; 
            for (WorkFragment.Builder frag : fragmentBuilders) {
                if (frag.getPartitionId() != this.partitionId) {
                    has_remote = true;
                }
                for (int frag_id : frag.getFragmentIdList()) {
                    PlanFragment catalog_frag = CatalogUtil.getPlanFragment(catalogContext.database, frag_id);
                    Statement catalog_stmt = catalog_frag.getParent();
                    assert(catalog_stmt != null);
                    Procedure catalog_proc = catalog_stmt.getParent();
                    if (catalog_proc.equals(ts.getProcedure()) == false) {
                        LOG.warn(ts.debug() + "\n" + fragmentBuilders + "\n---- INVALID ----\n" + frag);
                        String msg = String.format("%s - Unexpected %s", ts, catalog_frag.fullName());
                        throw new ServerFaultException(msg, ts.getTransactionId());
                    }
                }
            } // FOR
            if (has_remote == false) {
                LOG.warn(ts.debug() + "\n" + fragmentBuilders);
                String msg = ts + "Trying to execute all local single-partition queries using the slow-path!";
                throw new ServerFaultException(msg, ts.getTransactionId());
            }
        }
        
        // We have to store all of the tasks in the TransactionState before we start executing, otherwise
        // there is a race condition that a task with input dependencies will start running as soon as we
        // get one response back from another executor
        ts.initRound(this.partitionId, this.getNextUndoToken());
        ts.setBatchSize(batchSize);
        
        final ExecutionState execState = ts.getExecutionState();
        final boolean prefetch = ts.hasPrefetchQueries();
        final boolean predict_singlePartition = ts.isPredictSinglePartition();
        
        // Attach the ParameterSets to our transaction handle so that anybody on this HStoreSite
        // can access them directly without needing to deserialize them from the WorkFragments
        ts.attachParameterSets(parameters);
        
        // Now if we have some work sent out to other partitions, we need to wait until they come back
        // In the first part, we wait until all of our blocked WorkFragments become unblocked
        final LinkedBlockingDeque<Collection<WorkFragment.Builder>> queue = execState.getUnblockedWorkFragmentsQueue();

        boolean first = true;
        boolean serializedParams = false;
        CountDownLatch latch = null;
        boolean all_local = true;
        boolean is_localSite;
        boolean is_localPartition;
        int num_localPartition = 0;
        int num_localSite = 0;
        int num_remote = 0;
        int num_skipped = 0;
        int total = 0;
        
        // Run through this loop if:
        //  (1) We have no pending errors
        //  (2) This is our first time in the loop (first == true)
        //  (3) If we know that there are still messages being blocked
        //  (4) If we know that there are still unblocked messages that we need to process
        //  (5) The latch for this round is still greater than zero
        while (ts.hasPendingError() == false && 
              (first == true || execState.stillHasWorkFragments() || (latch != null && latch.getCount() > 0))) {
            if (t) LOG.trace(String.format("%s - %s loop [first=%s, stillHasWorkFragments=%s, latch=%s]",
                             ts, ClassUtil.getCurrentMethodName(),
                             first, execState.stillHasWorkFragments(), queue.size(), latch));
            
            // If this is the not first time through the loop, then poll the queue
            // to get our list of fragments
            if (first == false) {
                all_local = true;
                is_localSite = false;
                is_localPartition = false;
                num_localPartition = 0;
                num_localSite = 0;
                num_remote = 0;
                num_skipped = 0;
                total = 0;
                
                if (t) LOG.trace(String.format("%s - Waiting for unblocked tasks on partition %d", ts, this.partitionId));
                fragmentBuilders = queue.poll(); // NON-BLOCKING
                
                // If we didn't get back a list of fragments here, then we will spin through
                // and invoke utilityWork() to try to do something useful until what we need shows up
                if (needs_profiling) ts.profiler.startExecDtxnWork();
                if (hstore_conf.site.exec_profiling) this.profiler.idle_dtxn_query_response_time.start();
                try {
                    while (fragmentBuilders == null) {
                        // If there is more work that we could do, then we'll just poll the queue
                        // without waiting so that we can go back and execute it again if we have
                        // more time.
                        if (this.utilityWork()) {
                            fragmentBuilders = queue.poll();
                        }
                        // Otherwise we will wait a little so that we don't spin the CPU
                        else {
                            fragmentBuilders = queue.poll(WORK_QUEUE_POLL_TIME, TimeUnit.MILLISECONDS);
                        }
                    } // WHILE
                } catch (InterruptedException ex) {
                    if (this.hstore_site.isShuttingDown() == false) {
                        LOG.error(String.format("%s - We were interrupted while waiting for blocked tasks", ts), ex);
                    }
                    return (null);
                } finally {
                    if (needs_profiling) ts.profiler.stopExecDtxnWork();
                    if (hstore_conf.site.exec_profiling) this.profiler.idle_dtxn_query_response_time.stop();
                }
            }
            assert(fragmentBuilders != null);
            
            // If the list to fragments unblock is empty, then we 
            // know that we have dispatched all of the WorkFragments for the
            // transaction's current SQLStmt batch. That means we can just wait 
            // until all the results return to us.
            if (fragmentBuilders.isEmpty()) {
                if (t) LOG.trace(ts + " - Got an empty list of WorkFragments. Blocking until dependencies arrive");
                break;
            }

            this.tmp_localWorkFragmentBuilders.clear();
            if (predict_singlePartition == false) {
                this.tmp_remoteFragmentBuilders.clear();
                this.tmp_localSiteFragmentBuilders.clear();
            }
            
            // -------------------------------
            // FAST PATH: Assume everything is local
            // -------------------------------
            if (predict_singlePartition) {
                for (WorkFragment.Builder fragmentBuilder : fragmentBuilders) {
                    if (first == false || ts.addWorkFragment(fragmentBuilder) == false) {
                        this.tmp_localWorkFragmentBuilders.add(fragmentBuilder);
                        total++;
                        num_localPartition++;
                    }
                } // FOR
                
                // We have to tell the transaction handle to start the round before we send off the
                // WorkFragments for execution, since they might start executing locally!
                if (first) {
                    ts.startRound(this.partitionId);
                    latch = execState.getDependencyLatch();
                }
                
                // Execute all of our WorkFragments quickly at our local ExecutionEngine
                for (WorkFragment.Builder fragmentBuilder : this.tmp_localWorkFragmentBuilders) {
                    if (d) LOG.debug(String.format("%s - Got unblocked %s to execute locally",
                                     ts, fragmentBuilder.getClass().getSimpleName()));
                    assert(fragmentBuilder.getPartitionId() == this.partitionId) :
                        String.format("Trying to process %s for %s on partition %d but it should have been sent to partition %d" +
                        		      "[singlePartition=%s]\n%s",
                                      fragmentBuilder.getClass().getSimpleName(), ts, this.partitionId, fragmentBuilder.getPartitionId(),
                                      predict_singlePartition, fragmentBuilder);
                    WorkFragment fragment = fragmentBuilder.build();
                    ParameterSet fragmentParams[] = this.getFragmentParameters(ts, fragment, parameters);
                    this.processWorkFragment(ts, fragment, fragmentParams);
                } // FOR
            }
            // -------------------------------
            // SLOW PATH: Mixed local and remote messages
            // -------------------------------
            else {
                // Look at each task and figure out whether it needs to be executed at a remote
                // HStoreSite or whether we can execute it at one of our local PartitionExecutors.
                for (WorkFragment.Builder fragmentBuilder : fragmentBuilders) {
                    int partition = fragmentBuilder.getPartitionId();
                    is_localSite = hstore_site.isLocalPartition(partition);
                    is_localPartition = (partition == this.partitionId);
                    all_local = all_local && is_localPartition;
                    if (first == false || ts.addWorkFragment(fragmentBuilder) == false) {
                        total++;
                        
                        // At this point we know that all the WorkFragment has been registered
                        // in the LocalTransaction, so then it's safe for us to look to see
                        // whether we already have a prefetched result that we need
                        if (prefetch && is_localPartition == false) {
                            boolean skip_queue = true;
                            for (int i = 0, cnt = fragmentBuilder.getFragmentIdCount(); i < cnt; i++) {
                                int fragId = fragmentBuilder.getFragmentId(i);
                                int paramIdx = fragmentBuilder.getParamIndex(i);
                                
                                VoltTable vt = this.queryCache.getResult(ts.getTransactionId(),
                                                                         fragId,
                                                                         partition,
                                                                         parameters[paramIdx]);
                                if (vt != null) {
                                    if (t) LOG.trace(String.format("%s - Storing cached result from partition %d for fragment %d",
                                                     ts, partition, fragId));
                                    ts.addResult(partition, fragmentBuilder.getOutputDepId(i), vt);
                                } else {
                                    skip_queue = false;
                                }
                            } // FOR
                            // If we were able to get cached results for all of the fragmentIds in
                            // this WorkFragment, then there is no need for us to send the message
                            // So we'll just skip queuing it up! How nice!
                            if (skip_queue) {
                                if (d) LOG.debug(String.format("%s - Using prefetch result for all fragments from partition %d",
                                                 ts, partition));
                                num_skipped++;
                                continue;
                            }
                        }
                        
                        // Otherwise add it to our list of WorkFragments that we want
                        // queue up right now
                        if (is_localPartition) {
                            this.tmp_localWorkFragmentBuilders.add(fragmentBuilder);
                            num_localPartition++;
                        } else if (is_localSite) {
                            this.tmp_localSiteFragmentBuilders.add(fragmentBuilder);
                            num_localSite++;
                        } else {
                            this.tmp_remoteFragmentBuilders.add(fragmentBuilder);
                            num_remote++;
                        }
                    }
                } // FOR
                assert(total == (num_remote + num_localSite + num_localPartition + num_skipped)) :
                    String.format("Total:%d / Remote:%d / LocalSite:%d / LocalPartition:%d / Skipped:%d",
                                  total, num_remote, num_localSite, num_localPartition, num_skipped);
                if (num_localPartition == 0 && num_localSite == 0 && num_remote == 0 && num_skipped == 0) {
                    String msg = String.format("Deadlock! All tasks for %s are blocked waiting on input!", ts);
                    throw new ServerFaultException(msg, ts.getTransactionId());
                }

                // We have to tell the TransactinState to start the round before we send off the
                // FragmentTasks for execution, since they might start executing locally!
                if (first) {
                    ts.startRound(this.partitionId);
                    latch = execState.getDependencyLatch();
                }
        
                // Now request the fragments that aren't local
                // We want to push these out as soon as possible
                if (num_remote > 0) {
                    // We only need to serialize the ParameterSets once
                    if (serializedParams == false) {
                        if (needs_profiling) ts.profiler.startSerialization();
                        tmp_serializedParams.clear();
                        for (int i = 0; i < parameters.length; i++) {
                            if (parameters[i] == null) {
                                tmp_serializedParams.add(ByteString.EMPTY);
                            } else {
                                this.fs.clear();
                                try {
                                    parameters[i].writeExternal(this.fs);
                                    ByteString bs = ByteString.copyFrom(this.fs.getBBContainer().b);
                                    tmp_serializedParams.add(bs);
                                } catch (Exception ex) {
                                    String msg = "Failed to serialize ParameterSet " + i + " for " + ts;
                                    throw new ServerFaultException(msg, ex, ts.getTransactionId());
                                }
                            }
                        } // FOR
                        if (needs_profiling) ts.profiler.stopSerialization();
                    }
                    if (d) LOG.debug(String.format("%s - Requesting %d WorkFragments to be executed on remote partitions",
                                     ts, num_remote));
                    this.requestWork(ts, tmp_remoteFragmentBuilders, tmp_serializedParams);
                    if (needs_profiling) ts.profiler.markRemoteQuery();
                }
                
                // Then dispatch the task that are needed at the same HStoreSite but 
                // at a different partition than this one
                if (num_localSite > 0) {
                    if (d) LOG.debug(String.format("%s - Executing %d WorkFragments on local site's partitions",
                                     ts, num_localSite));
                    for (WorkFragment.Builder builder : this.tmp_localSiteFragmentBuilders) {
                        hstore_site.getPartitionExecutor(builder.getPartitionId()).queueWork(ts, builder.build());
                    } // FOR
                    if (needs_profiling) ts.profiler.markRemoteQuery();
                }
        
                // Then execute all of the tasks need to access the partitions at this HStoreSite
                // We'll dispatch the remote-partition-local-site fragments first because they're going
                // to need to get queued up by at the other PartitionExecutors
                if (num_localPartition > 0) {
                    if (d) LOG.debug(String.format("%s - Executing %d WorkFragments on local partition",
                                     ts, num_localPartition));
                    for (WorkFragment.Builder fragmentBuilder : this.tmp_localWorkFragmentBuilders) {
                        WorkFragment fragment = fragmentBuilder.build();
                        ParameterSet fragmentParams[] = this.getFragmentParameters(ts, fragment, parameters);
                        this.processWorkFragment(ts, fragment, fragmentParams);
                    } // FOR
                }
            }
            if (t) LOG.trace(String.format("%s - Dispatched %d WorkFragments " +
            		         "[remoteSite=%d, localSite=%d, localPartition=%d]",
                             ts, total, num_remote, num_localSite, num_localPartition));
            first = false;
        } // WHILE
        this.fs.getBBContainer().discard();
        
        if (t) LOG.trace(String.format("%s - BREAK OUT [first=%s, stillHasWorkFragments=%s, latch=%s]",
                         ts, first, execState.stillHasWorkFragments(), latch));
//        assert(ts.stillHasWorkFragments() == false) :
//            String.format("Trying to block %s before all of its WorkFragments have been dispatched!\n%s\n%s",
//                          ts,
//                          StringUtil.join("** ", "\n", tempDebug),
//                          this.getVoltProcedure(ts.getProcedureName()).getLastBatchPlan());
                
        // Now that we know all of our WorkFragments have been dispatched, we can then
        // wait for all of the results to come back in.
        if (latch == null) latch = execState.getDependencyLatch();
        if (latch.getCount() > 0) {
            if (d) {
                LOG.debug(String.format("%s - All blocked messages dispatched. Waiting for %d dependencies",
                          ts, latch.getCount()));
                if (t) LOG.trace(ts.toString());
            }
            boolean timeout = false;
            long startTime = EstTime.currentTimeMillis();
            
            if (needs_profiling) ts.profiler.startExecDtxnWork();
            if (hstore_conf.site.exec_profiling) this.profiler.idle_dtxn_query_response_time.start();
            try {
                while (latch.getCount() > 0 && ts.hasPendingError() == false) {
                    if (this.utilityWork() == false) {
                        timeout = latch.await(WORK_QUEUE_POLL_TIME, TimeUnit.MILLISECONDS);
                        if (timeout == false) break;
                    }
                    if ((EstTime.currentTimeMillis() - startTime) > hstore_conf.site.exec_response_timeout) {
                        timeout = true;
                        break;
                    }
                } // WHILE
            } catch (InterruptedException ex) {
                if (this.hstore_site.isShuttingDown() == false) {
                    LOG.error(String.format("%s - We were interrupted while waiting for results", ts), ex);
                }
                timeout = true;
            } catch (Throwable ex) {
                throw new ServerFaultException(String.format("Fatal error for %s while waiting for results", ts), ex);
            } finally {
                if (needs_profiling) ts.profiler.stopExecDtxnWork();
                if (hstore_conf.site.exec_profiling) this.profiler.idle_dtxn_query_response_time.stop();
            }
            
            if (timeout && this.isShuttingDown() == false) {
                LOG.warn(String.format("Still waiting for responses for %s after %d ms [latch=%d]\n%s",
                         ts, hstore_conf.site.exec_response_timeout, latch.getCount(), ts.debug()));
                LOG.warn("Procedure Parameters:\n" + ts.getProcedureParameters());
                hstore_conf.site.exec_profiling = true;
                LOG.warn(hstore_site.statusSnapshot());
                
                String msg = "The query responses for " + ts + " never arrived!";
                throw new ServerFaultException(msg, ts.getTransactionId());
            }
        }
        
        // IMPORTANT: Check whether the fragments failed somewhere and we got a response with an error
        // We will rethrow this so that it pops the stack all the way back to VoltProcedure.call()
        // where we can generate a message to the client 
        if (ts.hasPendingError()) {
            if (d) LOG.warn(String.format("%s was hit with a %s",
                                          ts, ts.getPendingError().getClass().getSimpleName()));
            throw ts.getPendingError();
        }
        
        // IMPORTANT: Don't try to check whether we got back the right number of tables because the batch
        // may have hit an error and we didn't execute all of them.
        VoltTable results[] = ts.getResults();
        ts.finishRound(this.partitionId);
         if (d) {
            if (t) LOG.trace(ts + " is now running and looking for love in all the wrong places...");
            LOG.debug(String.format("%s - Returning back %d tables to VoltProcedure", ts, results.length));
        }
        return (results);
    }

    // ---------------------------------------------------------------
    // COMMIT + ABORT METHODS
    // ---------------------------------------------------------------

    /**
     * Queue a speculatively executed transaction to send its ClientResponseImpl message
     */
    private void queueClientResponse(LocalTransaction ts, ClientResponseImpl cresponse) {
        if (d) LOG.debug(String.format("%s - Queuing %s ClientResponse [partitions=%s]",
                                       ts, cresponse.getStatus(), ts.getTouchedPartitions().values()));
        assert(ts.isPredictSinglePartition() == true) :
            String.format("Specutatively executed multi-partition %s [mode=%s, status=%s]",
                          ts, this.currentExecMode, cresponse.getStatus());
        assert(ts.isSpeculative() == true) :
            String.format("Queuing ClientResponse for non-specutative %s [mode=%s, status=%s]",
                          ts, this.currentExecMode, cresponse.getStatus());
        assert(cresponse.getStatus() != Status.ABORT_MISPREDICT) : 
            String.format("Trying to queue ClientResponse for mispredicted %s [mode=%s, status=%s]",
                          ts, this.currentExecMode, cresponse.getStatus());
        assert(this.currentExecMode != ExecutionMode.COMMIT_ALL) :
            String.format("Queuing ClientResponse for %s when in non-specutative mode [mode=%s, status=%s]",
                          ts, this.currentExecMode, cresponse.getStatus());

        this.specExecBlocked_After.add(Pair.of(ts, cresponse));

        if (d) LOG.debug("Total # of Queued Responses: " + this.specExecBlocked_After.size());
    }
    
    /**
     * For the given transaction's ClientResponse, figure out whether we can send it back to the client
     * right now or whether we need to initiate two-phase commit.
     * @param ts
     * @param cresponse
     */
    protected void processClientResponse(LocalTransaction ts, ClientResponseImpl cresponse) {
        // IMPORTANT: If we executed this locally and only touched our partition, then we need to commit/abort right here
        // 2010-11-14: The reason why we can do this is because we will just ignore the commit
        // message when it shows from the Dtxn.Coordinator. We should probably double check with Evan on this...
        Status status = cresponse.getStatus();

        if (d) {
            LOG.debug(String.format("%s - Processing ClientResponse at partition %d [status=%s, singlePartition=%s, local=%s, clientHandle=%d]",
                                    ts, this.partitionId, status, ts.isPredictSinglePartition(),
                                    ts.isExecLocal(this.partitionId), cresponse.getClientHandle()));
            if (t) {
                LOG.trace(ts + " Touched Partitions: " + ts.getTouchedPartitions().values());
                LOG.trace(ts + " Done Partitions: " + ts.getDonePartitions());
            }
        }
        
        // -------------------------------
        // ALL: Mispredicted Transactions
        // -------------------------------
        if (status == Status.ABORT_MISPREDICT) {
            // If the txn was mispredicted, then we will pass the information over to the
            // HStoreSite so that it can re-execute the transaction. We want to do this 
            // first so that the txn gets re-executed as soon as possible...
            if (d) LOG.debug(String.format("%s - Restarting because transaction is mispredicted", ts));

            // We don't want to delete the transaction here because whoever is going to requeue it for
            // us will need to know what partitions that the transaction touched when it executed before
            if (ts.isPredictSinglePartition()) {
                this.finishWork(ts, false);
                this.hstore_site.transactionRequeue(ts, status);
            }
            // Send a message all the partitions involved that the party is over
            // and that they need to abort the transaction. We don't actually care when we get the
            // results back because we'll start working on new txns right away.
            // Note that when we call transactionFinish() right here this thread will then go on 
            // to invoke HStoreSite.transactionFinish() for us. That means when it returns we will
            // have successfully aborted the txn at least at all of the local partitions at this site.
            else {
                if (hstore_conf.site.txn_profiling && ts.profiler != null) ts.profiler.startPostFinish();
                TransactionFinishCallback finish_callback = ts.initTransactionFinishCallback(status);
                finish_callback.markForRequeue();
                if (hstore_conf.site.exec_profiling) this.profiler.network_time.start();
                this.hstore_coordinator.transactionFinish(ts, status, finish_callback);
                if (hstore_conf.site.exec_profiling && this.profiler.network_time.isStarted()) 
                    this.profiler.network_time.stop();
            }
        }
        // -------------------------------
        // ALL: Single-Partition Transactions
        // -------------------------------
        else if (ts.isPredictSinglePartition()) {
            // Commit or abort the transaction
            this.finishWork(ts, (status == Status.OK));
            
            // Use the separate post-processor thread to send back the result
            if (hstore_conf.site.exec_postprocessing_threads) {
                if (t) LOG.trace(String.format("%s - Sending ClientResponse to post-processing thread [status=%s]",
                                               ts, cresponse.getStatus()));
                this.hstore_site.responseQueue(ts, cresponse);
            }
            // Send back the result right now!
            else {
                // We have to mark it as loggable to prevent the response
                // from getting sent back to the client
                if (hstore_conf.site.commandlog_enable) ts.markLogEnabled();
                
                if (hstore_conf.site.exec_profiling) this.profiler.network_time.start();
                this.hstore_site.responseSend(ts, cresponse);
                if (hstore_conf.site.exec_profiling && this.profiler.network_time.isStarted()) this.profiler.network_time.stop();
                
                this.hstore_site.queueDeleteTransaction(ts.getTransactionId(), status);
            }
        } 
        // -------------------------------
        // COMMIT: Distributed Transaction
        // -------------------------------
        else if (status == Status.OK) {
            // We have to send a prepare message to all of our remote HStoreSites
            // We want to make sure that we don't go back to ones that we've already told
            PartitionSet donePartitions = ts.getDonePartitions();
            tmp_preparePartitions.clear();
            for (Integer p : ts.getPredictTouchedPartitions()) {
                if (donePartitions.contains(p.intValue()) == false) {
                    tmp_preparePartitions.add(p.intValue());
                }
            } // FOR

            // We need to set the new ExecutionMode before we invoke transactionPrepare
            // because the LocalTransaction handle might get cleaned up immediately
            ExecutionMode newMode = null;
            if (hstore_conf.site.specexec_enable) {
                newMode = (ts.isExecReadOnly(this.partitionId) ? ExecutionMode.COMMIT_READONLY :
                                                                 ExecutionMode.COMMIT_NONE);
            } else {
                newMode = ExecutionMode.DISABLED;
            }
            this.setExecutionMode(ts, newMode);
            
            if (hstore_conf.site.txn_profiling && ts.profiler != null) ts.profiler.startPostPrepare();
            ts.setClientResponse(cresponse);
            TransactionPrepareCallback callback = ts.getOrInitTransactionPrepareCallback();
            assert(callback != null) : 
                "Missing TransactionPrepareCallback for " + ts + " [initialized=" + ts.isInitialized() + "]";
            
            if (hstore_conf.site.exec_profiling) {
            	this.profiler.network_time.start();
            	// if (this.profiler.idle_2pc_local_time.isStarted()) this.profiler.idle_2pc_local_time.stop();
            	this.profiler.idle_2pc_local_time.start();
            }
            this.hstore_coordinator.transactionPrepare(ts, callback, tmp_preparePartitions);
            if (hstore_conf.site.exec_profiling && this.profiler.network_time.isStarted()) this.profiler.network_time.stop();
        }
        // -------------------------------
        // ABORT: Distributed Transaction
        // -------------------------------
        else {
            // Send back the result to the client right now, since there's no way 
            // that we're magically going to be able to recover this and get them a result
            // This has to come before the network messages above because this will clean-up the 
            // LocalTransaction state information
            this.hstore_site.responseSend(ts, cresponse);
            
            // Send a message all the partitions involved that the party is over
            // and that they need to abort the transaction. We don't actually care when we get the
            // results back because we'll start working on new txns right away.
            // Note that when we call transactionFinish() right here this thread will then go on 
            // to invoke HStoreSite.transactionFinish() for us. That means when it returns we will
            // have successfully aborted the txn at least at all of the local partitions at this site.
            if (hstore_conf.site.txn_profiling && ts.profiler != null) ts.profiler.startPostFinish();
            TransactionFinishCallback finish_callback = ts.initTransactionFinishCallback(status);
            if (hstore_conf.site.exec_profiling) this.profiler.network_time.start();
            this.hstore_coordinator.transactionFinish(ts, status, finish_callback);
            if (hstore_conf.site.exec_profiling && this.profiler.network_time.isStarted()) 
                this.profiler.network_time.stop();
        }
    }
        
    /**
     * Internal call to abort/commit the transaction
     * @param ts
     * @param commit
     */
    private void finishWork(AbstractTransaction ts, boolean commit) {
        assert(ts != null) :
            "Unexpected null transaction handle at partition " + this.partitionId;
        assert(ts.isInitialized()) :
            String.format("Trying to commit uninitialized transaction %s at partition %d", ts, this.partitionId);
        assert(ts.isMarkedFinished(this.partitionId) == false) :
            String.format("Trying to commit %s twice at partition %d", ts, this.partitionId);
        
        // This can be null if they haven't submitted anything
        long undoToken = (commit ? ts.getLastUndoToken(this.partitionId) :
                                   ts.getFirstUndoToken(this.partitionId));
        
        // Only commit/abort this transaction if:
        //  (1) We have an ExecutionEngine handle
        //  (2) We have the last undo token used by this transaction
        //  (3) The transaction was executed with undo buffers
        //  (4) The transaction actually submitted work to the EE
        //  (5) The transaction modified data at this partition
        if (this.ee != null && ts.hasExecutedWork(this.partitionId) && undoToken != HStoreConstants.NULL_UNDO_LOGGING_TOKEN) {
            // If the txn is completely read-only and they didn't use undo-logging, then
            // there is nothing that we need to do, except to check to make sure we aren't
            // trying to abort this txn
            if (undoToken == HStoreConstants.DISABLE_UNDO_LOGGING_TOKEN) {
                // SANITY CHECK: Make sure that they're not trying to undo a transaction that
                // modified the database but did not use undo logging
                if (ts.isExecReadOnly(this.partitionId) == false && commit == false) {
                    String msg = String.format("TRYING TO ABORT TRANSACTION ON PARTITION %d WITHOUT UNDO LOGGING [undoToken=%d]",
                                               this.partitionId, undoToken); 
                    LOG.fatal(msg + "\n" + ts.debug());
                    this.crash(new ServerFaultException(msg, ts.getTransactionId()));
                }
                if (d) LOG.debug(String.format("%s - undoToken == DISABLE_UNDO_LOGGING_TOKEN", ts));
            }
            // COMMIT / ABORT
            else {
                boolean needs_profiling = false;
                if (hstore_conf.site.txn_profiling && ts.isExecLocal(this.partitionId) && ((LocalTransaction)ts).profiler != null) {
                    needs_profiling = true;
                    ((LocalTransaction)ts).profiler.startPostEE();
                }
                // COMMIT!
                if (commit) {
                    if (d) LOG.debug(String.format("%s - Committing on partition=%d " +
                    		         "[lastTxnId=%d, undoToken=%d, submittedEE=%s]",
                                     ts, this.partitionId,
                                     this.lastCommittedTxnId, undoToken, ts.hasExecutedWork(this.partitionId)));
                    this.ee.releaseUndoToken(undoToken);
                }
                // ABORT!
                else {
                    // Evan says that txns will be aborted LIFO. This means the first txn that
                    // we get in abortWork() will have a the greatest undoToken, which means that 
                    // it will automagically rollback all other outstanding txns.
                    // I'm lazy/tired, so for now I'll just rollback everything I get, but in theory
                    // we should be able to check whether our undoToken has already been rolled back
                    if (d) LOG.debug(String.format("%s - Aborting on partition=%d " +
                    		         "[lastTxnId=%d, undoToken=%d, submittedEE=%s]",
                                     ts, this.partitionId,
                                     this.lastCommittedTxnId, undoToken, ts.hasExecutedWork(this.partitionId)));
                    this.ee.undoUndoToken(undoToken);
                }
                if (needs_profiling) ((LocalTransaction)ts).profiler.stopPostEE();
            }
        }
        
        if (hstore_conf.site.exec_profiling) {
            if (this.profiler.idle_2pc_local_time.isStarted()) 
                this.profiler.idle_2pc_local_time.stop();
            if (this.profiler.idle_2pc_remote_time.isStarted())
                this.profiler.idle_2pc_remote_time.stop();
        }
        
        // We always need to do the following things regardless if we hit up the EE or not
        if (commit) this.lastCommittedTxnId = ts.getTransactionId();
        if (d) LOG.debug(String.format("%s - Successfully %sed transaction at partition %d",
                         ts, (commit ? "commit" : "abort"), this.partitionId));
        ts.markFinished(this.partitionId);
    }
    
    /**
     * Somebody told us that our partition needs to abort/commit the given transaction id.
     * This method should only be used for distributed transactions, because
     * it will do some extra work for speculative execution
     * @param txn_id
     * @param commit If true, the work performed by this txn will be commited. Otherwise it will be aborted
     */
    private void finishTransaction(AbstractTransaction ts, boolean commit) {
        if (this.currentDtxn != ts) {  
            if (d) LOG.debug(String.format("%s - Skipping finishWork request at partition %d because it is not the current Dtxn [%s/undoToken=%d]",
                             ts, this.partitionId, this.currentDtxn, ts.getLastUndoToken(partitionId)));
            return;
        }
        if (d) LOG.debug(String.format("%s - Processing finishWork request at partition %d [commit=%s]",
                         ts, this.partitionId, commit));

        assert(this.currentDtxn == ts) : "Expected current DTXN to be " + ts + " but it was " + this.currentDtxn;

        // TODO: If the dtxn is committing, then we can let anything and
        // everything out the door. If it is aborting, then we probably could
        // be more fine-grained about how we decide what needs to get aborted.
        boolean commitSpecExec = (ts.isExecReadOnly(this.partitionId) ? true : commit);
        
        // STEP #1: Finish any transactions that were speculatively executed *before*
        // this transaction was finished
        if (hstore_conf.site.specexec_enable) {
            this.releaseQueuedResponses(this.specExecBlocked_Before, ts, commitSpecExec, true);
        }
        
        this.finishWork(ts, commit);
        
        // Clear our cached query results that are specific for this transaction
        this.queryCache.purgeTransaction(ts.getTransactionId());
        
        // TODO: Remove anything in our queue for this txn
        // if (ts.hasQueuedWork(this.partitionId)) {
        // }
        
        // Check whether this is the response that the speculatively executed txns have been waiting for
        // We could have turned off speculative execution mode beforehand 
        if (d) LOG.debug(String.format("%s - Attempting to unmark as the current DTXN at partition %d and setting execution mode to %s",
                         ts, this.partitionId, ExecutionMode.COMMIT_ALL));
        try {
            // Resetting the current_dtxn variable has to come *before* we change the execution mode
            this.resetCurrentDtxn();
            this.setExecutionMode(ts, ExecutionMode.COMMIT_ALL);
            
            // We can always commit our boys no matter what if we know that this multi-partition txn 
            // was read-only at the given partition
            if (hstore_conf.site.specexec_enable) {
                this.releaseQueuedResponses(this.specExecBlocked_After, ts, commitSpecExec, false);
            }
            // Release blocked transactions
            this.releaseBlockedTransactions(ts);
        } catch (Throwable ex) {
            String msg = String.format("Failed to finish %s at partition %d", ts, this.partitionId);
            throw new ServerFaultException(msg, ex, ts.getTransactionId());
        }
        
        // If we have a cleanup callback, then invoke that
        if (ts.getCleanupCallback() != null) {
            if (t) LOG.trace(String.format("%s - Notifying %s that the txn is finished at partition %d",
                             ts, ts.getCleanupCallback().getClass().getSimpleName(), this.partitionId));
            ts.getCleanupCallback().run(this.partitionId);
        }
        // If it's a LocalTransaction, then we'll want to invoke their TransactionFinishCallback 
        else if (ts instanceof LocalTransaction) {
            TransactionFinishCallback callback = ((LocalTransaction)ts).getTransactionFinishCallback();
            if (t) LOG.trace(String.format("%s - Notifying %s that the txn is finished at partition %d",
                             ts, callback.getClass().getSimpleName(), this.partitionId));
            callback.decrementCounter(1);
        }
    }    
    
    private void blockTransaction(InternalTxnMessage work) {
        if (d) LOG.debug(String.format("%s - Adding %s work to blocked queue",
                         work.getTransaction(), work.getClass().getSimpleName()));
        this.currentBlockedTxns.add(work);
    }
    
    private void blockTransaction(LocalTransaction ts) {
        this.blockTransaction(new StartTxnMessage(ts));
    }

    /**
     * Release all the transactions that are currently in this partition's blocked queue 
     * into the work queue.
     * @param ts
     */
    private void releaseBlockedTransactions(AbstractTransaction ts) {
        if (this.currentBlockedTxns.isEmpty() == false) {
            if (d) LOG.debug(String.format("Attempting to release %d blocked transactions at partition %d because of %s",
                                           this.currentBlockedTxns.size(), this.partitionId, ts));
            this.work_queue.addAll(this.currentBlockedTxns);
            int released = this.currentBlockedTxns.size();
            this.currentBlockedTxns.clear();
            if (d) LOG.debug(String.format("Released %d blocked transactions at partition %d because of %s",
                                           released, this.partitionId, ts));
        }
        assert(this.currentBlockedTxns.isEmpty());
    }
    
    /**
     * Commit/abort all of the queue transactions that were specutatively executed and waiting for
     * their responses to be sent back to the client
     * @param commit
     */
    private void releaseQueuedResponses(final LinkedList<Pair<LocalTransaction, ClientResponseImpl>> queue,
                                        final AbstractTransaction parent_ts,
                                        final boolean commit,
                                        final boolean beforeDtxn) {
        // First thing we need to do is get the latch that will be set by any transaction
        // that was in the middle of being executed when we were called
        if (d) LOG.debug(String.format("%s - Checking waiting/blocked transactions at partition %d " +
	                     "[beforeDtxn=%s / currentMode=%s]",
                         parent_ts, this.partitionId, beforeDtxn, this.currentExecMode));
        
        if (queue.isEmpty()) {
            if (d) LOG.debug(String.format("%s - No speculative transactions to commit at partition %d [beforeDtxn=%s]",
                             parent_ts, this.partitionId, beforeDtxn));
            return;
        }
        
        // Ok now at this point we can access our queue send back all of our responses
        if (d) LOG.debug(String.format("%s - %s %d speculatively executed transactions on partition %d [beforeDtxn=%s]",
                         parent_ts, (commit ? "Commiting" : "Aborting"), queue.size(), this.partitionId, beforeDtxn));

        // Loop backwards through our queued responses and find the latest txn that 
        // we need to tell the EE to commit. All ones that completed before that won't
        // have to hit up the EE.
        Pair<LocalTransaction, ClientResponseImpl> pair = null;
        LocalTransaction ts = null;
        ClientResponseImpl cr = null;
        boolean ee_commit = true;
        int skip_commit = 0;
        int aborted = 0;
        boolean pollLast = hstore_conf.site.exec_queued_response_ee_bypass; // FIXME
        
        while ((pair = (pollLast ? queue.pollLast() : queue.pollFirst())) != null) {
            ts = pair.getFirst();
            cr = pair.getSecond();
            
            // 2011-07-02: I have no idea how this could not be stopped here, but for some reason
            // I am getting a random error.
            // FIXME if (hstore_conf.site.txn_profiling && ts.profiler.finish_time.isStopped()) ts.profiler.finish_time.start();
            
            // If the distributed txn aborted, then we need to abort everything in our queue
            // Change the status to be a MISPREDICT so that they get executed again
            if (commit == false) {
                // TODO: We compare the read/write sets for this txn and the aborting dtxn 
                //       to see if we are be able to avoid cascading the abort if one of the
                //       following conditions is true:
                //  (1) If this txn didn't read any table that the dtxn wrote to.
                //  (2) If this txn didn't write to any table that the dtxn to.
                
                // We're going to assume that any transaction that didn't mispredict
                // was single-partitioned. We'll use their TouchedPartitions histogram
                if (cr.getStatus() != Status.ABORT_MISPREDICT) {
                    MispredictionException error = new MispredictionException(ts.getTransactionId(), ts.getTouchedPartitions());
                    ts.setPendingError(error, false);
                    cr.setStatus(Status.ABORT_MISPREDICT);
                }
                aborted++;
                
            // Optimization: Check whether the last element in the list is a commit
            // If it is, then we know that we don't need to tell the EE about all the ones that executed before it
            } else if (hstore_conf.site.exec_queued_response_ee_bypass) {
                // Don't tell the EE that we committed
                if (ee_commit == false) {
                    if (t) LOG.trace(String.format("%s - Bypassing EE commit for %s " +
                    		         "[undoToken=%d]",
                                     parent_ts, ts, ts.getLastUndoToken(this.partitionId)));
                    ts.unmarkExecutedWork(this.partitionId);
                    skip_commit++;
                    
                }
                else if (ee_commit && cr.getStatus() == Status.OK) {
                    if (t) LOG.trace(String.format("%s - Committing %s but will bypass all other successful transactions " +
                    		         "[undoToken=%d]",
                                     parent_ts, ts, ts.getLastUndoToken(this.partitionId)));
                    ee_commit = false;
                }
            }
            
            try {
                if (hstore_conf.site.exec_postprocessing_threads) {
                    if (t) LOG.trace(String.format("%s - Passing queued ClientResponse for %s to post-processing thread " +
                    		         "[status=%s]",
                                     parent_ts, ts, cr.getStatus()));
                    hstore_site.responseQueue(ts, cr);
                }
                else {
                    if (t) LOG.trace(String.format("%s - Sending queued ClientResponse for %s back directly " +
                    		         "[status=%s]",
                                     parent_ts, ts, cr.getStatus()));
                    this.processClientResponse(ts, cr);
                }
            } catch (Throwable ex) {
                String msg = "Failed to complete queued response for " + ts;
                throw new ServerFaultException(msg, ex, parent_ts.getTransactionId());
            }
        } // WHILE
        if (d && skip_commit > 0 && hstore_conf.site.exec_queued_response_ee_bypass) {
            LOG.debug(String.format("%s - Fast Commit EE Bypass Optimization [skipped=%d, aborted=%d]",
                      parent_ts, skip_commit, aborted));
        }
        return;
    }
    
    // ---------------------------------------------------------------
    // SNAPSHOT METHODS
    // ---------------------------------------------------------------
    
    /**
     * Do snapshot work exclusively until there is no more. Also blocks
     * until the syncing and closing of snapshot data targets has completed.
     */
    public void initiateSnapshots(Deque<SnapshotTableTask> tasks) {
        m_snapshotter.initiateSnapshots(ee, tasks);
    }

    public Collection<Exception> completeSnapshotWork() throws InterruptedException {
        return m_snapshotter.completeSnapshotWork(ee);
    }
    
    // ---------------------------------------------------------------
    // SHUTDOWN METHODS
    // ---------------------------------------------------------------
    
    /**
     * Cause this PartitionExecutor to make the entire HStore cluster shutdown
     * This won't return!
     */
    public synchronized void crash(Throwable ex) {
        String msg = String.format("PartitionExecutor for Partition #%d is crashing", this.partitionId);
        if (ex == null) LOG.warn(msg);
        else LOG.warn(msg, ex);
        
        assert(this.hstore_coordinator != null);
        this.hstore_coordinator.shutdownClusterBlocking(ex);
    }
    
    @Override
    public boolean isShuttingDown() {
        return (this.hstore_site.isShuttingDown()); // shutdown_state == State.PREPARE_SHUTDOWN || this.shutdown_state == State.SHUTDOWN);
    }
    
    @Override
    public void prepareShutdown(boolean error) {
        this.shutdown_state = Shutdownable.ShutdownState.PREPARE_SHUTDOWN;
    }
    
    /**
     * Somebody from the outside wants us to shutdown
     */
    public synchronized void shutdown() {
        if (this.shutdown_state == ShutdownState.SHUTDOWN) {
            if (d) LOG.debug(String.format("Partition #%d told to shutdown again. Ignoring...", this.partitionId));
            return;
        }
        this.shutdown_state = ShutdownState.SHUTDOWN;
        
        if (d) LOG.debug(String.format("Shutting down PartitionExecutor for Partition #%d", this.partitionId));
        
        // Clear the queue
        this.work_queue.clear();
        
        // Knock out this ma
        if (this.m_snapshotter != null) this.m_snapshotter.shutdown();
        
        // Make sure we shutdown our threadpool
        // this.thread_pool.shutdownNow();
        if (this.self != null) this.self.interrupt();
        
        if (this.shutdown_latch != null) {
            try {
                this.shutdown_latch.acquire();
            } catch (InterruptedException ex) {
                // Ignore
            } catch (Exception ex) {
                LOG.fatal("Unexpected error while shutting down", ex);
            }
        }
    }
    
    // ----------------------------------------------------------------------------
    // DEBUG METHODS
    // ----------------------------------------------------------------------------
    
    public class Debug implements DebugContext {
        
        public SpecExecScheduler getSpecExecScheduler() {
            return (PartitionExecutor.this.specExecScheduler);
        }
        public Collection<BatchPlanner> getBatchPlanners() {
            return (PartitionExecutor.this.batchPlanners.values());
        }
        public PartitionExecutorProfiler getProfiler() {
            return (PartitionExecutor.this.profiler);
        }
        public Thread getExecutionThread() {
            return (PartitionExecutor.this.self);
        }
        public Queue<InternalMessage> getWorkQueue() {
            return (PartitionExecutor.this.work_queue);
        }
        public void setExecutionMode(AbstractTransaction ts, ExecutionMode newMode) {
            PartitionExecutor.this.setExecutionMode(ts, newMode);
        }
        public ExecutionMode getExecutionMode() {
            return (PartitionExecutor.this.currentExecMode);
        }
        public Long getLastExecutedTxnId() {
            return (PartitionExecutor.this.lastExecutedTxnId);
        }
        public Long getLastCommittedTxnId() {
            return (PartitionExecutor.this.lastCommittedTxnId);
        }
        /**
         * Get the txnId of the current distributed transaction at this partition
         * <B>FOR TESTING ONLY</B> 
         */
        public AbstractTransaction getCurrentDtxn() {
            return (PartitionExecutor.this.currentDtxn);
        }
        /**
         * Get the txnId of the current distributed transaction at this partition
         * <B>FOR TESTING ONLY</B>
         */
        public Long getCurrentDtxnId() {
            Long ret = null;
            // This is a race condition, so we'll just ignore any errors
            if (PartitionExecutor.this.currentDtxn != null) { 
                try {
                    ret = PartitionExecutor.this.currentDtxn.getTransactionId();
                } catch (NullPointerException ex) {
                    // IGNORE
                }
            } 
            return (ret);
        }
        public Long getCurrentTxnId() {
            return (PartitionExecutor.this.currentTxnId);
        }
        public int getBlockedQueueSize() {
            return (PartitionExecutor.this.currentBlockedTxns.size());
        }
        public int getWaitingQueueSize() {
            return (PartitionExecutor.this.specExecBlocked_After.size());
        }
        public int getWorkQueueSize() {
            return (PartitionExecutor.this.work_queue.size());
        }
    }
    
    private PartitionExecutor.Debug cachedDebugContext;
    public PartitionExecutor.Debug getDebugContext() {
        if (cachedDebugContext == null) {
            // We don't care if we're thread-safe here...
            cachedDebugContext = new PartitionExecutor.Debug();
        }
        return cachedDebugContext;
    }
}<|MERGE_RESOLUTION|>--- conflicted
+++ resolved
@@ -132,11 +132,8 @@
 import edu.brown.hstore.internal.InternalMessage;
 import edu.brown.hstore.internal.InternalTxnMessage;
 import edu.brown.hstore.internal.PotentialSnapshotWorkMessage;
-<<<<<<< HEAD
 import edu.brown.hstore.internal.PrepareTxnMessage;
-=======
 import edu.brown.hstore.internal.SetDistributedTxnMessage;
->>>>>>> 3d45b1be
 import edu.brown.hstore.internal.StartTxnMessage;
 import edu.brown.hstore.internal.TableStatsRequestMessage;
 import edu.brown.hstore.internal.WorkFragmentMessage;
@@ -990,12 +987,6 @@
             m_snapshotter.doSnapshotWork(ee);
         }
         // -------------------------------
-        // SetDistributedTxnMessage work
-        // -------------------------------
-        else if (work instanceof SetDistributedTxnMessage) {
-            this.currentTxn = ((SetDistributedTxnMessage)work).getTransaction();
-        }
-        // -------------------------------
         // BAD MOJO!
         // -------------------------------
         else {
@@ -1121,10 +1112,18 @@
                               this.currentTxn, this.currentDtxn);
             this.setExecutionMode(this.currentTxn, newMode);
             this.processWorkFragment(this.currentTxn, fragment, parameters);
+        }
+        // -------------------------------
+        // Set Distributed Transaction Hack
+        // -------------------------------
+        else if (work instanceof SetDistributedTxnMessage) {
+            assert(hstore_conf.site.specexec_pre_query == false);
+            this.setCurrentDtxn(((SetDistributedTxnMessage)work).getTransaction());
+        }
         // -------------------------------
         // Prepare Transaction
         // -------------------------------
-        } else if (work instanceof PrepareTxnMessage) {
+        else if (work instanceof PrepareTxnMessage) {
             PrepareTxnMessage ftask = (PrepareTxnMessage)work;
 //            assert(this.currentDtxn.equals(ftask.getTransaction())) :
 //                String.format("The current dtxn %s does not match %s given in the %s",
@@ -1556,6 +1555,19 @@
         if (debug.get()) LOG.debug(String.format("Queuing utility work on partition %d\n%s",
                                    this.partitionId, work));
         this.utility_queue.offer(work);
+    }
+    
+    /**
+     * Put a new SetDistributedTxnMessage in for the transaction 
+     * @param work
+     */
+    public void queueInitDtxn(RemoteTransaction ts) {
+        assert(ts.isInitialized());
+        SetDistributedTxnMessage work = ts.getSetDistributedTxnMessage();
+        boolean success = this.work_queue.offer(work);
+        assert(success);
+        if (d) LOG.debug(String.format("%s - Added distributed %s to partition %d work queue [size=%d]",
+                         work.getTransaction(), work.getClass().getSimpleName(), this.partitionId, this.work_queue.size()));
     }
     
     /**
