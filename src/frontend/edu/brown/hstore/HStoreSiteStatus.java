--- conflicted
+++ resolved
@@ -358,15 +358,6 @@
             inflight_cmdlog = cmdLogger.getTotalTxnCount();
         }
         
-<<<<<<< HEAD
-        siteInfo.put("InFlight Txns", String.format("%d total / %d queued / %d cmdlog / %d deletable [totalMin=%d, totalMax=%d]",
-                        inflight_cur,                           // total
-                        queueManagerDebug.getInitQueueSize(),   // queued
-                        inflight_cmdlog,                        // cmdlog
-                        this.siteDebug.getDeletableTxnCount(),  // deletable
-                        this.inflight_min,                      // totalMin
-                        this.inflight_max                       // totalMax
-=======
         siteInfo.put("InFlight Txns",
                       String.format("%d total / %d init / %d queued / %d restart / %d cmdlog / %d deletable " +
         		                    "[totalMin=%d, totalMax=%d]",
@@ -378,7 +369,6 @@
                                     this.siteDebug.getDeletableTxnCount(), // deletable
                                     this.inflight_min,  // totalMin
                                     this.inflight_max   // totalMax
->>>>>>> 232b7935
         ));
         
         
@@ -553,16 +543,8 @@
                     }
                 }
             }
-<<<<<<< HEAD
-            // TransactionQueueManager - Requeued Txns
-            if (queueManagerDebug.getRestartQueueSize() > 0) {
-                queueStatus += "\nRequeues: " + queueManagerDebug.getRestartQueueSize();
-            }
-=======
->>>>>>> 232b7935
             m.put("Lock Queue", queueStatus);
             
-
             if (profiler != null) {
                 String inner = String.format("%d current / %d processed\n%s",
                                              executorDebug.getWorkQueueSize(),
