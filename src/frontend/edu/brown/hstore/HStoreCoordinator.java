package edu.brown.hstore;

import java.net.InetSocketAddress;
import java.nio.ByteBuffer;
import java.util.ArrayList;
import java.util.Collection;
import java.util.Collections;
import java.util.HashMap;
import java.util.HashSet;
import java.util.List;
import java.util.Map;
import java.util.Map.Entry;
import java.util.Set;
import java.util.concurrent.CountDownLatch;
import java.util.concurrent.TimeUnit;

import org.apache.log4j.LogManager;
import org.apache.log4j.Logger;
import org.voltdb.VoltTable;
import org.voltdb.catalog.Database;
import org.voltdb.catalog.Host;
import org.voltdb.catalog.Partition;
import org.voltdb.catalog.Procedure;
import org.voltdb.catalog.Site;
import org.voltdb.exceptions.SerializableException;
import org.voltdb.exceptions.ServerFaultException;
import org.voltdb.messaging.FastSerializer;
import org.voltdb.utils.EstTime;
import org.voltdb.utils.Pair;

import com.google.protobuf.ByteString;
import com.google.protobuf.RpcCallback;
import com.google.protobuf.RpcController;

import edu.brown.catalog.CatalogUtil;
import edu.brown.hstore.Hstoreservice.HStoreService;
import edu.brown.hstore.Hstoreservice.InitializeRequest;
import edu.brown.hstore.Hstoreservice.InitializeResponse;
import edu.brown.hstore.Hstoreservice.SendDataRequest;
import edu.brown.hstore.Hstoreservice.SendDataResponse;
import edu.brown.hstore.Hstoreservice.ShutdownRequest;
import edu.brown.hstore.Hstoreservice.ShutdownResponse;
import edu.brown.hstore.Hstoreservice.Status;
import edu.brown.hstore.Hstoreservice.TimeSyncRequest;
import edu.brown.hstore.Hstoreservice.TimeSyncResponse;
import edu.brown.hstore.Hstoreservice.TransactionFinishRequest;
import edu.brown.hstore.Hstoreservice.TransactionFinishResponse;
import edu.brown.hstore.Hstoreservice.TransactionInitRequest;
import edu.brown.hstore.Hstoreservice.TransactionInitResponse;
import edu.brown.hstore.Hstoreservice.TransactionMapRequest;
import edu.brown.hstore.Hstoreservice.TransactionMapResponse;
import edu.brown.hstore.Hstoreservice.TransactionPrefetchAcknowledgement;
import edu.brown.hstore.Hstoreservice.TransactionPrefetchResult;
import edu.brown.hstore.Hstoreservice.TransactionPrepareRequest;
import edu.brown.hstore.Hstoreservice.TransactionPrepareResponse;
import edu.brown.hstore.Hstoreservice.TransactionRedirectRequest;
import edu.brown.hstore.Hstoreservice.TransactionRedirectResponse;
import edu.brown.hstore.Hstoreservice.TransactionReduceRequest;
import edu.brown.hstore.Hstoreservice.TransactionReduceResponse;
import edu.brown.hstore.Hstoreservice.TransactionWorkRequest;
import edu.brown.hstore.Hstoreservice.TransactionWorkResponse;
import edu.brown.hstore.callbacks.TransactionFinishCallback;
import edu.brown.hstore.callbacks.TransactionPrefetchCallback;
import edu.brown.hstore.callbacks.TransactionPrepareCallback;
import edu.brown.hstore.callbacks.TransactionRedirectResponseCallback;
import edu.brown.hstore.conf.HStoreConf;
import edu.brown.hstore.dispatchers.TransactionFinishDispatcher;
import edu.brown.hstore.dispatchers.TransactionInitDispatcher;
import edu.brown.hstore.dispatchers.TransactionRedirectDispatcher;
import edu.brown.hstore.dtxn.LocalTransaction;
import edu.brown.hstore.dtxn.RemoteTransaction;
import edu.brown.hstore.handlers.SendDataHandler;
import edu.brown.hstore.handlers.TransactionFinishHandler;
import edu.brown.hstore.handlers.TransactionInitHandler;
import edu.brown.hstore.handlers.TransactionMapHandler;
import edu.brown.hstore.handlers.TransactionPrefetchHandler;
import edu.brown.hstore.handlers.TransactionPrepareHandler;
import edu.brown.hstore.handlers.TransactionReduceHandler;
import edu.brown.hstore.handlers.TransactionWorkHandler;
import edu.brown.hstore.interfaces.Shutdownable;
import edu.brown.hstore.util.PrefetchQueryPlanner;
import edu.brown.logging.LoggerUtil;
import edu.brown.logging.LoggerUtil.LoggerBoolean;
import edu.brown.protorpc.NIOEventLoop;
import edu.brown.protorpc.ProtoRpcChannel;
import edu.brown.protorpc.ProtoRpcController;
import edu.brown.protorpc.ProtoServer;
import edu.brown.utils.EventObservable;
import edu.brown.utils.StringUtil;
import edu.brown.utils.ThreadUtil;

/**
 * 
 * @author pavlo
 */
public class HStoreCoordinator implements Shutdownable {
    private static final Logger LOG = Logger.getLogger(HStoreCoordinator.class);
    private final static LoggerBoolean debug = new LoggerBoolean(LOG.isDebugEnabled());
    private final static LoggerBoolean trace = new LoggerBoolean(LOG.isTraceEnabled());
    static {
        LoggerUtil.attachObserver(LOG, debug, trace);
    }

    private final HStoreSite hstore_site;
    private final HStoreConf hstore_conf;
    private final Site catalog_site;
    private final int num_sites;
    private final int local_site_id;
    
    /** SiteId -> HStoreService */
    private final Map<Integer, HStoreService> channels = new HashMap<Integer, HStoreService>();
    
    private final Thread listener_thread;
    private final ProtoServer listener;
    private final HStoreService remoteService;
    private final NIOEventLoop eventLoop = new NIOEventLoop();
    private final TransactionPrefetchCallback transactionPrefetch_callback;
    
    private final TransactionInitHandler transactionInit_handler;
    private final TransactionWorkHandler transactionWork_handler;
    private final TransactionPrefetchHandler transactionPrefetch_handler;
    private final TransactionMapHandler transactionMap_handler;
    private final TransactionReduceHandler transactionReduce_handler;
    private final TransactionPrepareHandler transactionPrepare_handler;
    private final TransactionFinishHandler transactionFinish_handler;
    private final SendDataHandler sendData_handler;
    
    private final TransactionInitDispatcher transactionInit_dispatcher;
    private final TransactionFinishDispatcher transactionFinish_dispatcher;
    private final TransactionRedirectDispatcher transactionRedirect_dispatcher;    
    private final List<Thread> dispatcherThreads = new ArrayList<Thread>();
    
    private Shutdownable.ShutdownState state = ShutdownState.INITIALIZED;
    
    private final EventObservable<HStoreCoordinator> ready_observable = new EventObservable<HStoreCoordinator>();
    
    private final PrefetchQueryPlanner queryPrefetchPlanner;

    /**
     * 
     */
    private class MessengerListener implements Runnable {
        @Override
        public void run() {
            if (hstore_conf.site.cpu_affinity)
                hstore_site.getThreadManager().registerProcessingThread();
            Throwable error = null;
            try {
                HStoreCoordinator.this.eventLoop.run();
            } catch (RuntimeException ex) {
                error = ex;
            } catch (AssertionError ex) {
                error = ex;
            } catch (Exception ex) {
                error = ex;
            }
            
            if (error != null) {
                if (hstore_site.isShuttingDown() == false) {
                    LOG.error(this.getClass().getSimpleName() + " has stopped!", error);
                }
                
                Throwable cause = null;
                if (error instanceof RuntimeException && error.getCause() != null) {
                    if (error.getCause().getMessage() != null && error.getCause().getMessage().isEmpty() == false) {
                        cause = error.getCause();
                    }
                }
                if (cause == null) cause = error;
                
                // These errors are ok if we're actually stopping...
                if (HStoreCoordinator.this.state == ShutdownState.SHUTDOWN ||
                    HStoreCoordinator.this.state == ShutdownState.PREPARE_SHUTDOWN ||
                    HStoreCoordinator.this.hstore_site.isShuttingDown()) {
                    // IGNORE
                } else {
                    LOG.fatal("Unexpected error in messenger listener thread", cause);
                    HStoreCoordinator.this.shutdownCluster(error);
                }
            }
            if (trace.get()) LOG.trace("Messenger Thread for Site #" + catalog_site.getId() + " has stopped!");
        }
    }
    
    /**
     * Constructor
     * @param hstore_site
     */
    public HStoreCoordinator(HStoreSite hstore_site) {
        this.hstore_site = hstore_site;
        this.hstore_conf = hstore_site.getHStoreConf();
        this.catalog_site = hstore_site.getSite();
        this.local_site_id = this.catalog_site.getId();
        this.num_sites = CatalogUtil.getNumberOfSites(this.catalog_site);
        if (debug.get()) LOG.debug("Local Partitions for Site #" + hstore_site.getSiteId() + ": " + hstore_site.getLocalPartitionIds());

        // Incoming RPC Handler
        this.remoteService = this.initHStoreService();
        
        // This listener thread will process incoming messages
        this.listener = new ProtoServer(this.eventLoop);
        
        // Special dispatcher threads to handle incoming requests
        // These are used so that we can process messages in a different thread than the main HStoreCoordinator thread
        
        // TransactionInitDispatcher
        if (hstore_conf.site.coordinator_init_thread) {
            this.transactionInit_dispatcher = new TransactionInitDispatcher(this);
            String name = HStoreThreadManager.getThreadName(this.hstore_site, "coord", "init");
            Thread t = new Thread(this.transactionInit_dispatcher, name);
            this.dispatcherThreads.add(t);
        } else {
            this.transactionInit_dispatcher = null;
        }
        
        // TransactionFinishDispatcher
        if (hstore_conf.site.coordinator_finish_thread) {
            this.transactionFinish_dispatcher = new TransactionFinishDispatcher(this);
            String name = HStoreThreadManager.getThreadName(this.hstore_site, "coord", "finish");
            Thread t = new Thread(this.transactionInit_dispatcher, name);
            this.dispatcherThreads.add(t);
        } else {
            this.transactionFinish_dispatcher = null;
        }

        // TransactionRedirectDispatcher
        if (hstore_conf.site.coordinator_redirect_thread) {
            this.transactionRedirect_dispatcher = new TransactionRedirectDispatcher(this);
            String name = HStoreThreadManager.getThreadName(this.hstore_site, "coord", "redirect");
            Thread t = new Thread(this.transactionInit_dispatcher, name);
            this.dispatcherThreads.add(t);
        } else {
            this.transactionRedirect_dispatcher = null;
        }

        this.transactionInit_handler = new TransactionInitHandler(hstore_site, this, this.transactionInit_dispatcher);
        this.transactionWork_handler = new TransactionWorkHandler(hstore_site, this);
        this.transactionPrefetch_handler = new TransactionPrefetchHandler(hstore_site, this);
        this.transactionMap_handler = new TransactionMapHandler(hstore_site, this);
        this.transactionReduce_handler = new TransactionReduceHandler(hstore_site,this);
        this.transactionPrepare_handler = new TransactionPrepareHandler(hstore_site, this);
        this.transactionFinish_handler = new TransactionFinishHandler(hstore_site, this, this.transactionFinish_dispatcher);
        this.sendData_handler = new SendDataHandler(hstore_site, this);
        
        // Wrap the listener in a daemon thread
        this.listener_thread = new Thread(new MessengerListener(), HStoreThreadManager.getThreadName(this.hstore_site, "coord"));
        this.listener_thread.setDaemon(true);
        this.eventLoop.setExitOnSigInt(true);
        
        // Initialized QueryPrefetchPlanner if we're allowed to execute
        // prefetch queries and we actually have some in the catalog 
        PrefetchQueryPlanner tmpPlanner = null;
        if (hstore_conf.site.exec_prefetch_queries) {
            boolean has_prefetch = false;
            for (Procedure catalog_proc : hstore_site.getDatabase().getProcedures()) {
                if (catalog_proc.getPrefetchable()) {
                    has_prefetch = true;
                    break;
                }
            }
            if (has_prefetch) tmpPlanner = new PrefetchQueryPlanner(hstore_site.getDatabase(),
                                                                    hstore_site.getPartitionEstimator());
        }
        this.queryPrefetchPlanner = tmpPlanner;
        this.transactionPrefetch_callback = (this.queryPrefetchPlanner != null ? new TransactionPrefetchCallback() : null);
    }
    
    protected HStoreService initHStoreService() {
        return (new RemoteServiceHandler());
    }
    
    /**
     * Start the messenger. This is a blocking call that will initialize the connections
     * and start the listener thread!
     */
    public synchronized void start() {
        assert(this.state == ShutdownState.INITIALIZED) : "Invalid MessengerState " + this.state;
        
        this.state = ShutdownState.STARTED;
        
        if (debug.get()) LOG.debug("Initializing connections");
        this.initConnections();

        for (Thread t : this.dispatcherThreads) {
            if (debug.get()) LOG.debug("Starting dispatcher thread: " + t.getName());
            t.setDaemon(true);
            t.start();
        } // FOR
        
        if (debug.get()) LOG.debug("Starting listener thread");
        this.listener_thread.start();
        
        // If we're at site zero, then we'll announce our instanceId
        // to everyone in the cluster
        if (this.local_site_id == 0) {
            this.initCluster();
        }
        
        if (hstore_conf.site.coordinator_sync_time) {
            syncClusterTimes();
        }
        
        this.ready_observable.notifyObservers(this);
    }

    /**
     * Returns true if the messenger has started
     * @return
     */
    public boolean isStarted() {
        return (this.state == ShutdownState.STARTED);
    }
    
    /**
     * Internal call for testing to hide errors
     */
    @Override
    public void prepareShutdown(boolean error) {
        if (this.state != ShutdownState.PREPARE_SHUTDOWN) {
            assert(this.state == ShutdownState.STARTED) : "Invalid HStoreCoordinator State " + this.state;
            this.state = ShutdownState.PREPARE_SHUTDOWN;
        }
    }
    
    /**
     * Stop this messenger. This kills the ProtoRpc event loop
     */
    @Override
    public synchronized void shutdown() {
        assert(this.state == ShutdownState.STARTED || this.state == ShutdownState.PREPARE_SHUTDOWN) : "Invalid MessengerState " + this.state;
        
        this.state = ShutdownState.SHUTDOWN;
        
        try {
            // Kill all of our dispatchers
            for (Thread t : this.dispatcherThreads) {
                if (trace.get()) LOG.trace("Stopping dispatcher thread " + t.getName());
                t.interrupt();
            } // FOR
            
            if (trace.get()) LOG.trace("Stopping eventLoop for Site #" + this.getLocalSiteId());
            this.eventLoop.exitLoop();

            if (trace.get()) LOG.trace("Stopping listener thread for Site #" + this.getLocalSiteId());
            this.listener_thread.interrupt();
            
            if (trace.get()) LOG.trace("Joining on listener thread for Site #" + this.getLocalSiteId());
            this.listener_thread.join();
        } catch (InterruptedException ex) {
            // IGNORE
        } catch (Throwable ex) {
            LOG.error("Unexpected error when trying to stop messenger for Site #" + this.getLocalSiteId(), ex);
        } finally {
            if (trace.get()) LOG.trace("Closing listener socket for Site #" + this.getLocalSiteId());
            this.listener.close();
        }
    }
    
    /**
     * Returns true if the messenger has stopped
     * @return
     */
    @Override
    public boolean isShuttingDown() {
        return (this.state == ShutdownState.PREPARE_SHUTDOWN);
    }
    
    public boolean isShutdownOrPrepareShutDown() {
        return (this.state == ShutdownState.PREPARE_SHUTDOWN || this.state == ShutdownState.SHUTDOWN);
    }
    
    public HStoreSite getHStoreSite() {
        return (this.hstore_site);
    }
    public HStoreConf getHStoreConf() {
        return (this.hstore_conf);
    }
    
    protected int getLocalSiteId() {
        return (this.local_site_id);
    }
    protected int getLocalMessengerPort() {
        return (this.hstore_site.getSite().getMessenger_port());
    }
    protected final Thread getListenerThread() {
        return (this.listener_thread);
    }
    
    public HStoreService getChannel(int site_id) {
        return (this.channels.get(site_id));
    }
    public HStoreService getHandler() {
        return (this.remoteService);
    }
    public EventObservable<HStoreCoordinator> getReadyObservable() {
        return (this.ready_observable);
    }
    
    public TransactionInitHandler getTransactionInitHandler() {
        return (this.transactionInit_handler);
    }
    
    public TransactionFinishHandler getTransactionFinishHandler() {
        return (this.transactionFinish_handler);
    }
    
//    private int getNumLocalPartitions(Collection<Integer> partitions) {
//        int ctr = 0;
//        int size = partitions.size();
//        for (Integer p : this.local_partitions) {
//            if (partitions.contains(p)) {
//                ctr++;
//                if (size == ctr) break;
//            }
//        } // FOR
//        return (ctr);
//    }
//    
//    private VoltTable copyVoltTable(VoltTable vt) throws Exception {
//        FastSerializer fs = new FastSerializer(buffer_pool);
//        fs.writeObject(vt);
//        BBContainer bc = fs.getBBContainer();
//        assert(bc.b.hasArray());
//        ByteString bs = ByteString.copyFrom(bc.b);
//        
//        FastDeserializer fds = new FastDeserializer(bs.asReadOnlyByteBuffer());
//        VoltTable copy = fds.readObject(VoltTable.class);
//        return (copy);
//    }
    
    /**
     * Initialize all the network connections to remote
     *  
     */
    private void initConnections() {
        if (debug.get()) LOG.debug("Configuring outbound network connections for Site #" + this.catalog_site.getId());
        
        // Initialize inbound channel
        Integer local_port = this.catalog_site.getMessenger_port();
        assert(local_port != null);
        if (debug.get()) LOG.debug("Binding listener to port " + local_port + " for Site #" + this.catalog_site.getId());
        this.listener.register(this.remoteService);
        this.listener.bind(local_port);

        // Find all the destinations we need to connect to
        // Make the outbound connections
        List<Pair<Integer, InetSocketAddress>> destinations = HStoreCoordinator.getRemoteCoordinators(this.catalog_site);
        
        if (destinations.isEmpty()) {
            if (debug.get()) LOG.debug("There are no remote sites so we are skipping creating connections");
        }
        else {
            if (debug.get()) LOG.debug("Connecting to " + destinations.size() + " remote site messengers");
            ProtoRpcChannel[] channels = null;
            InetSocketAddress arr[] = new InetSocketAddress[destinations.size()];
            for (int i = 0; i < arr.length; i++) {
                arr[i] = destinations.get(i).getSecond();
            } // FOR
                    
            try {
                channels = ProtoRpcChannel.connectParallel(this.eventLoop, arr, 15000);
            } catch (RuntimeException ex) {
                LOG.warn("Failed to connect to remote sites. Going to try again...");
                // Try again???
                try {
                    channels = ProtoRpcChannel.connectParallel(this.eventLoop, arr);
                } catch (Exception ex2) {
                    LOG.fatal("Site #" + this.getLocalSiteId() + " failed to connect to remote sites");
                    this.listener.close();
                    throw ex;    
                }
            }
            assert channels.length == destinations.size();
            for (int i = 0; i < channels.length; i++) {
                Pair<Integer, InetSocketAddress> p = destinations.get(i);
                this.channels.put(p.getFirst(), HStoreService.newStub(channels[i]));
            } // FOR
            
            if (debug.get()) LOG.debug("Site #" + this.getLocalSiteId() + " is fully connected to all sites");
        }
    }
    
    protected void initCluster() {
        long instanceId = EstTime.currentTimeMillis();
        hstore_site.setInstanceId(instanceId);
        InitializeRequest request = InitializeRequest.newBuilder()
                                            .setSenderSite(0)
                                            .setInstanceId(instanceId)
                                            .build();
        final CountDownLatch latch = new CountDownLatch(this.channels.size()); 
        RpcCallback<InitializeResponse> callback = new RpcCallback<InitializeResponse>() {
            @Override
            public void run(InitializeResponse parameter) {
                LOG.info(String.format("Initialization Response: %s / %s",
                                       HStoreThreadManager.formatSiteName(parameter.getSenderSite()),
                                       parameter.getStatus()));
                latch.countDown();
            }
        };
        for (Integer site_id : this.channels.keySet()) {
            assert(site_id.intValue() != this.local_site_id);
            ProtoRpcController controller = new ProtoRpcController();
            this.channels.get(site_id).initialize(controller, request, callback);
        } // FOR
        
        if (debug.get())
            LOG.debug(String.format("Waiting for %s initialization responses", this.channels.size()));
        boolean finished = false;
        try {
            finished = latch.await(10, TimeUnit.SECONDS);
        } catch (InterruptedException ex) {
            throw new ServerFaultException("Unexpected interruption", ex);
        }
        assert(finished);
    }
    
    // ----------------------------------------------------------------------------
    // MESSAGE ROUTERS
    // ----------------------------------------------------------------------------
    
    // TransactionFinish
    
    // Shutdown
//    private final MessageRouter<ShutdownRequest, ShutdownResponse> router_shutdown = new MessageRouter<ShutdownRequest, ShutdownResponse>() {
//        protected void sendLocal(long txn_id, ShutdownRequest request, Collection<Integer> partitions, RpcCallback<ShutdownResponse> callback) {
//            
//        }
//        protected void sendRemote(HStoreService channel, ProtoRpcController controller, ShutdownRequest request, RpcCallback<ShutdownResponse> callback) {
//            channel.shutdown(controller, request, callback);
//        }
//        protected ProtoRpcController getProtoRpcController(LocalTransaction ts, int site_id) {
//            return new ProtoRpcController();
//        }
//    };

    
    // ----------------------------------------------------------------------------
    // HSTORE RPC SERVICE METHODS
    // ----------------------------------------------------------------------------
    
    /**
     * We want to make this a private inner class so that we do not expose
     * the RPC methods to other parts of the code.
     */
    private class RemoteServiceHandler extends HStoreService {
    
        @Override
        public void transactionInit(RpcController controller, TransactionInitRequest request, RpcCallback<TransactionInitResponse> callback) {
             transactionInit_handler.remoteQueue(controller, request, callback);
        }
        
        @Override
        public void transactionWork(RpcController controller, TransactionWorkRequest request, RpcCallback<TransactionWorkResponse> callback) {
            transactionWork_handler.remoteHandler(controller, request, callback);
        }

        @Override
        public void transactionPrefetch(RpcController controller, TransactionPrefetchResult request, RpcCallback<TransactionPrefetchAcknowledgement> callback) {
            transactionPrefetch_handler.remoteHandler(controller, request, callback);
        }
        
        @Override
        public void transactionMap(RpcController controller, TransactionMapRequest request, RpcCallback<TransactionMapResponse> callback) {
            transactionMap_handler.remoteQueue(controller, request, callback);
        }
        
        @Override
        public void transactionReduce(RpcController controller, TransactionReduceRequest request, RpcCallback<TransactionReduceResponse> callback) {
            transactionReduce_handler.remoteQueue(controller, request, callback);
        }
        
        @Override
        public void transactionPrepare(RpcController controller, TransactionPrepareRequest request, RpcCallback<TransactionPrepareResponse> callback) {
            transactionPrepare_handler.remoteQueue(controller, request, callback);
        }
        
        @Override
        public void transactionFinish(RpcController controller, TransactionFinishRequest request, RpcCallback<TransactionFinishResponse> callback) {
            transactionFinish_handler.remoteQueue(controller, request, callback);
        }
        
        @Override
        public void transactionRedirect(RpcController controller, TransactionRedirectRequest request, RpcCallback<TransactionRedirectResponse> done) {
            // We need to create a wrapper callback so that we can get the output that
            // HStoreSite wants to send to the client and forward 
            // it back to whomever told us about this txn
            if (debug.get()) 
                LOG.debug(String.format("Received redirected transaction request from HStoreSite %s", HStoreThreadManager.formatSiteName(request.getSenderSite())));
            byte serializedRequest[] = request.getWork().toByteArray(); // XXX Copy!
            TransactionRedirectResponseCallback callback = null;
            try {
                callback = (TransactionRedirectResponseCallback)HStoreObjectPools.CALLBACKS_TXN_REDIRECTRESPONSE.borrowObject();
                callback.init(local_site_id, request.getSenderSite(), done);
            } catch (Exception ex) {
                throw new RuntimeException("Failed to get ForwardTxnResponseCallback", ex);
            }
            
            if (transactionRedirect_dispatcher != null) {
                transactionRedirect_dispatcher.queue(Pair.of(serializedRequest, callback));
            } else {
                hstore_site.procedureInvocation(serializedRequest, callback);
            }
        }
        
        @Override
        public void sendData(RpcController controller, SendDataRequest request, RpcCallback<SendDataResponse> done) {
            // Take the SendDataRequest and pass it to the sendData_handler, which
            // will deserialize the embedded VoltTable and wrap it in something that we can
            // then pass down into the underlying ExecutionEngine
            sendData_handler.remoteQueue(controller, request, done);
        }
        
        @Override
        public void initialize(RpcController controller, InitializeRequest request, RpcCallback<InitializeResponse> done) {
            if (debug.get())
                LOG.debug(String.format("Received %s from HStoreSite %s [instanceId=%d]",
                                                 request.getClass().getSimpleName(),
                                                 HStoreThreadManager.formatSiteName(request.getSenderSite()),
                                                 request.getInstanceId()));
            
            hstore_site.setInstanceId(request.getInstanceId());
            InitializeResponse response = InitializeResponse.newBuilder()
                                                .setSenderSite(local_site_id)
                                                .setStatus(Status.OK)
                                                .build();
            done.run(response);
        }
        
        @Override
        public void shutdown(RpcController controller, ShutdownRequest request, RpcCallback<ShutdownResponse> done) {
            String originName = HStoreThreadManager.formatSiteName(request.getSenderSite());
            
            // See if they gave us the original error. If they did, then we'll
            // try to be helpful and print it out here
            SerializableException error = null;
<<<<<<< HEAD
            if (request.getError().isEmpty() == false) {
                ByteString bytes = request.getError();
                try {
                    error = SerializableException.deserializeFromBuffer(bytes.asReadOnlyByteBuffer());
                } catch (Throwable ex) {
                    LOG.fatal(String.format("Failed to deserialize shutdown error from %s [bytes=%d]", originName, bytes.size()), ex);
                }
=======
            if (request.hasError() && request.getError().isEmpty() == false) {
                error = SerializableException.deserializeFromBuffer(request.getError().asReadOnlyByteBuffer());
>>>>>>> 4f8b4ffb
//                LOG.fatal("Error that caused shutdown from HStoreSite " + originName, error);
            }
            
            LOG.warn(String.format("Got shutdown request from HStoreSite %s", originName, error));
            
            // Tell the HStoreSite to shutdown
            HStoreCoordinator.this.hstore_site.prepareShutdown(false);
            

            // Then send back the acknowledgment right away
            ShutdownResponse response = ShutdownResponse.newBuilder()
                                                   .setSenderSite(HStoreCoordinator.this.local_site_id)
                                                   .build();
            done.run(response);
            
            // TODO: This should be moved into the HStoreSite.shutdown()
            HStoreCoordinator.this.hstore_site.shutdown();
            LOG.info(String.format("Shutting down %s [status=%d]", hstore_site.getSiteName(), request.getExitStatus()));
            if (debug.get())
                LOG.debug(String.format("ForwardDispatcher Queue Idle Time: %.2fms",
                                        transactionRedirect_dispatcher.getIdleTime().getTotalThinkTimeMS()));
            ThreadUtil.sleep(1000); // HACK
            LogManager.shutdown();
            System.exit(request.getExitStatus());
            
        }

        @Override
        public void timeSync(RpcController controller, TimeSyncRequest request, RpcCallback<TimeSyncResponse> done) {
            if (debug.get()) 
                LOG.debug(String.format("Received %s from HStoreSite %s",
                                                 request.getClass().getSimpleName(),
                                                 HStoreThreadManager.formatSiteName(request.getSenderSite())));
            
            TimeSyncResponse response = TimeSyncResponse.newBuilder()
                                                    .setT0R(System.currentTimeMillis())
                                                    .setSenderSite(local_site_id)
                                                    .setT0S(request.getT0S())
                                                    .setT1S(System.currentTimeMillis())
                                                    .build();
            done.run(response);
        }

    } // END CLASS
    
    
    // ----------------------------------------------------------------------------
    // TRANSACTION METHODS
    // ----------------------------------------------------------------------------

    /**
     * Send a TransactionInitRequest message to all of the sites that have 
     * the partitions that this transaction will need during its execution
     * This must be guaranteed to only be invoked by one thread at a time
     * @param ts
     * @param callback
     */
    public void transactionInit(LocalTransaction ts, RpcCallback<TransactionInitResponse> callback) {
        if (debug.get()) LOG.debug(String.format("%s - Sending TransactionInitRequest to %d partitions %s",
                                   ts, ts.getPredictTouchedPartitions().size(), ts.getPredictTouchedPartitions()));
        assert(callback != null) :
            String.format("Trying to initialize %s with a null TransactionInitCallback", ts);
        
        // Look at the Procedure to see whether it has prefetchable queries. If it does, 
        // then embed them in the TransactionInitRequest
        // TODO: We probably don't want to bother prefetching for txns that only touch
        //       partitions that are in its same local HStoreSite
        if (ts.getProcedure().getPrefetchable()) {
            if (debug.get()) LOG.debug(String.format("%s - Generating TransactionInitRequests with prefetchable queries", ts));
            
            // Make sure that we initialize our internal PrefetchState for this txn
            ts.initializePrefetch();
            
            TransactionInitRequest[] requests = this.queryPrefetchPlanner.generateWorkFragments(ts);
            int sent_ctr = 0;
            int prefetch_ctr = 0;
            assert(requests.length == this.num_sites) :
                String.format("Expected %d TransactionInitRequests but we got %d", this.num_sites, requests.length); 
            for (int site_id = 0; site_id < this.num_sites; site_id++) {
                if (requests[site_id] == null) continue;
                
                if (site_id == this.local_site_id) {
                    this.transactionInit_handler.sendLocal(ts.getTransactionId(),
                                                           requests[site_id],
                                                           ts.getPredictTouchedPartitions(),
                                                           callback);
                }
                else {
                    ProtoRpcController controller = ts.getTransactionInitController(site_id);
                    this.channels.get(site_id).transactionInit(controller,
                                                               requests[site_id],
                                                               callback);
                }
                
                sent_ctr++;
                prefetch_ctr += requests[site_id].getPrefetchFragmentsCount();
            } // FOR
            assert(sent_ctr > 0) : "No TransactionInitRequests available for " + ts;
            if (debug.get()) LOG.debug(String.format("%s - Sent %d TransactionInitRequests with %d prefetch WorkFragments",
                                                     ts, sent_ctr, prefetch_ctr));
            
        }
        // Otherwise we will send the same TransactionInitRequest to all of the remote sites 
        else {
            TransactionInitRequest request = TransactionInitRequest.newBuilder()
                                                .setTransactionId(ts.getTransactionId())
                                                .setProcedureId(ts.getProcedure().getId())
                                                .setBasePartition(ts.getBasePartition())
                                                .addAllPartitions(ts.getPredictTouchedPartitions())
                                                .build();

            this.transactionInit_handler.sendMessages(ts, request, callback, request.getPartitionsList());
        }
        
        // TODO(pavlo): Add the ability to allow a partition that rejects a InitRequest to send notifications
        //              about the rejection to the other partitions that are included in the InitRequest.
    }
    
    /**
     * Send the TransactionWorkRequest to the target remote site
     * @param builders
     * @param callback
     */
    public void transactionWork(LocalTransaction ts, int site_id, TransactionWorkRequest request, RpcCallback<TransactionWorkResponse> callback) {
        if (debug.get()) LOG.debug(String.format("%s - Sending TransactionWorkRequest to remote site %d [numFragments=%d]",
                                                 ts, site_id, request.getFragmentsCount()));
        
        assert(request.getFragmentsCount() > 0) :
            String.format("No WorkFragments for Site %d in %s", site_id, ts);
        
        // We should never get work for our local partitions
        assert(site_id != this.local_site_id);
        assert(ts.getTransactionId().longValue() == request.getTransactionId()) :
            String.format("%s is for txn #%d but the %s has txn #%d",
                          ts.getClass().getSimpleName(), ts.getTransactionId(),
                          request.getClass().getSimpleName(), request.getTransactionId());
        
        this.channels.get(site_id).transactionWork(ts.getTransactionWorkController(site_id), request, callback);
    }
    
    public void transactionPrefetchResult(RemoteTransaction ts, TransactionPrefetchResult request) {
        if (debug.get()) LOG.debug(String.format("%s - Sending %s back to base partition %d",
                                                 ts, request.getClass().getSimpleName(),
                                                 ts.getBasePartition()));
        assert(request.hasResult()) :
            String.format("No WorkResults in %s for %s", request.getClass().getSimpleName(), ts);
        int site_id = hstore_site.getSiteIdForPartitionId(ts.getBasePartition());
        assert(site_id != this.local_site_id);
        
        ProtoRpcController controller = ts.getTransactionPrefetchController(request.getSourcePartition());
        this.channels.get(site_id).transactionPrefetch(controller,
                                                       request,
                                                       this.transactionPrefetch_callback);
    }
    
    
    /**
     * Notify the given partitions that this transaction is finished with them
     * This can also be used for the "early prepare" optimization.
     * @param ts
     * @param callback
     * @param partitions
     */
    public void transactionPrepare(LocalTransaction ts, TransactionPrepareCallback callback, Collection<Integer> partitions) {
        if (debug.get())
            LOG.debug(String.format("Notifying partitions %s that %s is preparing to commit", partitions, ts));
        
        TransactionPrepareRequest request = TransactionPrepareRequest.newBuilder()
                                                        .setTransactionId(ts.getTransactionId())
                                                        .addAllPartitions(partitions)
                                                        .build();
        this.transactionPrepare_handler.sendMessages(ts, request, callback, partitions);
    }

    /**
     * Notify all remote HStoreSites that the distributed transaction is done with data
     * at the given partitions and that they need to commit/abort the results.
     * IMPORTANT: Any data that you need from the LocalTransaction handle should be taken
     * care of before this is invoked, because it may clean-up that object before it returns
     * @param ts
     * @param status
     * @param callback
     */
    public void transactionFinish(LocalTransaction ts, Status status, TransactionFinishCallback callback) {
        Collection<Integer> partitions = ts.getPredictTouchedPartitions();
        if (debug.get())
            LOG.debug(String.format("Notifying partitions %s that %s is finished [status=%s]",
                                    partitions, ts, status));
        
        TransactionFinishRequest request = TransactionFinishRequest.newBuilder()
                                                        .setTransactionId(ts.getTransactionId())
                                                        .setStatus(status)
                                                        .addAllPartitions(partitions)
                                                        .build();
        this.transactionFinish_handler.sendMessages(ts, request, callback, partitions);
    }
    
    /**
     * Forward a StoredProcedureInvocation request to a remote site for execution
     * @param serializedRequest
     * @param callback
     * @param partition
     */
    public void transactionRedirect(byte[] serializedRequest, RpcCallback<TransactionRedirectResponse> callback, int partition) {
        int dest_site_id = hstore_site.getSiteIdForPartitionId(partition);
        if (debug.get()) LOG.debug("Redirecting transaction request to partition #" + partition + " on " + HStoreThreadManager.formatSiteName(dest_site_id));
        ByteString bs = ByteString.copyFrom(serializedRequest);
        TransactionRedirectRequest mr = TransactionRedirectRequest.newBuilder()
                                        .setSenderSite(this.local_site_id)
                                        .setWork(bs)
                                        .build();
        this.channels.get(dest_site_id).transactionRedirect(new ProtoRpcController(), mr, callback);
    }
    
    // ----------------------------------------------------------------------------
    // MapReduce METHODS
    // ----------------------------------------------------------------------------
    
    /**
     * Tell all remote partitions to start the map phase for this txn
     * @param ts
     */
    public void transactionMap(LocalTransaction ts, RpcCallback<TransactionMapResponse> callback) {
        ByteString invocation = null;
        try {
            ByteBuffer b = ByteBuffer.wrap(FastSerializer.serialize(ts.getInvocation()));
            invocation = ByteString.copyFrom(b.array()); 
        } catch (Exception ex) {
            throw new RuntimeException("Unexpected error when serializing StoredProcedureInvocation", ex);
        }
        
        TransactionMapRequest request = TransactionMapRequest.newBuilder()
                                                     .setTransactionId(ts.getTransactionId())
                                                     .setBasePartition(ts.getBasePartition())
                                                     .setInvocation(invocation)
                                                     .build();
        
        Collection<Integer> partitions = ts.getPredictTouchedPartitions();
        if (debug.get())
             LOG.debug(String.format("Notifying partitions %s that %s is in Map Phase", partitions, ts));
        //assert(ts.mapreduce == true) : "MapReduce Transaction flag is not set, " + hstore_site.getSiteName();
        
        LOG.info("<HStoreCoordinator.TransactionMap> is executing to sendMessages to all partitions\n");
        this.transactionMap_handler.sendMessages(ts, request, callback, partitions);
    }
    
    /**
     * Tell all remote partitions to start the reduce phase for this txn
     * @param ts
     */
    public void transactionReduce(LocalTransaction ts, RpcCallback<TransactionReduceResponse> callback) {
        ByteString invocation = null;
        try {
            ByteBuffer b = ByteBuffer.wrap(FastSerializer.serialize(ts.getInvocation()));
            invocation = ByteString.copyFrom(b.array()); 
        } catch (Exception ex) {
            throw new RuntimeException("Unexpected error when serializing StoredProcedureInvocation", ex);
        }
        
        TransactionReduceRequest request = TransactionReduceRequest.newBuilder()
                                                     .setTransactionId(ts.getTransactionId())
                                                     .setBasePartition(ts.getBasePartition())
                                                     .setInvocation(invocation)
                                                     .build();
        
        Collection<Integer> partitions = ts.getPredictTouchedPartitions();
        if (debug.get())
             LOG.debug(String.format("Notifying partitions %s that %s is in Reduce Phase", partitions, ts));
               
        LOG.info("<HStoreCoordinator.TransactionReduce> is executing to sendMessages to all partitions\n");
        this.transactionReduce_handler.sendMessages(ts, request, callback, partitions);
    }
    
    // ----------------------------------------------------------------------------
    // SEND DATA METHODS
    // ----------------------------------------------------------------------------
    
    /**
     * This is will be the main method used to send data from one partition to another.
     * We will probably to dispatch these messages and handle then on the remote 
     * side in a separate thread so that we don't block the ExecutionSite threads
     * or any networking thread. We also need to make sure that if have to send
     * data to a partition that's on our same machine, then we don't want to 
     * waste time serializing + deserializing the data when didn't have to.
     * @param ts
     */
    public void sendData(LocalTransaction ts, Map<Integer, VoltTable> data, RpcCallback<SendDataResponse> callback) {
        
        // TODO(xin): Loop through all of the remote HStoreSites and grab their partition data
        //            out of the map given as input. Create a single SendDataRequest for that
        //            HStoreSite and then use the direct channel to send the data. Be sure to skip
        //            the partitions at the local site
        //
        //            this.channels.get(dest_site_id).sendData(new ProtoRpcController(), request, callback);
        //
        //            Then go back and grab the local partition data and invoke sendData_handler.sendLocal
        
        
        long txn_id = ts.getTransactionId();
        Set<Integer> fake_responses = null;
        for (Site remote_site : CatalogUtil.getAllSites(this.catalog_site)) {
            int dest_site_id = remote_site.getId();
            if (debug.get())
                LOG.debug("Dest_site_id: " + dest_site_id + "  Local_site_id: " + this.local_site_id);
            if (dest_site_id == this.local_site_id) {
                // If there is no data for any partition at this remote HStoreSite, then we will fake a response
                // message to the callback and tell them that everything is ok
                if (fake_responses == null) fake_responses = new HashSet<Integer>();
                fake_responses.add(dest_site_id);
                if (debug.get()) 
                    LOG.debug("Did not send data to " + remote_site + ". Will send a fake response instead");
                
                continue;
            }

            SendDataRequest.Builder builder = SendDataRequest.newBuilder()
                    .setTransactionId(txn_id)
                    .setSenderSite(local_site_id);

            // Loop through and get all the data for this site
            if (debug.get())
                LOG.debug(String.format("CatalogUtil.getAllSites : " + CatalogUtil.getAllSites(this.catalog_site).size() +
                        "     Remote_site partitions: " + remote_site.getPartitions().size()));
            for (Partition catalog_part : remote_site.getPartitions()) {
                VoltTable vt = data.get(catalog_part.getId());
                if (vt == null) {
                    LOG.warn("No data in " + ts + " for partition " + catalog_part.getId());
                    continue;
                }
                ByteString bs = null;
                byte bytes[] = null;
                try {
                    bytes = ByteBuffer.wrap(FastSerializer.serialize(vt)).array();
                    bs = ByteString.copyFrom(bytes); 
                    if (debug.get())
                        LOG.debug(String.format("Outbound data for Partition #%d: RowCount=%d / MD5=%s / Length=%d",
                                                catalog_part.getId(), vt.getRowCount(), StringUtil.md5sum(bytes), bytes.length));
                } catch (Exception ex) {
                    throw new RuntimeException(String.format("Unexpected error when serializing %s data for partition %d",
                                                             ts, catalog_part.getId()), ex);
                }
                if (debug.get()) 
                    LOG.debug("Constructing Dependency for " + catalog_part);
                builder.addDepId(catalog_part.getId())
                       .addData(bs);
            } // FOR n partitions in remote_site
            
            if (builder.getDataCount() > 0) {
                if (debug.get())
                    LOG.debug(String.format("Sending data to %d partitions at %s for %s",
                                                     builder.getDataCount(), remote_site, ts));
                this.channels.get(dest_site_id).sendData(new ProtoRpcController(), builder.build(), callback);
            }
        } // FOR n sites in this catalog
                
        for (Integer partition : hstore_site.getLocalPartitionIdArray()) {
            VoltTable vt = data.get(partition);
            if (vt == null) {
                LOG.warn("No data in " + ts + " for partition " + partition);
                continue;
            }
            if (debug.get()) LOG.debug(String.format("Storing VoltTable directly at local partition %d for %s", partition, ts));
            ts.storeData(partition.intValue(), vt);
        } // FOR
        
        if (fake_responses != null) {
            if (debug.get()) LOG.debug(String.format("Sending fake responses for %s for partitions %s", ts, fake_responses));
            for (int dest_site_id : fake_responses) {
                SendDataResponse.Builder builder = SendDataResponse.newBuilder()
                                                                                 .setTransactionId(txn_id)
                                                                                 .setStatus(Hstoreservice.Status.OK)
                                                                                 .setSenderSite(dest_site_id);
                callback.run(builder.build());
            } // FOR
        }
    }
    
    // ----------------------------------------------------------------------------
    // TIME SYNCHRONZIATION
    // ----------------------------------------------------------------------------
    
    /**
     * Approximate the time offsets of all the sites in the cluster so that we can offset
     * our TransactionIdManager's timestamps by the site with the clock the furthest ahead. 
     * This is a blocking call and only really needs to be performed once at start-up
     */
    public void syncClusterTimes() {
        // We don't need to do this if there is only one site
        if (this.num_sites == 1) return;
        
        final CountDownLatch latch = new CountDownLatch(this.num_sites);
        final Map<Integer, Integer> time_deltas = Collections.synchronizedMap(new HashMap<Integer, Integer>());
        
        RpcCallback<TimeSyncResponse> callback = new RpcCallback<TimeSyncResponse>() {
            @Override
            public void run(TimeSyncResponse request) {
                long t1_r = System.currentTimeMillis();
                int dt = (int)((request.getT1S() + request.getT0R()) - (t1_r + request.getT0S())) / 2;
                time_deltas.put(request.getSenderSite(), dt);
                latch.countDown();
            }
        };
        
        // Send out TimeSync request 
        for (Entry<Integer, HStoreService> e: this.channels.entrySet()) {
            if (e.getKey().intValue() == this.local_site_id) continue;
            TimeSyncRequest request = TimeSyncRequest.newBuilder()
                                            .setSenderSite(this.local_site_id)
                                            .setT0S(System.currentTimeMillis())
                                            .build();
            e.getValue().timeSync(new ProtoRpcController(), request, callback);
            if (trace.get()) LOG.trace("Sent TIMESYNC to " + HStoreThreadManager.formatSiteName(e.getKey()));
        } // FOR
        
        if (trace.get()) LOG.trace("Sent out all TIMESYNC requests!");
        boolean success = false;
        try {
            success = latch.await(10, TimeUnit.SECONDS);
        } catch (InterruptedException ex) {
            // nothing
        }
        if (success == false) {
            LOG.warn(String.format("Failed to recieve time synchronization responses from %d remote HStoreSites", this.num_sites-1));
        } else if (trace.get()) LOG.trace("Received all TIMESYNC responses!");
        
        // Then do the time calculation
        long max_dt = 0L;
        int culprit = this.local_site_id;
        for (Entry<Integer, Integer> e : time_deltas.entrySet()) {
            if (debug.get()) LOG.debug(String.format("Time delta to HStoreSite %d is %d ms", e.getKey(), e.getValue()));
            if (e.getValue() > max_dt) {
                max_dt = e.getValue();
                culprit = e.getKey();
            }
        }
        this.hstore_site.setTransactionIdManagerTimeDelta(max_dt);
        if (debug.get()) {
            LOG.debug("Setting time delta to " + max_dt + "ms");
            LOG.debug("I think the killer is site " + culprit + "!");
        }
    }
    
    // ----------------------------------------------------------------------------
    // SHUTDOWN METHODS
    // ----------------------------------------------------------------------------
    
    /**
     * Take down the cluster. This is a non-blocking call. It will return right away
     * @param error
     * @param blocking
     */
    public void shutdownCluster(final Throwable error) {
        if (debug.get())
            LOG.debug(String.format("Invoking shutdown protocol [non-blocking / error=%s]", error));
        // Make this a thread so that we don't block and can continue cleaning up other things
        Thread shutdownThread = new Thread() {
            @Override
            public void run() {
                HStoreCoordinator.this.shutdownClusterBlocking(error); // Never returns!
            }
        };
        shutdownThread.setName(HStoreThreadManager.getThreadName(this.hstore_site, "shutdown"));
        shutdownThread.setDaemon(true);
        shutdownThread.start();
        return;
    }
    
    /**
     * Tell all of the other sites to shutdown and then knock ourselves out...
     * This is a non-blocking call.
     */
    public void shutdownCluster() {
        this.shutdownCluster(null);
    }
    
    /**
     * Shutdown the cluster. If the given Exception is not null, then all the nodes will
     * exit with a non-zero status. This is will never return
     * TODO: Move into HStoreSite
     * @param error
     */
    protected synchronized void shutdownClusterBlocking(final Throwable error) {
        if (this.state == ShutdownState.SHUTDOWN) return;
        this.hstore_site.prepareShutdown(error != null);
        LOG.info("Shutting down cluster", error);

        final int exit_status = (error == null ? 0 : 1);
        final CountDownLatch latch = new CountDownLatch(this.num_sites);
        
        try {
            if (this.num_sites > 0) {
                RpcCallback<ShutdownResponse> callback = new RpcCallback<ShutdownResponse>() {
                    private final Set<Integer> siteids = new HashSet<Integer>(); 
                    
                    @Override
                    public void run(ShutdownResponse parameter) {
                        int siteId = parameter.getSenderSite();
                        assert(this.siteids.contains(siteId) == false) :
                            "Duplicate response from remote HStoreSite " + HStoreThreadManager.formatSiteName(siteId);
                        this.siteids.add(siteId);
                        if (trace.get()) LOG.trace("Received " + this.siteids.size() + "/" + num_sites + " shutdown acknowledgements");
                        latch.countDown();
                    }
                };
                
                ShutdownRequest.Builder builder = ShutdownRequest.newBuilder()
                                                        .setSenderSite(catalog_site.getId())
                                                        .setExitStatus(exit_status);
                // Pack the error into a SerializableException
                if (error != null) {
                    SerializableException sError = new SerializableException(error);
                    ByteBuffer buffer = sError.serializeToBuffer();
                    builder.setError(ByteString.copyFrom(buffer));
                    LOG.info("Serializing error message in shutdown request");
                }
                
                ShutdownRequest request = builder.build();
                if (debug.get()) LOG.debug(String.format("Sending %s to %d remote sites",
                                                         request.getClass().getSimpleName(), this.num_sites));
                for (Entry<Integer, HStoreService> e: this.channels.entrySet()) {
                    e.getValue().shutdown(new ProtoRpcController(), request, callback);
                    if (trace.get()) LOG.trace(String.format("Sent %s to %s",
                                                             request.getClass().getSimpleName(),
                                                             HStoreThreadManager.formatSiteName(e.getKey())));
                } // FOR
            }
        
            // Tell ourselves to shutdown while we wait
            if (debug.get()) LOG.debug("Telling local site to shutdown");
            this.hstore_site.shutdown();
            
            // Block until the latch releases us
            if (this.num_sites > 0) {
                LOG.info(String.format("Waiting for %d sites to finish shutting down", latch.getCount()));
                latch.await(5, TimeUnit.SECONDS);
            }
        } catch (Throwable ex2) {
            // IGNORE
        } finally {
            LOG.info(String.format("Shutting down [site=%d, status=%d]", catalog_site.getId(), exit_status));
            if (error != null) {
                LOG.fatal("A fatal error caused this shutdown", error);
            }
            LogManager.shutdown();
            System.exit(exit_status);
        }
    }


    // ----------------------------------------------------------------------------
    // UTILITY METHODS
    // ----------------------------------------------------------------------------
    
    public static List<Pair<Integer, InetSocketAddress>> getRemoteCoordinators(Site catalog_site) {
        List<Pair<Integer, InetSocketAddress>> m = new ArrayList<Pair<Integer,InetSocketAddress>>();
        
        Database catalog_db = CatalogUtil.getDatabase(catalog_site);
        Map<Host, Set<Site>> host_partitions = CatalogUtil.getSitesPerHost(catalog_db);
        for (Entry<Host, Set<Site>> e : host_partitions.entrySet()) {
            String host = e.getKey().getIpaddr();
            for (Site remote_site : e.getValue()) {
                if (remote_site.getId() != catalog_site.getId()) {
                    InetSocketAddress address = new InetSocketAddress(host, remote_site.getMessenger_port()); 
                    m.add(Pair.of(remote_site.getId(), address));
                    if (debug.get()) LOG.debug(String.format("Creating RpcChannel to %s for site %s",
                                               address, HStoreThreadManager.formatSiteName(remote_site.getId())));
                } // FOR
            } // FOR 
        } // FOR
        return (m);
    }

    /**
     * Returns an HStoreService handle that is connected to the given site
     * This should not be called directly.
     * @param catalog_site
     * @return
     */
    protected static HStoreService getHStoreService(Site catalog_site) {
        NIOEventLoop eventLoop = new NIOEventLoop();
        InetSocketAddress addresses[] = new InetSocketAddress[] {
            new InetSocketAddress(catalog_site.getHost().getIpaddr(), catalog_site.getMessenger_port()) 
        };
        ProtoRpcChannel[] channels = null;
        try {
            channels = ProtoRpcChannel.connectParallel(eventLoop, addresses);
        } catch (Exception ex) {
            
        }
        HStoreService channel = HStoreService.newStub(channels[0]);
        return (channel);
    }
}<|MERGE_RESOLUTION|>--- conflicted
+++ resolved
@@ -633,18 +633,10 @@
             // See if they gave us the original error. If they did, then we'll
             // try to be helpful and print it out here
             SerializableException error = null;
-<<<<<<< HEAD
-            if (request.getError().isEmpty() == false) {
-                ByteString bytes = request.getError();
-                try {
-                    error = SerializableException.deserializeFromBuffer(bytes.asReadOnlyByteBuffer());
-                } catch (Throwable ex) {
-                    LOG.fatal(String.format("Failed to deserialize shutdown error from %s [bytes=%d]", originName, bytes.size()), ex);
-                }
-=======
+
             if (request.hasError() && request.getError().isEmpty() == false) {
                 error = SerializableException.deserializeFromBuffer(request.getError().asReadOnlyByteBuffer());
->>>>>>> 4f8b4ffb
+
 //                LOG.fatal("Error that caused shutdown from HStoreSite " + originName, error);
             }
             
