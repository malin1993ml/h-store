--- conflicted
+++ resolved
@@ -32,15 +32,8 @@
     private final CatalogContext catalogContext;
     private final int partitionId;
     private final List<InternalMessage> work_queue;
-<<<<<<< HEAD
     private final AbstractConflictChecker checker;
     private boolean ignore_all_local = false;
-
-=======
-    private final BitSet hasConflicts;
-    private final BitSet rwConflicts[];
-    private final BitSet wwConflicts[];
->>>>>>> 6cf95252
     
     /**
      * Constructor
@@ -49,11 +42,7 @@
      * @param partitionId
      * @param work_queue
      */
-<<<<<<< HEAD
     public SpecExecScheduler(CatalogContext catalogContext, AbstractConflictChecker checker, int partitionId, List<InternalMessage> work_queue) {
-=======
-    public SpecExecScheduler(CatalogContext catalogContext, int partitionId, List<InternalMessage> work_queue) {
->>>>>>> 6cf95252
         this.partitionId = partitionId;
         this.work_queue = work_queue;
         this.catalogContext = catalogContext;
@@ -122,11 +111,7 @@
                         LOG.trace(String.format("%s - Skipping %s because it is not single-partitioned", dtxn, ts));
                     continue;
                 }
-<<<<<<< HEAD
                 if (this.checker.canExecute(dtxn, ts, this.partitionId)) {
-=======
-                if (this.isConflicting(dtxn, ts) == false) {
->>>>>>> 6cf95252
                     next = txn_msg;
                     break;
                 }
