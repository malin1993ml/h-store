--- conflicted
+++ resolved
@@ -42,11 +42,7 @@
 
 import edu.brown.hstore.HStoreConstants;
 import edu.brown.hstore.HStoreSite;
-<<<<<<< HEAD
-import edu.brown.hstore.Hstoreservice;
-=======
 import edu.brown.hstore.Hstoreservice.Status;
->>>>>>> 8bddb378
 import edu.brown.hstore.Hstoreservice.WorkFragment;
 import edu.brown.hstore.interfaces.Loggable;
 import edu.brown.logging.LoggerUtil;
@@ -175,11 +171,7 @@
         this.exec_eeWork = new boolean[cnt];
         this.exec_noUndoBuffer = new boolean[cnt];
         
-<<<<<<< HEAD
-        this.finish_task = new FinishTaskMessage(this, Hstoreservice.Status.OK);
-=======
         this.finish_task = new FinishTaskMessage(this, Status.OK);
->>>>>>> 8bddb378
         this.work_task = new FragmentTaskMessage[cnt];
         for (int i = 0; i < this.work_task.length; i++) {
             this.work_task[i] = new FragmentTaskMessage();
@@ -265,17 +257,10 @@
      * Store data from mapOutput tables to reduceInput table
      * reduceInput table should merge all incoming data from the mapOutput tables.
      */
-<<<<<<< HEAD
-    public Hstoreservice.Status storeData(int partition, VoltTable vt) {
-        assert(false) : "Unimplemented!";
-        
-        return (Hstoreservice.Status.OK);
-=======
     public Status storeData(int partition, VoltTable vt) {
         assert(false) : "Unimplemented!";
         
         return (Status.OK);
->>>>>>> 8bddb378
     }
     
     // ----------------------------------------------------------------------------
@@ -486,11 +471,7 @@
         }
     }
     
-<<<<<<< HEAD
-    public FinishTaskMessage getFinishTaskMessage(Hstoreservice.Status status) {
-=======
     public FinishTaskMessage getFinishTaskMessage(Status status) {
->>>>>>> 8bddb378
         this.finish_task.setTxnId(this.getTransactionId().longValue());
         this.finish_task.setStatus(status);
         return (this.finish_task);
