package edu.brown.hstore.dtxn;

import java.util.Collection;
import java.util.Collections;

import org.apache.log4j.Logger;
import org.voltdb.StoredProcedureInvocation;
import org.voltdb.VoltTable;
import org.voltdb.VoltTableRow;
import org.voltdb.catalog.Database;
import org.voltdb.catalog.Procedure;
import org.voltdb.catalog.Table;

import com.google.protobuf.RpcCallback;

import edu.brown.catalog.CatalogUtil;
import edu.brown.hstore.Hstoreservice;
import edu.brown.hstore.Hstoreservice.TransactionMapResponse;
import edu.brown.hstore.Hstoreservice.TransactionReduceResponse;
import edu.brown.logging.LoggerUtil;
import edu.brown.logging.LoggerUtil.LoggerBoolean;
import edu.brown.utils.StringUtil;
import edu.brown.hstore.HStoreSite;
import edu.brown.hstore.callbacks.SendDataCallback;
import edu.brown.hstore.callbacks.TransactionCleanupCallback;
import edu.brown.hstore.callbacks.TransactionMapCallback;
import edu.brown.hstore.callbacks.TransactionMapWrapperCallback;
import edu.brown.hstore.callbacks.TransactionReduceCallback;
import edu.brown.hstore.callbacks.TransactionReduceWrapperCallback;

/**
 * Special transaction state object for MapReduce jobs
 * 
 * @author pavlo
 */
public class MapReduceTransaction extends LocalTransaction {
    private static final Logger LOG = Logger.getLogger(MapReduceTransaction.class);
    private final static LoggerBoolean debug = new LoggerBoolean(LOG.isDebugEnabled());
    private final static LoggerBoolean trace = new LoggerBoolean(LOG.isTraceEnabled());
    static {
        LoggerUtil.attachObserver(LOG, debug, trace);
    }
    
    private final LocalTransaction local_txns[];
    public int partitions_size;
    
    private VoltTable mapOutput[];
    private VoltTable reduceInput[];
    private VoltTable reduceOutput[];

    public enum State {
        MAP,
        SHUFFLE,
        REDUCE,
        FINISH;
    }
    /*
     * This is for non-blocking reduce executing in MapReduceHelperThread
     * */
    public boolean basePartition_Runed = false;
    
    public boolean isBasePartition_Runed() {
        return basePartition_Runed;
    }

    public void setBasePartition_Runed(boolean runed) {
        basePartition_Runed = runed;
    }

    /**
     * MapReduce Phases
     */
    private State mr_state = null;
    
    private Table mapEmit;
    private Table reduceEmit;
    
    // ----------------------------------------------------------------------------
    // CALLBACKS
    // ----------------------------------------------------------------------------

    
    /**
     */
    private final TransactionMapCallback map_callback;

    private final TransactionMapWrapperCallback mapWrapper_callback;
    
    private final SendDataCallback sendData_callback;
    
    private final TransactionReduceCallback reduce_callback;
    
    private final TransactionReduceWrapperCallback reduceWrapper_callback;
    
    private final TransactionCleanupCallback cleanup_callback;

    /**
     * Constructor 
     * @param hstore_site
     */
    public MapReduceTransaction(HStoreSite hstore_site) {
        super(hstore_site);
        // new local_txns
        this.partitions_size = this.hstore_site.getLocalPartitionIds().size();
        this.local_txns = new LocalTransaction[this.partitions_size];
        for (int i = 0; i < this.partitions_size; i++) {
            this.local_txns[i] = new LocalTransaction(hstore_site) {
                @Override
                public String toString() {
                    if (this.isInitialized()) {
                        return MapReduceTransaction.this.toString() + "/" + this.base_partition;
                    } else {
                        return ("<Uninitialized>");
                    }
                }
            };
        } // FOR
        
        // new mapout and reduce output talbes for each partition it wants to touch
        this.mapOutput = new VoltTable[this.partitions_size];
        this.reduceInput = new VoltTable[this.partitions_size];
        this.reduceOutput = new VoltTable[this.partitions_size];
                
        this.map_callback = new TransactionMapCallback(hstore_site);
        this.mapWrapper_callback = new TransactionMapWrapperCallback(hstore_site);
        
        this.sendData_callback = new SendDataCallback(hstore_site);
        //this.sendDataWrapper_callback = new SendDataWrapperCallback(hstore_site);
        
        this.reduce_callback = new TransactionReduceCallback(hstore_site);
        this.reduceWrapper_callback = new TransactionReduceWrapperCallback(hstore_site);
        
        this.cleanup_callback = new TransactionCleanupCallback(hstore_site);
    }
    
    
    @Override
    public LocalTransaction init(Long txn_id, long clientHandle, int base_partition,
            Collection<Integer> predict_touchedPartitions, boolean predict_readOnly, boolean predict_canAbort,
            Procedure catalog_proc, StoredProcedureInvocation invocation, RpcCallback<byte[]> client_callback) {
        assert (invocation != null) : "invalid StoredProcedureInvocation parameter for MapReduceTransaction.init()";
        assert (catalog_proc != null) : "invalid Procedure parameter for MapReduceTransaction.init()";
        
        super.init(txn_id, clientHandle, base_partition,
                   predict_touchedPartitions, predict_readOnly, predict_canAbort,
                   catalog_proc, invocation, client_callback);
        Database catalog_db = CatalogUtil.getDatabase(this.catalog_proc);
        this.mapEmit = catalog_db.getTables().get(this.catalog_proc.getMapemittable());
        this.reduceEmit = catalog_db.getTables().get(this.catalog_proc.getReduceemittable());
        LOG.info(" CatalogUtil.getVoltTable(thisMapEmit): -> " + this.catalog_proc.getMapemittable());
        
        // Get the Table catalog object for the map/reduce outputs
        // For each partition there should be a map/reduce output voltTable
        for (int partition : this.hstore_site.getAllPartitionIds()) {
            int offset = hstore_site.getLocalPartitionOffset(partition);
            //int offset = partition;
            if (trace.get()) LOG.trace(String.format("Partition[%d] -> Offset[%d]", partition, offset));
            this.local_txns[offset].init(this.txn_id, this.client_handle, partition,
                                         Collections.singleton(partition),
                                         this.predict_readOnly, this.predict_abortable,
                                         catalog_proc, invocation, null);
            
            // init map/reduce Output for each partition
            assert(this.mapEmit != null): "mapEmit has not been initialized\n ";
            assert(this.reduceEmit != null): "reduceEmit has not been initialized\n ";
            this.mapOutput[offset] = CatalogUtil.getVoltTable(this.mapEmit);
            this.reduceInput[offset] = CatalogUtil.getVoltTable(this.mapEmit);
            this.reduceOutput[offset] = CatalogUtil.getVoltTable(this.reduceEmit);
            
        } // FOR
        
        this.setMapPhase();
        this.map_callback.init(this);
        assert(this.map_callback.isInitialized()) : "Unexpected error for " + this;
        this.reduce_callback.init(this);
        assert(this.reduce_callback.isInitialized()) : "Unexpected error for " + this;
        
        LOG.info("Invoked MapReduceTransaction.init() -> " + this);
        return (this);
    }

    public MapReduceTransaction init(Long txn_id, int base_partition, Procedure catalog_proc, StoredProcedureInvocation invocation) {
        this.init(txn_id, invocation.getClientHandle(), base_partition,
                  hstore_site.getAllPartitionIds(), false, true,
                  catalog_proc, invocation, null);
        LOG.info("Invoked MapReduceTransaction.init() -> " + this);
        assert(this.map_callback.isInitialized()) : "Unexpected error for " + this;
        //assert(this.sendData_callback.isInitialized()) : "Unexpected error for " + this;
        return (this);
    }
    
    @Override
    public void finish() {
        super.finish();
        for (int i = 0; i < this.partitions_size; i++) {
            this.local_txns[i].finish();
        } // FOR
        this.mr_state = null;
        
        this.map_callback.finish();
        this.mapWrapper_callback.finish();
        this.sendData_callback.finish();
        this.reduce_callback.finish();
        this.reduceWrapper_callback.finish();
        this.cleanup_callback.finish();
        
        if(debug.get()) LOG.debug("<MapReduceTransaction> this.reduceWrapper_callback.finish().......................");
        this.mapEmit = null;
        this.reduceEmit = null;
        this.mapOutput = null;
        this.reduceInput = null;
        this.reduceOutput = null;
    }
    /*
     * Store Data from MapOutput table into reduceInput table
     * ReduceInput table is the result of all incoming mapOutput table from other partitions
     * @see edu.brown.hstore.dtxn.AbstractTransaction#storeData(int, org.voltdb.VoltTable)
     */
    @Override
    public synchronized Hstoreservice.Status storeData(int partition, VoltTable vt) {
        VoltTable input = this.getReduceInputByPartition(partition);
        
        assert(input != null);
        if (debug.get())
            LOG.debug(String.format("StoreData into Partition #%d: RowCount=%d ",
                    partition, vt.getRowCount()));
        
        if (debug.get())
            LOG.debug(String.format("<StoreData, change to ReduceInputTable> to Partition:%d>\n %s",partition,vt));
        while (vt.advanceRow()) {
            VoltTableRow row = vt.fetchRow(vt.getActiveRowIndex());
            assert(row != null);
            input.add(row);
        }
        vt.resetRowPosition();
        
        return Hstoreservice.Status.OK;
    }
    
    /**
     * Get a LocalTransaction handle for a local partition
     * 
     * @param partition
     * @return
     */
    public LocalTransaction getLocalTransaction(int partition) {
        int offset = hstore_site.getLocalPartitionOffset(partition);
        //int offset = partition;
        return (this.local_txns[offset]);
    }
    
    // ----------------------------------------------------------------------------
    // ACCESS METHODS
    // ----------------------------------------------------------------------------
    /*
     * Return the MapOutput Table schema 
     */
    
    public boolean isMapPhase() {
        return (this.mr_state == State.MAP);
    }
   
    public boolean isShufflePhase() {
        return (this.mr_state == State.SHUFFLE); 
    }
    
    public boolean isReducePhase() {
        return (this.mr_state == State.REDUCE);
    }
    
    public boolean isFinishPhase() {
        return (this.mr_state == State.FINISH);
    }
    
    public void setMapPhase() {
        assert (this.mr_state == null);
        this.mr_state = State.MAP;
    }

    public void setShufflePhase() {
        assert(this.isMapPhase());
        this.mr_state = State.SHUFFLE;
    }
    
    public void setReducePhase() {
        assert(this.isShufflePhase());
        
        for (int i = 0; i < this.partitions_size; i++) {
            this.local_txns[i].resetExecutionState();
        }
        
        this.mr_state = State.REDUCE;
    }
    
    public void setFinishPhase() {
        assert(this.isReducePhase());
        this.mr_state = State.FINISH;
    }
    /*
     * return the size of partitions that MapReduce Transaction will touch 
     */
    public int getSize() {
        return partitions_size;
    }    
    public Table getMapEmit() {
        return mapEmit;
    }
    /*
     * Return the ReduceOutput Table schema 
     */
    
    public Table getReduceEmit() {
        
        return reduceEmit;
    }

    public State getState() {
        return (this.mr_state);
    }
        
    public VoltTable[] getReduceOutput() {
        return this.reduceOutput;
    }
    
    public StoredProcedureInvocation getInvocation() {
        return this.invocation;
    }

    public String getProcedureName() {
        return (this.catalog_proc != null ? this.catalog_proc.getName() : null);
    }

    public Collection<Integer> getPredictTouchedPartitions() {
        return (this.hstore_site.getAllPartitionIds());
    }

    public TransactionMapCallback getTransactionMapCallback() {
        return (this.map_callback);
    }

    public TransactionMapWrapperCallback getTransactionMapWrapperCallback() {
        assert(this.mapWrapper_callback.isInitialized());
        return (this.mapWrapper_callback);
    }
    
    public SendDataCallback getSendDataCallback() {
        return sendData_callback;
    }

    public TransactionReduceCallback getTransactionReduceCallback() {
        return (this.reduce_callback);
    }
    
    public TransactionReduceWrapperCallback getTransactionReduceWrapperCallback() {
        assert(this.reduceWrapper_callback.isInitialized());
        return (this.reduceWrapper_callback);
    }
    
<<<<<<< HEAD
=======
    public TransactionCleanupCallback getCleanupCallback() {
        return cleanup_callback;
    }
    
>>>>>>> 8bddb378
    public void initTransactionMapWrapperCallback(RpcCallback<TransactionMapResponse> orig_callback) {
        if (debug.get()) LOG.debug("Trying to intialize TransactionMapWrapperCallback for " + this);
        assert (this.mapWrapper_callback.isInitialized() == false);
        this.mapWrapper_callback.init(this, orig_callback);
    }
    
    public void initTransactionReduceWrapperCallback(RpcCallback<TransactionReduceResponse> orig_callback) {
        if (debug.get()) LOG.debug("Trying to initialize TransactionReduceWrapperCallback for " + this);
        //assert (this.reduceWrapper_callback.isInitialized() == false);
        this.reduceWrapper_callback.init(this, orig_callback);
    }
    
    

    @Override
    public String toString() {
        if (this.isInitialized()) {
            
            return String.format("%s-%s #%d/%d", this.getProcedureName(), (this.getState().toString()), this.txn_id, this.base_partition);
        } else {
            return ("<Uninitialized>");
        }
    }

    @Override
    public String debug() {
        return (StringUtil.formatMaps(this.getDebugMap()));
    }
    

    @Override
    public void initRound(int partition, long undoToken) {
        assert (false) : "initRound should not be invoked on " + this.getClass();
    }

    @Override
    public void startRound(int partition) {
        assert (false) : "startRound should not be invoked on " + this.getClass();
    }

    @Override
    public void finishRound(int partition) {
        assert (false) : "finishRound should not be invoked on " + this.getClass();
    }
    
    public VoltTable getMapOutputByPartition( int partition ) {
        if (debug.get()) LOG.debug("Trying to getMapOutputByPartition: [ " + partition + " ]");
        return this.mapOutput[hstore_site.getLocalPartitionOffset(partition)];
        //return this.mapOutput[partition];
    }
    
    public void setMapOutputByPartition ( VoltTable vt,int partition ) {
        if (debug.get()) LOG.debug("Trying to setMapOutputByPartition: [ " + partition + " ]");
        this.mapOutput[hstore_site.getLocalPartitionOffset(partition)] = vt;
    }
    
    public VoltTable getReduceInputByPartition ( int partition ) {
        if (debug.get()) LOG.debug("Trying to getReduceInputByPartition: [ " + partition + " ]");
        return this.reduceInput[hstore_site.getLocalPartitionOffset(partition)];
        //return this.reduceInput[partition];
    }
    
    public VoltTable getReduceOutputByPartition ( int partition ) {
        return this.reduceOutput[hstore_site.getLocalPartitionOffset(partition)];
        //return this.reduceOutput[partition];
    }
    
}<|MERGE_RESOLUTION|>--- conflicted
+++ resolved
@@ -356,13 +356,10 @@
         return (this.reduceWrapper_callback);
     }
     
-<<<<<<< HEAD
-=======
     public TransactionCleanupCallback getCleanupCallback() {
         return cleanup_callback;
     }
     
->>>>>>> 8bddb378
     public void initTransactionMapWrapperCallback(RpcCallback<TransactionMapResponse> orig_callback) {
         if (debug.get()) LOG.debug("Trying to intialize TransactionMapWrapperCallback for " + this);
         assert (this.mapWrapper_callback.isInitialized() == false);
