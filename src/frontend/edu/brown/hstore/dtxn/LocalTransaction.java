--- conflicted
+++ resolved
@@ -749,19 +749,7 @@
         return (this.done_partitions);
     }
     public Histogram<Integer> getTouchedPartitions() {
-<<<<<<< HEAD
-        LOG.debug("<Debug for MR>ExecutionState:" + (this.state).toString());
-        LOG.debug("<Debug for MR>getTouchedPartitions:" + (this.state.exec_touchedPartitions).toString());
-        return (this.state.exec_touchedPartitions);
-    }
-    public boolean hasTouchedPartitions() {
-        if (this.state != null) {
-            return (this.state.exec_touchedPartitions != null);
-        }
-        return (false);
-=======
         return (this.exec_touchedPartitions);
->>>>>>> be79a0aa
     }
     public boolean isPartOfMapreduce() {
         return part_of_mapreduce;
