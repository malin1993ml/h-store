--- conflicted
+++ resolved
@@ -218,14 +218,8 @@
     public void reduce(final MapReduceTransaction mr_ts) {
         // Runtime
 
-<<<<<<< HEAD
-        VoltProcedure volt_proc = this.executor.getVoltProcedure(mr_ts.getInvocation().getProcName());
-
-        if (hstore_site.getLocalPartitionIds().contains(mr_ts.getBasePartition()) && !mr_ts.isBasePartition_reduce_runed()) {
-=======
         VoltMapReduceProcedure<?> volt_proc = (VoltMapReduceProcedure<?>)this.executor.getVoltProcedure(mr_ts.getInvocation().getProcName());
-        if (hstore_site.isLocalPartition(mr_ts.getBasePartition()) && !mr_ts.isBasePartition_Runed()) {
->>>>>>> 09a5b1e8
+        if (hstore_site.isLocalPartition(mr_ts.getBasePartition()) && !mr_ts.isBasePartition_reduce_runed()) {
             if (debug.get())
                 LOG.debug(String.format("TXN: %s $$$1 non-blocking reduce, partition:%d", mr_ts, volt_proc.getPartitionId()));
             volt_proc.setPartitionId(mr_ts.getBasePartition());
