--- conflicted
+++ resolved
@@ -30,11 +30,8 @@
 import java.io.IOException;
 import java.nio.ByteBuffer;
 import java.nio.file.FileSystem;
-<<<<<<< HEAD
-=======
 import java.sql.Date;
 import java.sql.Timestamp;
->>>>>>> 61f230d0
 import java.util.ArrayList;
 import java.util.Arrays;
 import java.util.Calendar;
@@ -67,14 +64,10 @@
 import org.voltdb.StoredProcedureInvocation;
 import org.voltdb.SysProcSelector;
 import org.voltdb.TransactionIdManager;
-<<<<<<< HEAD
-import org.voltdb.catalog.CatalogMap;
-=======
 import org.voltdb.VoltSystemProcedure;
 import org.voltdb.VoltTable;
 import org.voltdb.catalog.CatalogMap;
 import org.voltdb.catalog.Database;
->>>>>>> 61f230d0
 import org.voltdb.catalog.Host;
 import org.voltdb.catalog.Partition;
 import org.voltdb.catalog.Procedure;
@@ -448,13 +441,6 @@
     
     private final String REJECTION_MESSAGE;    
     
-<<<<<<< HEAD
-    // ARIES
-    private AriesLog m_ariesLog = null;
-        
-    private String m_ariesLogFileName = null;
-    
-=======
     // ----------------------------------------------------------------------------    
     // ARIES
     // ----------------------------------------------------------------------------
@@ -462,7 +448,6 @@
     private AriesLog m_ariesLog = null;
         
     private String m_ariesLogFileName = null;    
->>>>>>> 61f230d0
     //XXX Must match with AriesLogProxy
     private final String m_ariesDefaultLogFileName = "aries.log";
     
@@ -475,15 +460,12 @@
     public String getAriesLogFileName() {
         return m_ariesLogFileName;
     }
-<<<<<<< HEAD
-=======
 
     // ----------------------------------------------------------------------------
     // LOGICAL RECOVERY
     // ----------------------------------------------------------------------------
     
     private long lastTickTime = 0;
->>>>>>> 61f230d0
     
     // ----------------------------------------------------------------------------
     // CONSTRUCTOR
@@ -528,16 +510,11 @@
         
         // ARIES 
         if(hstore_conf.site.aries){
-<<<<<<< HEAD
-            LOG.warn("Starting ARIES recovery at site");           
-
-=======
             // Don't use both recovery modes
             assert(hstore_conf.site.snapshot == false);
 
             LOG.warn("Starting ARIES recovery at site");           
 
->>>>>>> 61f230d0
             String siteName = HStoreThreadManager.formatSiteName(this.getSiteId());
             String ariesSiteDirPath = hstore_conf.site.aries_dir + File.separatorChar + siteName + File.separatorChar;
            
@@ -549,11 +526,7 @@
             this.m_ariesLog = new AriesLogNative(numSites, numPartitionsPerSite, this.m_ariesLogFileName);
             this.m_recoveryLog = new VoltLogger("RECOVERY");
         }
-<<<<<<< HEAD
-        
-=======
                         
->>>>>>> 61f230d0
         // **IMPORTANT**
         // Always clear out the CatalogUtil and BatchPlanner before we start our new HStoreSite
         // TODO: Move this cache information into CatalogContext
@@ -1528,13 +1501,6 @@
         this.init();
         
         // ARIES
-<<<<<<< HEAD
-        if (m_ariesLog != null) {
-            doSiteRecovery();
-            waitForAriesLogInit();
-        }
-        
-=======
         if (this.hstore_conf.site.aries && this.hstore_conf.site.aries_forward_only == false) {
             doPhysicalRecovery();
             waitForAriesLogInit();
@@ -1545,7 +1511,6 @@
             doLogicalRecovery();
         }
         
->>>>>>> 61f230d0
         try {
             this.clientInterface.startAcceptingConnections();
         } catch (Exception ex) {
@@ -1636,60 +1601,6 @@
 
         LOG.info("ARIES : recovery completed at site :"+this.site_id);
     }
-
-    // ARIES
-    public void doSiteRecovery() {
-        while (!m_ariesLog.isReadyForReplay()) {
-            try {
-                // don't sleep for too long as recovery numbers might get biased
-                Thread.sleep(500);
-            } catch (InterruptedException e) {
-                // TODO Auto-generated catch block
-                e.printStackTrace();
-            }
-        }        
-
-        LOG.warn("ARIES : ariesLog is ready for replay at site :"+this.site_id);
-
-        if (!m_ariesLog.isRecoveryCompleted()) {
-            int m_siteId = this.getSiteId();
-            CatalogMap<Partition> partitionMap = this.catalog_site.getPartitions();
-
-            for (Partition pt : partitionMap ) {
-                PartitionExecutor pe =  getPartitionExecutor(pt.getId());
-                assert (pe != null);
-
-                ExecutionEngine ee = pe.getExecutionEngine();
-                assert (ee != null);
-
-                int m_partitionId = pe.getPartitionId();
-
-                LOG.warn("ARIES : start recovery at partition  :"+m_partitionId+" on site :"+m_siteId);
-                
-                if (!m_ariesLog.isRecoveryCompletedForSite(m_partitionId)) {
-                    ee.doAriesRecoveryPhase(m_ariesLog.getPointerToReplayLog(), m_ariesLog.getReplayLogSize(), m_ariesLog.getTxnIdToBeginReplay());
-                    m_ariesLog.setRecoveryCompleted(m_partitionId);                
-                }
-            }
-        }
-
-        LOG.warn("ARIES : recovery completed at site :"+this.site_id);
-    }
-    
-    private void waitForAriesLogInit() {
-        // wait for the main thread to complete Aries recovery
-        // and initialize the log
-        //LOG.warn("ARIES : wait for log to be inititalized at site :"+this.site_id);
-        while (!m_ariesLog.isInitialized) {
-            try {
-                Thread.sleep(100);
-            } catch (InterruptedException e) {
-                // TODO Auto-generated catch block
-                e.printStackTrace();
-            }
-        }
-        //LOG.warn("ARIES : log is inititalized at site :"+this.site_id);
-    }        
     
     private void waitForAriesLogInit() {
         // wait for the main thread to complete Aries recovery
