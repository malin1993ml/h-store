--- conflicted
+++ resolved
@@ -1153,21 +1153,15 @@
         
         // AntiCache Memory Monitor
         if (this.anticacheManager != null) {
-<<<<<<< HEAD
-            this.threadManager.schedulePeriodicWork(
-                this.anticacheManager.getStatsSamplingThread(),
-                0, 30, TimeUnit.SECONDS);
-=======
             if (this.anticacheManager.getEvictableTables().isEmpty() == false) {
-                this.scheduleWork(
-                    this.anticacheManager.getMemoryMonitorThread(),
-                    hstore_conf.site.anticache_check_interval,
-                    hstore_conf.site.anticache_check_interval,
-                    TimeUnit.MILLISECONDS);
+                this.threadManager.schedulePeriodicWork(
+                        this.anticacheManager.getMemoryMonitorThread(),
+                        hstore_conf.site.anticache_check_interval,
+                        hstore_conf.site.anticache_check_interval,
+                        TimeUnit.MILLISECONDS);
             } else {
                 LOG.warn("There are no tables marked as evictable. Disabling anti-cache monitoring");
             }
->>>>>>> cc7284f9
         }
     }
     
