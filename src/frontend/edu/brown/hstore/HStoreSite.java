--- conflicted
+++ resolved
@@ -783,24 +783,6 @@
             t.start();
         } // FOR
         
-<<<<<<< HEAD
-        if (d) LOG.debug("Preloading cached objects");
-        try {
-            // Load up everything the QueryPlanUtil
-            PlanNodeUtil.preload(this.catalog_db);
-            
-            // Then load up everything in the PartitionEstimator
-            this.p_estimator.preload();
-         
-            // Don't forget our CatalogUtil friend!
-            CatalogUtil.preload(this.catalog_db);
-            
-        } catch (Exception ex) {
-            throw new RuntimeException("Failed to prepare HStoreSite", ex);
-        }
-        
-=======
->>>>>>> 307fa880
         // Add in our shutdown hook
         // Runtime.getRuntime().addShutdownHook(new Thread(new ShutdownHook()));
         
