--- conflicted
+++ resolved
@@ -97,10 +97,7 @@
 import edu.brown.hstore.estimators.remote.RemoteEstimator;
 import edu.brown.hstore.estimators.remote.RemoteEstimatorState;
 import edu.brown.hstore.internal.SetDistributedTxnMessage;
-<<<<<<< HEAD
-=======
 import edu.brown.hstore.reconfiguration.ReconfigurationCoordinator;
->>>>>>> 554eef4a
 import edu.brown.hstore.reconfiguration.ReconfigurationConstants.ReconfigurationProtocols;
 import edu.brown.hstore.stats.AntiCacheManagerProfilerStats;
 import edu.brown.hstore.stats.BatchPlannerProfilerStats;
@@ -1083,13 +1080,9 @@
     // ----------------------------------------------------------------------------
     public void initReconfiguration(int coordinator_site_id, String partition_plan, ReconfigurationProtocols protocol){
       LOG.info(String.format("Initializing reconfiguration. Coordinator:%s To partition plan:%s Protocol: %s",site_id,partition_plan,protocol));
-<<<<<<< HEAD
-    }
-    
-=======
       
       //Do not want to do processing in site, need to make this work in another thread
-      this.reconfiguration_coordinator.initReconfiguration(coordinator_site_id,partition_plan, protocol);
+      this.reconfiguration_coordinator.initReconfiguration(coordinator_site_id,protocol, partition_plan);
     }
     
     public ReconfigurationCoordinator getReconfigurationCoordinator(){
@@ -1097,7 +1090,6 @@
     }
     
     
->>>>>>> 554eef4a
     // ----------------------------------------------------------------------------
     // UTILITY METHODS
     // ----------------------------------------------------------------------------
