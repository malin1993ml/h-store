--- conflicted
+++ resolved
@@ -1467,20 +1467,11 @@
             // TODO: This should be an error message back to the client, not an exception
             if (catalog_proc == null) {
                 String msg = "Unknown procedure '" + procName + "'";
-<<<<<<< HEAD
-                System.err.println("???? " + msg);
-                this.sendErrorResponse(client_handle,
-                                        Status.ABORT_UNEXPECTED,
-                                        msg,
-                                        clientCallback,
-                                        EstTime.currentTimeMillis());
-=======
                 this.responseError(client_handle,
                                        Status.ABORT_UNEXPECTED,
                                        msg,
                                        clientCallback,
                                        EstTime.currentTimeMillis());
->>>>>>> 040bcbe3
                 return;
             }
         } else {
