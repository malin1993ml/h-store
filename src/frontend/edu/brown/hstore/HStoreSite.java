--- conflicted
+++ resolved
@@ -1271,23 +1271,7 @@
             // This callback prevents us from making additional requests to the Dtxn.Coordinator until
             // we get hear back about our our initialization request
             if (hstore_conf.site.txn_profiling) ts.profiler.startInitDtxn();
-<<<<<<< HEAD
-//            if (ts.isMapReduce() == true && hstore_conf.site.mr_map_blocking == false) {
-//                // execute MapReduce-style transaction asynchronized
-//                if (debug.get())
-//                    LOG.debug(ts + ": $$$ normal map non-blocking asynchronized execution way");
-//                MapReduceTransaction mr_ts = (MapReduceTransaction)ts;
-//                assert(mr_ts.isMapPhase());
-//                getMapReduceHelper().queue(mr_ts);
-//            } else {
-//                if (debug.get())
-//                    LOG.debug(ts + ": $$$ normal execution way to do initialization request");
-//                this.hstore_coordinator.transactionInit(ts, ts.getTransactionInitCallback());
-//            }
-            this.hstore_coordinator.transactionInit(ts, ts.getTransactionInitCallback());
-=======
             this.txnQueueManager.initTransaction(ts);
->>>>>>> 09a5b1e8
         }
     }
 
