/***************************************************************************
 *   Copyright (C) 2012 by H-Store Project                                 *
 *   Brown University                                                      *
 *   Massachusetts Institute of Technology                                 *
 *   Yale University                                                       *
 *                                                                         *
 *   Permission is hereby granted, free of charge, to any person obtaining *
 *   a copy of this software and associated documentation files (the       *
 *   "Software"), to deal in the Software without restriction, including   *
 *   without limitation the rights to use, copy, modify, merge, publish,   *
 *   distribute, sublicense, and/or sell copies of the Software, and to    *
 *   permit persons to whom the Software is furnished to do so, subject to *
 *   the following conditions:                                             *
 *                                                                         *
 *   The above copyright notice and this permission notice shall be        *
 *   included in all copies or substantial portions of the Software.       *
 *                                                                         *
 *   THE SOFTWARE IS PROVIDED "AS IS", WITHOUT WARRANTY OF ANY KIND,       *
 *   EXPRESS OR IMPLIED, INCLUDING BUT NOT LIMITED TO THE WARRANTIES OF    *
 *   MERCHANTABILITY, FITNESS FOR A PARTICULAR PURPOSE AND NONINFRINGEMENT.*
 *   IN NO EVENT SHALL THE AUTHORS BE LIABLE FOR ANY CLAIM, DAMAGES OR     *
 *   OTHER LIABILITY, WHETHER IN AN ACTION OF CONTRACT, TORT OR OTHERWISE, *
 *   ARISING FROM, OUT OF OR IN CONNECTION WITH THE SOFTWARE OR THE USE OR *
 *   OTHER DEALINGS IN THE SOFTWARE.                                       *
 ***************************************************************************/
package edu.brown.hstore;

import java.io.File;
import java.io.IOException;
import java.nio.ByteBuffer;
import java.nio.file.FileSystem;
import java.util.ArrayList;
import java.util.Arrays;
import java.util.Collection;
import java.util.ConcurrentModificationException;
import java.util.HashMap;
import java.util.List;
import java.util.Map;
import java.util.Queue;
import java.util.concurrent.BlockingQueue;
import java.util.concurrent.ConcurrentHashMap;
import java.util.concurrent.ConcurrentLinkedQueue;
import java.util.concurrent.LinkedBlockingQueue;
import java.util.concurrent.TimeUnit;
import java.util.concurrent.atomic.AtomicLong;

import org.apache.commons.collections15.buffer.CircularFifoBuffer;
import org.apache.log4j.Logger;
import org.voltdb.AriesLog;
import org.voltdb.AriesLogNative;
import org.voltdb.CatalogContext;
import org.voltdb.ClientResponseImpl;
import org.voltdb.MemoryStats;
import org.voltdb.ParameterSet;
import org.voltdb.ProcedureProfiler;
import org.voltdb.StatsAgent;
import org.voltdb.StatsSource;
import org.voltdb.StoredProcedureInvocation;
import org.voltdb.SysProcSelector;
import org.voltdb.TransactionIdManager;
import org.voltdb.catalog.CatalogMap;
import org.voltdb.catalog.Host;
import org.voltdb.catalog.Partition;
import org.voltdb.catalog.Procedure;
import org.voltdb.catalog.Site;
import org.voltdb.catalog.Table;
import org.voltdb.compiler.AdHocPlannedStmt;
import org.voltdb.compiler.AsyncCompilerResult;
import org.voltdb.compiler.AsyncCompilerWorkThread;
import org.voltdb.exceptions.ClientConnectionLostException;
import org.voltdb.exceptions.EvictedTupleAccessException;
import org.voltdb.exceptions.MispredictionException;
import org.voltdb.exceptions.SerializableException;
import org.voltdb.exceptions.ServerFaultException;
import org.voltdb.jni.ExecutionEngine;
import org.voltdb.logging.VoltLogger;
import org.voltdb.messaging.FastDeserializer;
import org.voltdb.messaging.FastSerializer;
import org.voltdb.network.Connection;
import org.voltdb.network.VoltNetwork;
import org.voltdb.utils.DBBPool;
import org.voltdb.utils.EstTime;
import org.voltdb.utils.EstTimeUpdater;
import org.voltdb.utils.Pair;
import org.voltdb.utils.SystemStatsCollector;

import com.google.protobuf.RpcCallback;

import edu.brown.catalog.CatalogUtil;
import edu.brown.hashing.AbstractHasher;
import edu.brown.hstore.ClientInterface.ClientInputHandler;
import edu.brown.hstore.HStoreThreadManager.ThreadGroupType;
import edu.brown.hstore.Hstoreservice.QueryEstimate;
import edu.brown.hstore.Hstoreservice.Status;
import edu.brown.hstore.Hstoreservice.WorkFragment;
import edu.brown.hstore.callbacks.ClientResponseCallback;
import edu.brown.hstore.callbacks.LocalFinishCallback;
import edu.brown.hstore.callbacks.LocalInitQueueCallback;
import edu.brown.hstore.callbacks.PartitionCountingCallback;
import edu.brown.hstore.callbacks.RedirectCallback;
import edu.brown.hstore.cmdlog.CommandLogWriter;
import edu.brown.hstore.cmdlog.LogEntry;
import edu.brown.hstore.conf.HStoreConf;
import edu.brown.hstore.estimators.EstimatorState;
import edu.brown.hstore.estimators.TransactionEstimator;
import edu.brown.hstore.estimators.remote.RemoteEstimator;
import edu.brown.hstore.estimators.remote.RemoteEstimatorState;
import edu.brown.hstore.internal.SetDistributedTxnMessage;
import edu.brown.hstore.stats.AntiCacheManagerProfilerStats;
import edu.brown.hstore.stats.BatchPlannerProfilerStats;
import edu.brown.hstore.stats.MarkovEstimatorProfilerStats;
import edu.brown.hstore.stats.PartitionExecutorProfilerStats;
import edu.brown.hstore.stats.SiteProfilerStats;
import edu.brown.hstore.stats.SpecExecProfilerStats;
import edu.brown.hstore.stats.TransactionCounterStats;
import edu.brown.hstore.stats.TransactionProfilerStats;
import edu.brown.hstore.stats.TransactionQueueManagerProfilerStats;
import edu.brown.hstore.txns.AbstractTransaction;
import edu.brown.hstore.txns.DependencyTracker;
import edu.brown.hstore.txns.LocalTransaction;
import edu.brown.hstore.txns.RemoteTransaction;
import edu.brown.hstore.util.MapReduceHelperThread;
import edu.brown.hstore.util.TransactionCounter;
import edu.brown.interfaces.Configurable;
import edu.brown.interfaces.DebugContext;
import edu.brown.interfaces.Shutdownable;
import edu.brown.logging.LoggerUtil;
import edu.brown.logging.LoggerUtil.LoggerBoolean;
import edu.brown.logging.RingBufferAppender;
import edu.brown.markov.EstimationThresholds;
import edu.brown.plannodes.PlanNodeUtil;
import edu.brown.profilers.HStoreSiteProfiler;
import edu.brown.statistics.FastIntHistogram;
import edu.brown.utils.ClassUtil;
import edu.brown.utils.CollectionUtil;
import edu.brown.utils.EventObservable;
import edu.brown.utils.EventObservableExceptionHandler;
import edu.brown.utils.EventObserver;
import edu.brown.utils.ExceptionHandlingRunnable;
import edu.brown.utils.PartitionEstimator;
import edu.brown.utils.PartitionSet;
import edu.brown.utils.StringUtil;
import edu.brown.workload.Workload;

/**
 * THE ALL POWERFUL H-STORE SITE!
 * This is the central hub for a site and all of its partitions
 * All incoming transactions come into this and all transactions leave through this
 * @author pavlo
 */
public class HStoreSite implements VoltProcedureListener.Handler, Shutdownable, Configurable, Runnable {
    public static final Logger LOG = Logger.getLogger(HStoreSite.class);
    private static final LoggerBoolean debug = new LoggerBoolean();
    private static final LoggerBoolean trace = new LoggerBoolean();
    static {
        LoggerUtil.setupLogging();
        LoggerUtil.attachObserver(LOG, debug, trace);
    }
    
    // ----------------------------------------------------------------------------
    // INSTANCE MEMBERS
    // ----------------------------------------------------------------------------

    /**
     * The H-Store Configuration Object
     */
    private final HStoreConf hstore_conf;

    /** Catalog Stuff **/
    private long instanceId;
    private final CatalogContext catalogContext;
    private final Host catalog_host;
    private final Site catalog_site;
    private final int site_id;
    private final String site_name;
    
    /**
     * This buffer pool is used to serialize ClientResponses to send back
     * to clients.
     */
    private final DBBPool buffer_pool = new DBBPool(false, false);
    
    /**
     * Incoming request deserializer
     */
    private final ThreadLocal<FastDeserializer> incomingDeserializers = new ThreadLocal<FastDeserializer>() {
        @Override
        protected FastDeserializer initialValue() {
            return (new FastDeserializer(new byte[0]));
        }
    };
    
    /**
     * Outgoing response serializers
     */
    private final ThreadLocal<FastSerializer> outgoingSerializers = new ThreadLocal<FastSerializer>() {
        @Override
        protected FastSerializer initialValue() {
            return (new FastSerializer(HStoreSite.this.buffer_pool));
        }
    };
    
    /**
     * This is the object that we use to generate unqiue txn ids used by our
     * H-Store specific code. There can either be a single manager for the entire site,
     * or we can use one per partition. 
     * @see HStoreConf.site.txn_partition_id_managers
     */
    private final TransactionIdManager txnIdManagers[];

    /**
     * The TransactionInitializer is used to figure out what txns will do
     *  before we start executing them
     */
    private final TransactionInitializer txnInitializer;
    
    /**
     * This class determines what partitions transactions/queries will
     * need to execute on based on their input parameters.
     */
    private final PartitionEstimator p_estimator;
    private final AbstractHasher hasher;
    
    /**
     * Keep track of which txns that we have in-flight right now
     */
    private final Map<Long, AbstractTransaction> inflight_txns = 
                        new ConcurrentHashMap<Long, AbstractTransaction>();
    
    /**
     * Queues for transactions that are ready to be cleaned up and deleted
     * There is one queue for each Status type
     */
    private final Map<Status, Queue<Long>> deletable_txns = new HashMap<Status, Queue<Long>>();
    
    /**
     * The list of the last txn ids that were successfully deleted
     * This is primarily used for debugging
     */
    private final CircularFifoBuffer<String> deletable_last = new CircularFifoBuffer<String>(10);
    
    /**
     * This TransactionEstimator is a stand-in for transactions that need to access
     * this partition but who are running at some other node in the cluster.
     */
    private final RemoteEstimator remoteTxnEstimator;
    
    // ----------------------------------------------------------------------------
    // STATS STUFF
    // ----------------------------------------------------------------------------
    
    private final StatsAgent statsAgent = new StatsAgent();
    private TransactionProfilerStats txnProfilerStats;
    private MemoryStats memoryStats;
    
    // ----------------------------------------------------------------------------
    // NETWORKING STUFF
    // ----------------------------------------------------------------------------
    
    /**
     * This thread is responsible for listening for incoming txn requests from 
     * clients. It will then forward the request to HStoreSite.procedureInvocation()
     */
//    private VoltProcedureListener voltListeners[];
//    private final NIOEventLoop procEventLoops[];
    
    private final VoltNetwork voltNetwork;
    private ClientInterface clientInterface;
    
    // ----------------------------------------------------------------------------
    // TRANSACTION COORDINATOR/PROCESSING THREADS
    // ----------------------------------------------------------------------------
    
    /**
     * This manager is used to pin threads to specific CPU cores
     */
    private final HStoreThreadManager threadManager;
    
    /**
     * PartitionExecutors
     * These are the single-threaded execution engines that have exclusive
     * access to a partition. Any transaction that needs to access data at a partition
     * will have to first get queued up by one of these executors.
     */
    private final PartitionExecutor executors[];
    private final Thread executor_threads[];
    
    /**
     * DependencyTrackers
     * One per partition.
     */
    private final DependencyTracker depTrackers[];
    
    /**
     * The queue manager is responsible for deciding what distributed transaction
     * is allowed to acquire the locks for each partition. It can also requeue
     * restart transactions. 
     */
    private final TransactionQueueManager txnQueueManager;
    
    /**
     * The HStoreCoordinator is responsible for communicating with other HStoreSites
     * in the cluster to execute distributed transactions.
     * NOTE: We will bind this variable after construction so that we can inject some
     * testing code as needed.
     */
    private HStoreCoordinator hstore_coordinator;

    /**
     * TransactionPreProcessor Threads
     */
    private List<TransactionPreProcessor> preProcessors = null;
    private BlockingQueue<Pair<ByteBuffer, RpcCallback<ClientResponseImpl>>> preProcessorQueue = null;
    
    /**
     * TransactionPostProcessor Thread
     * These threads allow a PartitionExecutor to send back ClientResponses back to
     * the clients without blocking
     */
    private List<TransactionPostProcessor> postProcessors = null;
    private BlockingQueue<Object[]> postProcessorQueue = null;
    
    /**
     * Transaction Handle Cleaner
     */
    private final List<TransactionCleaner> txnCleaners = new ArrayList<TransactionCleaner>();
    
    /**
     * MapReduceHelperThread
     */
    private boolean mr_helper_started = false;
    private final MapReduceHelperThread mr_helper;
    
    /**
     * Transaction Command Logger (WAL)
     */
    private final CommandLogWriter commandLogger;

    /**
     * AdHoc: This thread waits for AdHoc queries. 
     */
    private boolean adhoc_helper_started = false;
    private final AsyncCompilerWorkThread asyncCompilerWorkThread;
    
    /**
     * Anti-Cache Abstraction Layer
     */
    private final AntiCacheManager anticacheManager;
    
    /**
     * This catches any exceptions that are thrown in the various
     * threads spawned by this HStoreSite
     */
    private final EventObservableExceptionHandler exceptionHandler = new EventObservableExceptionHandler();
    
    // ----------------------------------------------------------------------------
    // INTERNAL STATE OBSERVABLES
    // ----------------------------------------------------------------------------
    
    /**
     * EventObservable for when the HStoreSite is finished initializing
     * and is now ready to execute transactions.
     */
    private boolean ready = false;
    private final EventObservable<HStoreSite> ready_observable = new EventObservable<HStoreSite>();
    
    /**
     * EventObservable for when we receive the first non-sysproc stored procedure
     * Other components of the system can attach to the EventObservable to be told when this occurs 
     */
    private boolean startWorkload = false;
    private final EventObservable<HStoreSite> startWorkload_observable = 
                        new EventObservable<HStoreSite>();
    
    /**
     * EventObservable for when the HStoreSite has been told that it needs to shutdown.
     */
    private Shutdownable.ShutdownState shutdown_state = ShutdownState.INITIALIZED;
    private final EventObservable<Object> prepare_observable = new EventObservable<Object>();
    private final EventObservable<Object> shutdown_observable = new EventObservable<Object>();
    
    // ----------------------------------------------------------------------------
    // PARTITION SPECIFIC MEMBERS
    // ----------------------------------------------------------------------------
    
    /**
     * Collection of local partitions managed at this HStoreSite
     */
    private final PartitionSet local_partitions = new PartitionSet();
    
    /**
     * PartitionId -> Internal Offset
     * This is so that we don't have to keep long arrays of local partition information
     */
    private final int local_partition_offsets[];
    
    // ----------------------------------------------------------------------------
    // TRANSACTION ESTIMATION
    // ----------------------------------------------------------------------------

    /**
     * Estimation Thresholds
     */
    private EstimationThresholds thresholds = new EstimationThresholds(); // default values
    
    // ----------------------------------------------------------------------------
    // STATUS + PROFILING MEMBERS
    // ----------------------------------------------------------------------------

    /**
     * Status Monitor
     */
    private final HStoreSiteStatus status_monitor;
    
    /**
     * Profiler
     */
    private HStoreSiteProfiler profiler = new HStoreSiteProfiler();
    
    // ----------------------------------------------------------------------------
    // CACHED STRINGS
    // ----------------------------------------------------------------------------
    
    private final String REJECTION_MESSAGE;    
        
    // ----------------------------------------------------------------------------
    // CONSTRUCTOR
    // ----------------------------------------------------------------------------
    
    /**
     * Constructor
     * @param coordinators
     * @param p_estimator
     */
    protected HStoreSite(int site_id, CatalogContext catalogContext, HStoreConf hstore_conf) {
        assert(hstore_conf != null);
        assert(catalogContext != null);
        this.hstore_conf = hstore_conf;
        this.catalogContext = catalogContext;
        
        this.catalog_site = this.catalogContext.getSiteById(site_id);
        if (this.catalog_site == null) throw new RuntimeException("Invalid site #" + site_id);
        
        this.catalog_host = this.catalog_site.getHost(); 
        this.site_id = this.catalog_site.getId();
        this.site_name = HStoreThreadManager.getThreadName(this.site_id, null);
        
        final int num_partitions = this.catalogContext.numberOfPartitions;
        this.local_partitions.addAll(CatalogUtil.getLocalPartitionIds(catalog_site));
        int num_local_partitions = this.local_partitions.size();
        
         for (Status s : Status.values()) {
             this.deletable_txns.put(s, new ConcurrentLinkedQueue<Long>());
         } // FOR
        
        this.executors = new PartitionExecutor[num_partitions];
        this.executor_threads = new Thread[num_partitions];
        this.depTrackers = new DependencyTracker[num_partitions];
        
        // Get the hasher we will use for this HStoreSite
        this.hasher = ClassUtil.newInstance(hstore_conf.global.hasher_class,
                                             new Object[]{ this.catalogContext, num_partitions },
                                             new Class<?>[]{ CatalogContext.class, int.class });
        this.p_estimator = new PartitionEstimator(this.catalogContext, this.hasher);
        this.remoteTxnEstimator = new RemoteEstimator(this.p_estimator);
<<<<<<< HEAD
                
=======
        
        // ARIES 
        if(hstore_conf.site.aries){
            LOG.warn("Starting ARIES recovery at site");           

            String siteName = HStoreThreadManager.formatSiteName(this.getSiteId());
            String ariesSiteDirPath = hstore_conf.site.aries_dir + File.separatorChar + siteName + File.separatorChar;
           
            this.m_ariesLogFileName =  ariesSiteDirPath + m_ariesDefaultLogFileName ; 
            int numPartitionsPerSite =   this.catalog_site.getPartitions().size();
            int numSites = this.catalogContext.numberOfSites;

            LOG.warn("ARIES : Log Native creation :: numSites : "+numSites+" numPartitionsPerSite : "+numPartitionsPerSite);           
            this.m_ariesLog = new AriesLogNative(numSites, numPartitionsPerSite, this.m_ariesLogFileName);
            this.m_recoveryLog = new VoltLogger("RECOVERY");
        }
        
>>>>>>> b5c13a6a
        // **IMPORTANT**
        // Always clear out the CatalogUtil and BatchPlanner before we start our new HStoreSite
        // TODO: Move this cache information into CatalogContext
        CatalogUtil.clearCache(this.catalogContext.database);
        BatchPlanner.clear(this.catalogContext.numberOfPartitions);
        TransactionCounter.resetAll(this.catalogContext);

        // Only preload stuff if we were asked to
        if (hstore_conf.site.preload) {
            if (debug.val) LOG.debug("Preloading cached objects");
            try {
                // Don't forget our CatalogUtil friend!
                CatalogUtil.preload(this.catalogContext.database);
                
                // Load up everything the QueryPlanUtil
                PlanNodeUtil.preload(this.catalogContext.database);
                
                // Then load up everything in the PartitionEstimator
                this.p_estimator.preload();
            } catch (Exception ex) {
                throw new RuntimeException("Failed to prepare HStoreSite", ex);
            }
        }
        
        // Offset Hack
        this.local_partition_offsets = new int[num_partitions];
        Arrays.fill(this.local_partition_offsets, HStoreConstants.NULL_PARTITION_ID);
        int offset = 0;
        for (int partition : this.local_partitions) {
            this.local_partition_offsets[partition] = offset++;
        } // FOR
        
        // -------------------------------
        // THREADS
        // -------------------------------
        
        EventObserver<Pair<Thread, Throwable>> observer = new EventObserver<Pair<Thread, Throwable>>() {
            @Override
            public void update(EventObservable<Pair<Thread, Throwable>> o, Pair<Thread, Throwable> arg) {
                Thread thread = arg.getFirst();
                Throwable error = arg.getSecond();
                String threadName = "<unknown>";
                if (thread != null) threadName = thread.getName(); 
                LOG.fatal(String.format("Thread %s had a fatal error: %s",
                          threadName, (error != null ? error.getMessage() : null)));
                error.printStackTrace();
                hstore_coordinator.shutdownClusterBlocking(error);
            }
        };
        this.exceptionHandler.addObserver(observer);
        Thread.setDefaultUncaughtExceptionHandler(this.exceptionHandler);
        
        // HStoreSite Thread Manager (this always get invoked first)
        this.threadManager = new HStoreThreadManager(this);
        
        // Distributed Transaction Queue Manager
        this.txnQueueManager = new TransactionQueueManager(this);
        
        // One Transaction Cleaner for every eight partitions
        int numCleaners = (int)Math.ceil(num_local_partitions / 8.0);
        for (int i = 0; i < numCleaners; i++) {
            this.txnCleaners.add(new TransactionCleaner(this));
        } // FOR
        
        // MapReduce Transaction helper thread
        if (catalogContext.getMapReduceProcedures().isEmpty() == false) { 
            this.mr_helper = new MapReduceHelperThread(this);
        } else {
            this.mr_helper = null;
        }
        
        // Separate TransactionIdManager per partition
        if (hstore_conf.site.txn_partition_id_managers) {
            this.txnIdManagers = new TransactionIdManager[num_partitions];
            for (int partition : this.local_partitions) {
                this.txnIdManagers[partition] = new TransactionIdManager(partition);
            } // FOR
        }
        // Single TransactionIdManager for the entire site
        else {
            this.txnIdManagers = new TransactionIdManager[] {
                new TransactionIdManager(this.site_id)
            };
        }
        
        // Command Logger
        if (hstore_conf.site.commandlog_enable) {
            // It would be nice if we could come up with a unique name for this
            // invocation of the system (like the cluster instanceId). But for now
            // we'll just write out to our directory...
            File logFile = new File(hstore_conf.site.commandlog_dir +
                                    File.separator +
                                    this.getSiteName().toLowerCase() +
                                    CommandLogWriter.LOG_OUTPUT_EXT);
            this.commandLogger = new CommandLogWriter(this, logFile);
        } else {
            this.commandLogger = null;
        }

        // AdHoc Support
        if (hstore_conf.site.exec_adhoc_sql) {
            this.asyncCompilerWorkThread = new AsyncCompilerWorkThread(this, this.site_id);
        } else {
            this.asyncCompilerWorkThread = null;
        }
        
        // The AntiCacheManager will allow us to do special things down in the EE
        // for evicted tuples
        if (hstore_conf.site.anticache_enable) {
            this.anticacheManager = new AntiCacheManager(this);
        } else {
            this.anticacheManager = null;
        }
        
        // -------------------------------
        // NETWORK SETUP
        // -------------------------------
        
        this.voltNetwork = new VoltNetwork(this);
        this.clientInterface = new ClientInterface(this, this.catalog_site.getProc_port());
        
        // -------------------------------
        // TRANSACTION ESTIMATION
        // -------------------------------
        
        // Transaction Properties Initializer
        this.txnInitializer = new TransactionInitializer(this);
        
        // CACHED MESSAGES
        this.REJECTION_MESSAGE = "Transaction was rejected by " + this.getSiteName();
        
        // -------------------------------
        // STATS SETUP
        // -------------------------------
        
        this.initTxnProcessors();
        this.initStatSources();
        
        // Profiling
        if (hstore_conf.site.profiling) {
            this.profiler = new HStoreSiteProfiler();
            if (hstore_conf.site.status_exec_info) {
                this.profiler.network_idle.resetOnEventObservable(this.startWorkload_observable);
            }
        } else {
            this.profiler = null;
        }
        
        this.status_monitor = new HStoreSiteStatus(this, hstore_conf);
        
        LoggerUtil.refreshLogging(hstore_conf.global.log_refresh);
    }
    
    // ----------------------------------------------------------------------------
    // INITIALIZATION STUFF
    // ----------------------------------------------------------------------------

    /**
     * Initializes all the pieces that we need to start this HStore site up
     * This should only be called by our run() method
     */
    protected HStoreSite init() {
        if (debug.val)
            LOG.debug("Initializing HStoreSite " + this.getSiteName());
        this.hstore_coordinator = this.initHStoreCoordinator();
        
        // First we need to tell the HStoreCoordinator to start-up and initialize its connections
        if (debug.val)
            LOG.debug("Starting HStoreCoordinator for " + this.getSiteName());
        this.hstore_coordinator.start();

        ThreadGroup auxGroup = this.threadManager.getThreadGroup(ThreadGroupType.AUXILIARY);
        
        // Start TransactionQueueManager
        Thread t = new Thread(auxGroup, this.txnQueueManager);
        t.setDaemon(true);
        t.setUncaughtExceptionHandler(this.exceptionHandler);
        t.start();
        
        // Start VoltNetwork
        t = new Thread(this.voltNetwork);
        t.setName(HStoreThreadManager.getThreadName(this, HStoreConstants.THREAD_NAME_VOLTNETWORK));
        t.setDaemon(true);
        t.setUncaughtExceptionHandler(this.exceptionHandler);
        t.start();
        
        // Start CommandLogWriter
        t = new Thread(auxGroup, this.commandLogger);
        t.setDaemon(true);
        t.setUncaughtExceptionHandler(this.exceptionHandler);
        t.start();
        
        // Start AntiCacheManager Queue Processor
        if (this.anticacheManager != null && this.anticacheManager.getEvictableTables().isEmpty() == false) {
            t = new Thread(auxGroup, this.anticacheManager);
            t.setDaemon(true);
            t.setUncaughtExceptionHandler(this.exceptionHandler);
            t.start();
        }
        
        // TransactionPreProcessors
        if (this.preProcessors != null) {
            for (TransactionPreProcessor tpp : this.preProcessors) {
                t = new Thread(this.threadManager.getThreadGroup(ThreadGroupType.PROCESSING), tpp); 
                t.setDaemon(true);
                t.setUncaughtExceptionHandler(this.exceptionHandler);
                t.start();    
            } // FOR
        }
        // TransactionPostProcessors
        if (this.postProcessors != null) {
            for (TransactionPostProcessor tpp : this.postProcessors) {
                t = new Thread(this.threadManager.getThreadGroup(ThreadGroupType.PROCESSING), tpp);
                t.setDaemon(true);
                t.setUncaughtExceptionHandler(this.exceptionHandler);
                t.start();    
            } // FOR
        }
        
        // Then we need to start all of the PartitionExecutor in threads
        if (debug.val)
            LOG.debug(String.format("Starting PartitionExecutor threads for %s partitions on %s",
                      this.local_partitions.size(), this.getSiteName()));
        for (int partition : this.local_partitions.values()) {
            PartitionExecutor executor = this.getPartitionExecutor(partition);
            // executor.initHStoreSite(this);
            
            t = new Thread(this.threadManager.getThreadGroup(ThreadGroupType.EXECUTION), executor);
            t.setDaemon(true);
            t.setPriority(Thread.MAX_PRIORITY); // Probably does nothing...
            t.setUncaughtExceptionHandler(this.exceptionHandler);
            this.executor_threads[partition] = t;
            t.start();
        } // FOR
        
        // Start Transaction Cleaners
        int i = 0;
        for (TransactionCleaner cleaner : this.txnCleaners) {
            String name = String.format("%s-%02d", HStoreThreadManager.getThreadName(this, HStoreConstants.THREAD_NAME_TXNCLEANER), i);
            t = new Thread(this.threadManager.getThreadGroup(ThreadGroupType.CLEANER), cleaner);
            t.setName(name);
            t.setDaemon(true);
            t.setUncaughtExceptionHandler(this.exceptionHandler);
            t.start();
            i += 1;
        } // FOR
        
        this.initPeriodicWorks();
        
        // Add in our shutdown hook
        // Runtime.getRuntime().addShutdownHook(new Thread(new ShutdownHook()));
        
        return (this);
    }
    
    private void initTxnProcessors() {
        if (hstore_conf.site.exec_preprocessing_threads == false &&
            hstore_conf.site.exec_postprocessing_threads == false) {
            return;
        }
        
        // Transaction Pre/Post Processing Threads
        // We need at least one core per partition and one core for the VoltProcedureListener
        // Everything else we can give to the pre/post processing guys
        final int num_local_partitions = this.local_partitions.size();
        int num_available_cores = this.threadManager.getNumCores() - (num_local_partitions + 1);

        // If there are no available cores left, then we won't create any extra processors
        if (num_available_cores <= 0) {
            LOG.warn("Insufficient number of cores on " + catalog_host.getIpaddr() + ". " +
                     "Disabling transaction pre/post processing threads");
            hstore_conf.site.exec_preprocessing_threads = false;
            hstore_conf.site.exec_postprocessing_threads = false;
            return;
        }

        int num_preProcessors = 0;
        int num_postProcessors = 0;
        
        // Both Types of Processors
        if (hstore_conf.site.exec_preprocessing_threads && hstore_conf.site.exec_postprocessing_threads) {
            int split = (int)Math.ceil(num_available_cores / 2d);
            num_preProcessors = split;
        }
        // TransactionPreProcessor Only
        else if (hstore_conf.site.exec_preprocessing_threads) {
            num_preProcessors = num_available_cores;
        }
        
        // We only need one TransactionPostProcessor per HStoreSite
        if (hstore_conf.site.exec_postprocessing_threads) {
            num_postProcessors = 1;
        }
        
        // Overrides
        if (hstore_conf.site.exec_preprocessing_threads_count >= 0) {
            num_preProcessors = hstore_conf.site.exec_preprocessing_threads_count;
        }
        
        // Initialize TransactionPreProcessors
        if (num_preProcessors > 0) {
            if (debug.val)
                LOG.debug(String.format("Starting %d %s threads",
                          num_preProcessors, TransactionPreProcessor.class.getSimpleName()));
            this.preProcessors = new ArrayList<TransactionPreProcessor>();
            this.preProcessorQueue = new LinkedBlockingQueue<Pair<ByteBuffer, RpcCallback<ClientResponseImpl>>>();
            for (int i = 0; i < num_preProcessors; i++) {
                TransactionPreProcessor t = new TransactionPreProcessor(this, this.preProcessorQueue);
                this.preProcessors.add(t);
            } // FOR
        }
        // Initialize TransactionPostProcessors
        if (num_postProcessors > 0) {
            if (debug.val)
                LOG.debug(String.format("Starting %d %s threads",
                          num_postProcessors, TransactionPostProcessor.class.getSimpleName()));
            this.postProcessors = new ArrayList<TransactionPostProcessor>();
            this.postProcessorQueue = new LinkedBlockingQueue<Object[]>();
            for (int i = 0; i < num_postProcessors; i++) {
                TransactionPostProcessor t = new TransactionPostProcessor(this, this.postProcessorQueue);
                this.postProcessors.add(t);
            } // FOR
        }
    }
    
    /**
     * Initial internal stats sources
     */
    private void initStatSources() {
        StatsSource statsSource = null;

        // TXN PROFILERS
        this.txnProfilerStats = new TransactionProfilerStats(this.catalogContext);
        this.statsAgent.registerStatsSource(SysProcSelector.TXNPROFILER, 0, this.txnProfilerStats);
        
        // MEMORY
        this.memoryStats = new MemoryStats();
        this.statsAgent.registerStatsSource(SysProcSelector.MEMORY, 0, this.memoryStats);
        
        // TXN COUNTERS
        statsSource = new TransactionCounterStats(this.catalogContext);
        this.statsAgent.registerStatsSource(SysProcSelector.TXNCOUNTER, 0, statsSource);

        // EXECUTOR PROFILERS
        statsSource = new PartitionExecutorProfilerStats(this);
        this.statsAgent.registerStatsSource(SysProcSelector.EXECPROFILER, 0, statsSource);
        
        // QUEUE PROFILER
        statsSource = new TransactionQueueManagerProfilerStats(this);
        this.statsAgent.registerStatsSource(SysProcSelector.QUEUEPROFILER, 0, statsSource);
        
        // ANTI-CACHE PROFILER
        statsSource = new AntiCacheManagerProfilerStats(this);
        this.statsAgent.registerStatsSource(SysProcSelector.ANTICACHE, 0, statsSource);
        
        // MARKOV ESTIMATOR PROFILER
        statsSource = new MarkovEstimatorProfilerStats(this);
        this.statsAgent.registerStatsSource(SysProcSelector.MARKOVPROFILER, 0, statsSource);
        
        // SPECEXEC PROFILER
        statsSource = new SpecExecProfilerStats(this);
        this.statsAgent.registerStatsSource(SysProcSelector.SPECEXECPROFILER, 0, statsSource);
        
        // CLIENT INTERFACE PROFILER
        statsSource = new SiteProfilerStats(this);
        this.statsAgent.registerStatsSource(SysProcSelector.SITEPROFILER, 0, statsSource);
        
        // BATCH PLANNER PROFILER
        statsSource = new BatchPlannerProfilerStats(this, this.catalogContext);
        this.statsAgent.registerStatsSource(SysProcSelector.PLANNERPROFILER, 0, statsSource);
        
    }
    
    /**
     * Schedule all the periodic works
     */
    private void initPeriodicWorks() {
        
        // Make sure that we always initialize the periodic thread so that
        // we can ensure that it only shows up on the cores that we want it to.
        this.threadManager.initPerioidicThread();
        
        // Periodic Work Processor
        this.threadManager.schedulePeriodicWork(new ExceptionHandlingRunnable() {
            @Override
            public void runImpl() {
                try {
                    HStoreSite.this.processPeriodicWork();
                } catch (Throwable ex) {
                    ex.printStackTrace();
                }
            }
        }, 0, hstore_conf.site.exec_periodic_interval, TimeUnit.MILLISECONDS);
        
        // Heartbeats
        this.threadManager.schedulePeriodicWork(new ExceptionHandlingRunnable() {
            @Override
            public void runImpl() {
                try {
                    if (HStoreSite.this.hstore_coordinator != null) {
                        HStoreSite.this.hstore_coordinator.sendHeartbeat();
                    }
                } catch (Throwable ex) {
                    ex.printStackTrace();
                }
            }
        }, hstore_conf.site.network_heartbeats_interval,
           hstore_conf.site.network_heartbeats_interval, TimeUnit.MILLISECONDS);
        
        // HStoreStatus
        if (hstore_conf.site.status_enable) {
            this.threadManager.schedulePeriodicWork(
                this.status_monitor,
                hstore_conf.site.status_interval,
                hstore_conf.site.status_interval,
                TimeUnit.MILLISECONDS);
        }
        
        // AntiCache Memory Monitor
        if (this.anticacheManager != null) {
            if (this.anticacheManager.getEvictableTables().isEmpty() == false) {
                this.threadManager.schedulePeriodicWork(
                        this.anticacheManager.getMemoryMonitorThread(),
                        hstore_conf.site.anticache_check_interval,
                        hstore_conf.site.anticache_check_interval,
                        TimeUnit.MILLISECONDS);
            } else {
                LOG.warn("There are no tables marked as evictable. Disabling anti-cache monitoring");
            }
        }
        
        // small stats samples
        this.threadManager.schedulePeriodicWork(new ExceptionHandlingRunnable() {
            @Override
            public void runImpl() {
                SystemStatsCollector.asyncSampleSystemNow(false, false);
            }
        }, 0, 5, TimeUnit.SECONDS);

        // medium stats samples
        this.threadManager.schedulePeriodicWork(new ExceptionHandlingRunnable() {
            @Override
            public void runImpl() {
                SystemStatsCollector.asyncSampleSystemNow(true, false);
            }
        }, 0, 1, TimeUnit.MINUTES);

        // large stats samples
        this.threadManager.schedulePeriodicWork(new ExceptionHandlingRunnable() {
            @Override
            public void runImpl() {
                SystemStatsCollector.asyncSampleSystemNow(true, true);
            }
        }, 0, 6, TimeUnit.MINUTES);
    }
    
    // ----------------------------------------------------------------------------
    // INTERFACE METHODS
    // ----------------------------------------------------------------------------
    
    @Override
    public void updateConf(HStoreConf hstore_conf, String[] changed) {
        if (hstore_conf.site.profiling && this.profiler == null) {
            this.profiler = new HStoreSiteProfiler();
        }
        
        // Push the updates to all of our PartitionExecutors
        for (PartitionExecutor executor : this.executors) {
            if (executor == null) continue;
            executor.updateConf(hstore_conf, null);
        } // FOR
        
        // Update all our other boys
        this.clientInterface.updateConf(hstore_conf, null);
        this.txnQueueManager.updateConf(hstore_conf, null);
    }
    
    // ----------------------------------------------------------------------------
    // ADDITIONAL INITIALIZATION METHODS
    // ----------------------------------------------------------------------------
    
    public void addPartitionExecutor(int partition, PartitionExecutor executor) {
        assert(this.shutdown_state != ShutdownState.STARTED);
        assert(executor != null);
        this.executors[partition] = executor;
        this.depTrackers[partition] = new DependencyTracker(executor);
        this.executors[partition].initHStoreSite(this);
    }
    
    /**
     * Return a new HStoreCoordinator for this HStoreSite. Note that this
     * should only be called by HStoreSite.init(), otherwise the 
     * internal state for this HStoreSite will be incorrect. If you want
     * the HStoreCoordinator at runtime, use HStoreSite.getHStoreCoordinator()
     * @return
     */
    protected HStoreCoordinator initHStoreCoordinator() {
        assert(this.shutdown_state != ShutdownState.STARTED);
        return new HStoreCoordinator(this);        
    }
    
    protected void setTransactionIdManagerTimeDelta(long delta) {
        for (TransactionIdManager t : this.txnIdManagers) {
            if (t != null) t.setTimeDelta(delta);
        } // FOR
    }
    
    protected void setThresholds(EstimationThresholds thresholds) {
        this.thresholds = thresholds;
        if (debug.val) LOG.debug("Set new EstimationThresholds: " + thresholds);
    }
    
    // ----------------------------------------------------------------------------
    // CATALOG METHODS
    // ----------------------------------------------------------------------------

    /**
     * Return the CatalogContext handle used for this HStoreSite instance
     * @return
     */
    public CatalogContext getCatalogContext() {
        return (this.catalogContext);
    }
    /**
     * Return the Site catalog object for this HStoreSite
     */
    public Site getSite() {
        return (this.catalog_site);
    }
    public int getSiteId() {
        return (this.site_id);
    }
    public String getSiteName() {
        return (this.site_name);
    }
    
    public Host getHost() {
        return (this.catalog_host);
    }
    public int getHostId() {
        return (this.catalog_host.getId());
    }
    
    /**
     * Return the list of partition ids managed by this HStoreSite
     * TODO: Moved to CatalogContext 
     */
    public PartitionSet getLocalPartitionIds() {
        return (this.local_partitions);
    }
    /**
     * Returns true if the given partition id is managed by this HStoreSite
     * @param partition
     * @return
     */
    public boolean isLocalPartition(int partition) {
        assert(partition >= 0);
        assert(partition < this.local_partition_offsets.length) :
            String.format("Invalid partition %d - %s", partition, this.catalogContext.getAllPartitionIds());
        return (this.local_partition_offsets[partition] != -1);
    }
    /**
     * Returns true if the given PartitionSite contains partitions that are
     * all managed by this HStoreSite.
     * @param partitions
     * @return
     */
    public boolean allLocalPartitions(PartitionSet partitions) {
        for (int p : partitions.values()) {
            if (this.local_partition_offsets[p] == -1) {
                return (false);
            }
        } // FOR
        return (true);
    }
    
    // ----------------------------------------------------------------------------
    // THREAD UTILITY METHODS
    // ----------------------------------------------------------------------------
    
    protected final Thread.UncaughtExceptionHandler getExceptionHandler() {
        return (this.exceptionHandler);
    }
    
    /**
     * Start the MapReduceHelper Thread
     */
    private void startMapReduceHelper() {
        synchronized (this.mr_helper) {
            if (this.mr_helper_started) return;
            if (debug.val)
                LOG.debug("Starting " + this.mr_helper.getClass().getSimpleName());
            
            Thread t = new Thread(this.mr_helper);
            t.setDaemon(true);
            t.setUncaughtExceptionHandler(this.exceptionHandler);
            t.start();
            this.mr_helper_started = true;
        } // SYNCH
    }
    
    /**
     * Start threads for processing AdHoc queries 
     */
    private void startAdHocHelper() {
        synchronized (this.asyncCompilerWorkThread) {
            if (this.adhoc_helper_started) return;
        
            if (debug.val)
                LOG.debug("Starting " + this.asyncCompilerWorkThread.getClass().getSimpleName());
            this.asyncCompilerWorkThread.start();
            this.adhoc_helper_started = true;
        } // SYNCH
    }
    
    /**
     * Get the MapReduce Helper thread 
     */
    public MapReduceHelperThread getMapReduceHelper() {
        return (this.mr_helper);
    }
    
    // ----------------------------------------------------------------------------
    // UTILITY METHODS
    // ----------------------------------------------------------------------------

    @Override
    public long getInstanceId() {
        return (this.instanceId);
    }
    protected void setInstanceId(long instanceId) {
        if (debug.val) LOG.debug("Setting Cluster InstanceId: " + instanceId);
        this.instanceId = instanceId;
    }
    
    /**
     * Return the HStoreCoordinator instance for this site.
     * <B>Note:</b> The init() method for this site must be called before this can be called. 
     * @return
     */
    public HStoreCoordinator getCoordinator() {
        return (this.hstore_coordinator);
    }
    public HStoreConf getHStoreConf() {
        return (this.hstore_conf);
    }
    public TransactionQueueManager getTransactionQueueManager() {
        return (this.txnQueueManager);
    }
    public AntiCacheManager getAntiCacheManager() {
        return (this.anticacheManager);
    }
    public ClientInterface getClientInterface() {
        return (this.clientInterface);
    }
    public StatsAgent getStatsAgent() {
        return (this.statsAgent);
    }
    public VoltNetwork getVoltNetwork() {
        return (this.voltNetwork);
    }
    public EstimationThresholds getThresholds() {
        return thresholds;
    }
    public HStoreSiteProfiler getProfiler() {
        return (this.profiler);
    }
    public DBBPool getBufferPool() {
        return (this.buffer_pool);
    }
    public CommandLogWriter getCommandLogWriter() {
        return (this.commandLogger);
    }
    protected final Map<Long, AbstractTransaction> getInflightTxns() {
        return (this.inflight_txns);
    }
    protected final Map<Status, Queue<Long>> getDeletableQueues() {
        return (this.deletable_txns);
    }
    protected final String getRejectionMessage() {
        return (this.REJECTION_MESSAGE);
    }
    
    /**
     * Convenience method to dump out status of this HStoreSite
     * @return
     */
    public String statusSnapshot() {
        return new HStoreSiteStatus(this, hstore_conf).snapshot(true, true, false);
    }
    
    public HStoreThreadManager getThreadManager() {
        return (this.threadManager);
    }
    public PartitionEstimator getPartitionEstimator() {
        return (this.p_estimator);
    }
    public AbstractHasher getHasher() {
        return (this.hasher);
    }
    public TransactionInitializer getTransactionInitializer() {
        return (this.txnInitializer);
    }
    public PartitionExecutor getPartitionExecutor(int partition) {
        PartitionExecutor es = this.executors[partition]; 
        assert(es != null) : 
            String.format("Unexpected null PartitionExecutor for partition #%d on %s",
                          partition, this.getSiteName());
        return (es);
    }
    public DependencyTracker getDependencyTracker(int partition) {
        return (this.depTrackers[partition]);
    }
    
    public MemoryStats getMemoryStatsSource() {
        return (this.memoryStats);
    }
    
    public Collection<TransactionPreProcessor> getTransactionPreProcessors() {
        return (this.preProcessors);
    }
    public boolean hasTransactionPreProcessors() {
        return (this.preProcessors != null && this.preProcessors.isEmpty() == false);
    }
    public Collection<TransactionPostProcessor> getTransactionPostProcessors() {
        return (this.postProcessors);
    }
    public boolean hasTransactionPostProcessors() {
        return (this.postProcessors != null && this.postProcessors.isEmpty() == false);
    }
    
    /**
     * Get the TransactionIdManager for the given partition
     * If there are not separate managers per partition, we will just
     * return the global one for this HStoreSite 
     * @param partition
     * @return
     */
    public TransactionIdManager getTransactionIdManager(int partition) {
        if (this.txnIdManagers.length == 1) {
            return (this.txnIdManagers[0]);
        } else {
            return (this.txnIdManagers[partition]);
        }
    }

    @SuppressWarnings("unchecked")
    public <T extends AbstractTransaction> T getTransaction(Long txn_id) {
        assert(txn_id != null) : "Null txnId";
        return ((T)this.inflight_txns.get(txn_id));
    }

    // ----------------------------------------------------------------------------
    // LOCAL PARTITION OFFSETS
    // ----------------------------------------------------------------------------
    
    /**
     * For the given partition id, return its offset in the list of 
     * all the local partition ids managed by this HStoreSite.
     * This will fail if the given partition is not local to this HStoreSite.
     * @param partition
     * @return
     */
    @Deprecated
    public int getLocalPartitionOffset(int partition) {
        assert(partition < this.local_partition_offsets.length) :
            String.format("Unable to get offset of local partition %d %s [hashCode=%d]",
                          partition, Arrays.toString(this.local_partition_offsets), this.hashCode());
        return this.local_partition_offsets[partition];
    }
    
    // ----------------------------------------------------------------------------
    // EVENT OBSERVABLES
    // ----------------------------------------------------------------------------

    /**
     * Get the Observable handle for this HStoreSite that can alert others when the party is
     * getting started
     */
    public EventObservable<HStoreSite> getReadyObservable() {
        return (this.ready_observable);
    }
    /**
     * Get the Observable handle for this HStore for when the first non-sysproc
     * transaction request arrives and we are technically beginning the workload
     * portion of a benchmark run.
     */
    public EventObservable<HStoreSite> getStartWorkloadObservable() {
        return (this.startWorkload_observable);
    }
    
    private synchronized void notifyStartWorkload() {
        if (this.startWorkload == false) {
            this.startWorkload = true;
            this.startWorkload_observable.notifyObservers(this);
        }
    }
    
    /**
     * Get the EventObservable handle for this HStoreSite that can alert 
     * others when we have gotten a message to prepare to shutdown
     * @return
     */
    public EventObservable<Object> getPrepareShutdownObservable() {
        return (this.prepare_observable);
    }
    
    /**
     * Get the EventObservable handle for this HStoreSite that can alert 
     * others when the party is ending
     * @return
     */
    public EventObservable<Object> getShutdownObservable() {
        return (this.shutdown_observable);
    }
    

    
    /**
     * Launch all of the threads needed by this HStoreSite. This is a blocking call
     */
    @Override
    public void run() {
        if (this.ready) {
            throw new RuntimeException("Trying to start " + this.getSiteName() + " more than once");
        }
        
        this.init();
                
        // ARIES 
        if(hstore_conf.site.aries){
            LOG.warn("Starting ARIES recovery at site");           
            doRecovery();
        }
        
        try {
            this.clientInterface.startAcceptingConnections();
        } catch (Exception ex) {
            throw new RuntimeException(ex);
        }
        
        this.shutdown_state = ShutdownState.STARTED;
//        if (hstore_conf.site.network_profiling) {
//            this.profiler.network_idle_time.start();
//        }
        this.ready = true;
        this.ready_observable.notifyObservers(this);

        // IMPORTANT: This message must always be printed in order for the BenchmarkController
        //            to know that we're ready! That's why we have to use System.out instead of LOG
        String msg = String.format("%s : Site=%s / Address=%s:%d / Partitions=%s",
                                   HStoreConstants.SITE_READY_MSG,
                                   this.getSiteName(),
                                   this.catalog_site.getHost().getIpaddr(),
                                   CollectionUtil.first(CatalogUtil.getExecutionSitePorts(this.catalog_site)),
                                   this.local_partitions);
        System.out.println(msg);
        System.out.flush();
        
        // We will join on our HStoreCoordinator thread. When that goes
        // down then we know that the whole party is over
        try {
            this.hstore_coordinator.getListenerThread().join();
        } catch (InterruptedException ex) {
            throw new RuntimeException(ex);
        } finally {
            RingBufferAppender appender = RingBufferAppender.getRingBufferAppender(LOG);
            if (appender != null) {
                int width = 100;
                System.err.println(StringUtil.header(appender.getClass().getSimpleName(), "=", width));
                for (String log : appender.getLogMessages()) {
                    System.err.println(log.trim());
                }
                System.err.println(StringUtil.repeat("=", width));
                System.err.flush();
            }
        }
    }
    
    /**
     * Returns true if this HStoreSite is fully initialized and running
     * This will be set to false if the system is shutting down
     */
    public boolean isRunning() {
        return (this.ready);
    }

    // ARIES
    public void doRecovery() {
        CatalogMap<Partition> partitionMap = this.catalog_site.getPartitions();
        LOG.warn("ARIES : partitions on Site : "+partitionMap.size());

        int m_minPartitionId = Integer.MAX_VALUE;
        for(Partition pt : partitionMap){
            if(pt != null){
               m_minPartitionId = Math.min(m_minPartitionId ,pt.getId());
            }
        }       
        assert(m_minPartitionId != Integer.MAX_VALUE);

        
        for(Partition pt : partitionMap){
            PartitionExecutor pe = getPartitionExecutor(pt.getId());
            assert(pe != null);

<<<<<<< HEAD
            LOG.warn("ARIES : check if recovery needed at partition  :" + pe.getPartitionId() + " on site :" + pe.getSiteId());

            AriesLog m_ariesLog = pe.getAriesLogger();
            
            if(m_ariesLog == null){
                LOG.error("ARIES : Log is null at partition :" + pe.getPartitionId());
                break;
            }
            
            while (!m_ariesLog.isReadyForReplay()) {
                try {
                    // don't sleep for too long as recovery numbers might get biased
                    Thread.sleep(500);
                } catch (InterruptedException e) {
                    // TODO Auto-generated catch block
                    e.printStackTrace();
                }
            }

            LOG.warn("ARIES : ariesLog is ready for replay at partition : "+pe.getPartitionId());
            
            if (!m_ariesLog.isRecoveryCompleted()) {
                LOG.warn("ARIES : recovery not completed ");

                int m_siteId = this.getSiteId();
                int m_partitionId = pe.getPartitionId();
                int m_partitionIdWithOffset = m_partitionId - m_minPartitionId;

                ExecutionEngine ee = pe.getExecutionEngine();
      
                if (!m_ariesLog.isRecoveryCompletedForPartition(m_partitionIdWithOffset)) {
                    LOG.warn("ARIES : recovery not completed at partition id : "+m_partitionId);
                    assert (ee != null);
                    ee.doAriesRecoveryPhase(m_ariesLog.getPointerToReplayLog(), m_ariesLog.getReplayLogSize(), m_ariesLog.getTxnIdToBeginReplay());
                    m_ariesLog.setRecoveryCompleted(m_partitionIdWithOffset);
=======
        if (!m_ariesLog.isRecoveryCompleted()) {
            int m_siteId = this.getSiteId();
            CatalogMap<Partition> partitionMap = this.catalog_site.getPartitions();

            for (Partition pt : partitionMap ) {
                PartitionExecutor pe =  getPartitionExecutor(pt.getId());
                assert (pe != null);

                ExecutionEngine ee = pe.getExecutionEngine();
                assert (ee != null);

                int m_partitionId = pe.getPartitionId();

                LOG.warn("ARIES : start recovery at partition  :"+m_partitionId+" on site :"+m_siteId);
                
                if (!m_ariesLog.isRecoveryCompletedForSite(m_partitionId)) {
                    ee.doAriesRecoveryPhase(m_ariesLog.getPointerToReplayLog(), m_ariesLog.getReplayLogSize(), m_ariesLog.getTxnIdToBeginReplay());
                    m_ariesLog.setRecoveryCompleted(m_partitionId);                
>>>>>>> b5c13a6a
                }

                waitForAriesLogInit(m_ariesLog);
            }
        }

        LOG.warn("ARIES : recovery completed at site :"+this.site_id);
    }
    
    private void waitForAriesLogInit(AriesLog m_ariesLog) {
        // wait for the main thread to complete Aries recovery
        // and initialize the log
        //LOG.warn("ARIES : wait for log to be inititalized at site :"+this.site_id);
        while (!m_ariesLog.isInitialized) {
            try {
                Thread.sleep(100);
            } catch (InterruptedException e) {
                // TODO Auto-generated catch block
                e.printStackTrace();
            }
        }
        //LOG.warn("ARIES : log is inititalized at site :"+this.site_id);
    }        
    
    // ----------------------------------------------------------------------------
    // SHUTDOWN STUFF
    // ----------------------------------------------------------------------------
    
    @Override
    public void prepareShutdown(boolean error) {
        this.shutdown_state = ShutdownState.PREPARE_SHUTDOWN;

        if (ProcedureProfiler.workloadTrace instanceof Workload) {
            try {
                ((Workload)ProcedureProfiler.workloadTrace).flush();
            } catch (Throwable ex) {
                LOG.error("Failed to flush workload trace", ex);
            }
        }
        
        if (this.hstore_coordinator != null)
            this.hstore_coordinator.prepareShutdown(false);
        
        try {
            this.txnQueueManager.prepareShutdown(error);
        } catch (Throwable ex) {
            LOG.error("Unexpected error when preparing " +
                     this.txnQueueManager.getClass().getSimpleName() + " for shutdown", ex);
        }
        this.clientInterface.prepareShutdown(error);
        
        if (this.preProcessors != null) {
            for (TransactionPreProcessor tpp : this.preProcessors) {
                tpp.prepareShutdown(false);
            } // FOR
        }
        if (this.postProcessors != null) {
            for (TransactionPostProcessor tpp : this.postProcessors) {
                tpp.prepareShutdown(false);
            } // FOR
        }
        
        if (this.mr_helper != null) {
            this.mr_helper.prepareShutdown(error);
        }
        if (this.commandLogger != null) {
            this.commandLogger.prepareShutdown(error);
        }
        if (this.anticacheManager != null) {
            this.anticacheManager.prepareShutdown(error);
        }
        for (TransactionCleaner t : this.txnCleaners) {
            t.prepareShutdown(error);
        } // FOR

        if (this.adhoc_helper_started) {
            if (this.asyncCompilerWorkThread != null)
                this.asyncCompilerWorkThread.prepareShutdown(error);
        }
        
        for (int p : this.local_partitions.values()) {
            if (this.executors[p] != null) 
                this.executors[p].prepareShutdown(error);
        } // FOR
        
        // Tell anybody that wants to know that we're going down
        if (trace.val) LOG.trace(String.format("Notifying %d observers that we're preparing shutting down",
                         this.prepare_observable.countObservers()));
        this.prepare_observable.notifyObservers(error);
        
        // *********************************** DEBUG ***********************************
        
        Logger root = Logger.getRootLogger();
//        if (error && RingBufferAppender.getRingBufferAppender(LOG) != null) {
//            root.info("Flushing RingBufferAppender logs");
//            for (Appender appender : CollectionUtil.iterable(root.getAllAppenders(), Appender.class)) {
//                LOG.addAppender(appender);    
//            } // FOR
//        }
        if (debug.val) root.debug("Preparing to shutdown. Flushing all logs");
        LoggerUtil.flushAllLogs();
        
        if (this.deletable_last.isEmpty() == false) {
            StringBuilder sb = new StringBuilder();
            int i = 0;
            for (String txn : this.deletable_last) {
                sb.append(String.format(" [%02d] %s\n", i++, txn));
                // sb.append(String.format(" [%02d]\n%s\n", i++, StringUtil.prefix(txn, "  | ")));
            }
            LOG.info("Last Deleted Transactions:\n" + sb + "\n\n");
        }
        
//        sb = new StringBuilder();
//        i = 0;
//        for (Long txn : this.deletable_txns[Status.OK.ordinal()]) {
//            sb.append(String.format(" [%02d] %s\n", i++, this.inflight_txns.get(txn).debug()));
//        }
//        LOG.info("Waiting to be Deleted Transactions:\n" + sb);
    }
    
    /**
     * Perform shutdown operations for this HStoreSiteNode
     */
    @Override
    public synchronized void shutdown() {
        if (this.shutdown_state == ShutdownState.SHUTDOWN) {
//            if (debug.val)
                LOG.warn("Already told to shutdown... Ignoring");
            return;
        }
        if (this.shutdown_state != ShutdownState.PREPARE_SHUTDOWN) this.prepareShutdown(false);
        this.shutdown_state = ShutdownState.SHUTDOWN;
        if (debug.val) LOG.debug("Shutting down everything at " + this.getSiteName());

        // Stop the monitor thread
        if (this.status_monitor != null) this.status_monitor.shutdown();
        
        // Kill the queue manager
        this.txnQueueManager.shutdown();
        
        if (this.mr_helper_started && this.mr_helper != null) {
            this.mr_helper.shutdown();
        }
        if (this.commandLogger != null) {
            this.commandLogger.shutdown();
        }
        if (this.anticacheManager != null) {
            this.anticacheManager.shutdown();
        }
        for (TransactionCleaner t : this.txnCleaners) {
            t.shutdown();
        } // FOR
      
        // this.threadManager.getPeriodicWorkExecutor().shutdown();
        
        // Stop AdHoc threads
        if (this.adhoc_helper_started) {
            if (this.asyncCompilerWorkThread != null)
                this.asyncCompilerWorkThread.shutdown();
        }

        if (this.preProcessors != null) {
            for (TransactionPreProcessor tpp : this.preProcessors) {
                tpp.shutdown();
            } // FOR
        }
        if (this.postProcessors != null) {
            for (TransactionPostProcessor tpp : this.postProcessors) {
                tpp.shutdown();
            } // FOR
        }
        
        // Tell anybody that wants to know that we're going down
        if (trace.val) LOG.trace("Notifying " + this.shutdown_observable.countObservers() + " observers that we're shutting down");
        this.shutdown_observable.notifyObservers();
        
        // Tell our local boys to go down too
        for (int p : this.local_partitions.values()) {
            if (this.executors[p] != null) this.executors[p].shutdown();
        } // FOR
        if (this.hstore_coordinator != null) {
            this.hstore_coordinator.shutdown();
        }
        
        if (this.voltNetwork != null) {
            try {
                this.voltNetwork.shutdown();
            } catch (InterruptedException ex) {
                throw new RuntimeException(ex);
            }
            this.clientInterface.shutdown();
        }
        
        LOG.info(String.format("Completed shutdown process at %s [instanceId=%d]",
                               this.getSiteName(), this.instanceId));
    }
    
    /**
     * Returns true if HStoreSite is in the process of shutting down
     * @return
     */
    @Override
    public boolean isShuttingDown() {
        return (this.shutdown_state == ShutdownState.SHUTDOWN);
    }
    
    // ----------------------------------------------------------------------------
    // INCOMING INVOCATION HANDLER METHODS
    // ----------------------------------------------------------------------------
    
    protected void invocationQueue(ByteBuffer buffer, ClientInputHandler handler, Connection c) {
        int messageSize = buffer.capacity();
        RpcCallback<ClientResponseImpl> callback = new ClientResponseCallback(this.clientInterface, c, messageSize);
        this.clientInterface.increaseBackpressure(messageSize);
        
        if (this.preProcessorQueue != null) {
            this.preProcessorQueue.add(Pair.of(buffer, callback));
        } else {
            this.invocationProcess(buffer, callback);
        }
    }
    
    /**
     * This is legacy method needed for using Evan's VoltProcedureListener.
     */
    @Override
    @Deprecated
    public void invocationQueue(ByteBuffer buffer, final RpcCallback<byte[]> clientCallback) {
        // XXX: This is a big hack. We should just deal with the ClientResponseImpl directly
        RpcCallback<ClientResponseImpl> wrapperCallback = new RpcCallback<ClientResponseImpl>() {
            @Override
            public void run(ClientResponseImpl parameter) {
                if (trace.val) LOG.trace("Serializing ClientResponse to byte array:\n" + parameter);
                
                FastSerializer fs = new FastSerializer();
                try {
                    parameter.writeExternal(fs);
                    clientCallback.run(fs.getBBContainer().b.array());
                } catch (IOException ex) {
                    throw new RuntimeException(ex);
                } finally {
                    fs.clear();
                }
            }
        };
        
        if (this.preProcessorQueue != null) {
            this.preProcessorQueue.add(Pair.of(buffer, wrapperCallback));
        } else {
            this.invocationProcess(buffer, wrapperCallback);
        }
    }
    
    /**
     * This is the main method that takes in a ByteBuffer request from the client and queues
     * it up for execution. The clientCallback expects to get back a ClientResponse generated
     * after the txn is executed. 
     * @param buffer
     * @param clientCallback
     */
    public void invocationProcess(ByteBuffer buffer, RpcCallback<ClientResponseImpl> clientCallback) {
//        if (hstore_conf.site.network_profiling || hstore_conf.site.txn_profiling) {
//            long timestamp = ProfileMeasurement.getTime();
//            if (hstore_conf.site.network_profiling) {
//                ProfileMeasurement.swap(timestamp, this.profiler.network_idle_time, this.profiler.network_processing_time);
//            }
//        }
        
        long timestamp = -1;
        if (hstore_conf.global.nanosecond_latencies) {
            timestamp = System.nanoTime();
        } else {
            timestamp = System.currentTimeMillis();
            EstTimeUpdater.update(timestamp);
        }

        // Extract the stuff we need to figure out whether this guy belongs at our site
        // We don't need to create a StoredProcedureInvocation anymore in order to
        // extract out the data that we need in this request
        final FastDeserializer incomingDeserializer = this.incomingDeserializers.get();
        incomingDeserializer.setBuffer(buffer);
        final long client_handle = StoredProcedureInvocation.getClientHandle(buffer);
        final int procId = StoredProcedureInvocation.getProcedureId(buffer);
        int base_partition = StoredProcedureInvocation.getBasePartition(buffer);
        if (debug.val)
            LOG.debug(String.format("Raw Request: clientHandle=%d / basePartition=%d / procId=%d / procName=%s",
                      client_handle, base_partition, 
                      procId, StoredProcedureInvocation.getProcedureName(incomingDeserializer)));
        
        // Optimization: We can get the Procedure catalog handle from its procId
        Procedure catalog_proc = catalogContext.getProcedureById(procId);
     
        // Otherwise, we have to get the procedure name and do a look up with that.
        if (catalog_proc == null) {
            String procName = StoredProcedureInvocation.getProcedureName(incomingDeserializer);
            catalog_proc = this.catalogContext.procedures.getIgnoreCase(procName);
            if (catalog_proc == null) {
                String msg = "Unknown procedure '" + procName + "'";
                this.responseError(client_handle,
                                   Status.ABORT_UNEXPECTED,
                                   msg,
                                   clientCallback,
                                   timestamp);
                return;
            }
        }
        boolean sysproc = catalog_proc.getSystemproc();
        
        // -------------------------------
        // PARAMETERSET INITIALIZATION
        // -------------------------------
        
        // Extract just the ParameterSet from the StoredProcedureInvocation
        // We will deserialize the rest of it later
        ParameterSet procParams = new ParameterSet();
        try {
            StoredProcedureInvocation.seekToParameterSet(buffer);
            incomingDeserializer.setBuffer(buffer);
            procParams.readExternal(incomingDeserializer);
        } catch (Exception ex) {
            throw new RuntimeException(ex);
        } 
        assert(procParams != null) :
            "The parameters object is null for new txn from client #" + client_handle;
        if (debug.val)
            LOG.debug(String.format("Received new stored procedure invocation request for %s [handle=%d]",
                      catalog_proc.getName(), client_handle));
        
        // System Procedure Check
        // If this method returns true, then we want to halt processing the
        // request any further and immediately return
        if (sysproc && this.processSysProc(client_handle, catalog_proc, procParams, clientCallback)) {
            return;
        }
        
        // If this is the first non-sysproc transaction that we've seen, then
        // we will notify anybody that is waiting for this event. This is used to clear
        // out any counters or profiling information that got recorded when we were loading data
        if (this.startWorkload == false && sysproc == false) {
            this.notifyStartWorkload();
        }
        
        // -------------------------------
        // BASE PARTITION
        // -------------------------------

        // The base partition is where this txn's Java stored procedure will run on
        if (base_partition == HStoreConstants.NULL_PARTITION_ID) {
            base_partition = this.txnInitializer.calculateBasePartition(client_handle,
                                                                        catalog_proc,
                                                                        procParams,
                                                                        base_partition);
        }
        
        // Profiling Updates
        if (hstore_conf.site.txn_counters) TransactionCounter.RECEIVED.inc(catalog_proc);
        if (hstore_conf.site.profiling && base_partition != HStoreConstants.NULL_PARTITION_ID) {
            synchronized (profiler.network_incoming_partitions) {
                profiler.network_incoming_partitions.put(base_partition);
            } // SYNCH
        }
        
        // -------------------------------
        // REDIRECT TXN TO PROPER BASE PARTITION
        // -------------------------------
        if (this.isLocalPartition(base_partition) == false) {
            // If the base_partition isn't local, then we need to ship it off to
            // the right HStoreSite
            this.transactionRedirect(catalog_proc, buffer, base_partition, clientCallback);
            return;
        }
        
        // 2012-12-24 - We always want the network threads to do the initialization
        if (trace.val)
            LOG.trace("Initializing transaction request using network processing thread");
        LocalTransaction ts = this.txnInitializer.createLocalTransaction(
                                        buffer,
                                        timestamp,
                                        client_handle,
                                        base_partition,
                                        catalog_proc,
                                        procParams,
                                        clientCallback);
        this.transactionQueue(ts);
        if (trace.val)
            LOG.trace(String.format("Finished initial processing of new txn."));
//        if (hstore_conf.site.network_profiling) {
//            ProfileMeasurement.swap(this.profiler.network_processing_time, this.profiler.network_idle_time);
//        }
    }
    
    
    /**
     * Special handling for certain incoming sysproc requests. These are just for
     * specialized sysprocs where we need to do some pre-processing that is separate
     * from how the regular sysproc txns are executed.
     * @param catalog_proc
     * @param clientCallback
     * @param request
     * @return True if this request was handled and the caller does not need to do anything further
     */
    private boolean processSysProc(long client_handle,
                                   Procedure catalog_proc,
                                   ParameterSet params,
                                   RpcCallback<ClientResponseImpl> clientCallback) {
        
        // -------------------------------
        // SHUTDOWN
        // TODO: Execute as a regular sysproc transaction
        // -------------------------------
        if (catalog_proc.getName().equalsIgnoreCase("@Shutdown")) {
            ClientResponseImpl cresponse = new ClientResponseImpl(
                    -1,
                    client_handle,
                    -1,
                    Status.OK,
                    HStoreConstants.EMPTY_RESULT,
                    "");
            this.responseSend(cresponse, clientCallback, EstTime.currentTimeMillis(), 0);

            // Non-blocking....
            Exception error = new Exception("Shutdown command received at " + this.getSiteName());
            this.hstore_coordinator.shutdownCluster(error);
            return (true);
        }
        
        // -------------------------------
        // QUIESCE
        // -------------------------------
//        else if (catalog_proc.getName().equals("@Quiesce")) {
//            // Tell the queue manager ahead of time to wipe out everything!
//            this.txnQueueManager.clearQueues();
//            return (false);
//        }
        
        // -------------------------------
        // EXECUTOR STATUS
        // -------------------------------
        else if (catalog_proc.getName().equalsIgnoreCase("@ExecutorStatus")) {
            if (this.status_monitor != null) {
                this.status_monitor.printStatus();
                RingBufferAppender appender = RingBufferAppender.getRingBufferAppender(LOG);
                if (appender != null) appender.dump(System.err);
            }
            ClientResponseImpl cresponse = new ClientResponseImpl(
                    -1,
                    client_handle,
                    -1,
                    Status.OK,
                    HStoreConstants.EMPTY_RESULT,
                    "");
            this.responseSend(cresponse, clientCallback, EstTime.currentTimeMillis(), 0);
            return (true);
        }
        
        // -------------------------------
        // ADHOC
        // -------------------------------
        else if (catalog_proc.getName().equalsIgnoreCase("@AdHoc")) {
            String msg = null;
            
            // Is this feature disabled?
            if (hstore_conf.site.exec_adhoc_sql == false) {
                msg = "AdHoc queries are disabled";
            }
            // Check that variable 'request' in this func. is same as 
            // 'task' in ClientInterface.handleRead()
            else if (params.size() != 1) {
                msg = "AdHoc system procedure requires exactly one parameter, " +
                      "the SQL statement to execute.";
            }
            
            if (msg != null) {
                this.responseError(client_handle,
                                   Status.ABORT_GRACEFUL,
                                   msg,
                                   clientCallback,
                                   EstTime.currentTimeMillis());
                return (true);
            }
            
            // Check if we need to start our threads now
            if (this.adhoc_helper_started == false) {
                this.startAdHocHelper();
            }
            
            // Create a LocalTransaction handle that will carry into the
            // the adhoc compiler. Since we don't know what this thing will do, we have
            // to assume that it needs to touch all partitions.
            int idx = (int)(Math.abs(client_handle) % this.local_partitions.size());
            int base_partition = this.local_partitions.values()[idx];
            
            LocalTransaction ts = this.txnInitializer.createLocalTransaction(null,
                                                                             EstTime.currentTimeMillis(),
                                                                             client_handle,
                                                                             base_partition,
                                                                             catalog_proc,
                                                                             params,
                                                                             clientCallback);
            String sql = (String)params.toArray()[0];
            this.asyncCompilerWorkThread.planSQL(ts, sql);
            return (true);
        }
        
        return (false);
    }
    
    // ----------------------------------------------------------------------------
    // TRANSACTION OPERATION METHODS
    // ----------------------------------------------------------------------------

    /**
     * Queue a new transaction for initialization and execution.
     * If it is a single-partition txn, then it will be queued at its base 
     * partition's PartitionExecutor queue. If it is distributed transaction,
     * then it will need to first acquire the locks for all of the partitions
     * that it wants to access.
     * @param ts
     */
    public void transactionQueue(LocalTransaction ts) {
        assert(ts.isInitialized()) : "Uninitialized transaction handle [" + ts + "]";
        
        // Make sure that we start the MapReduceHelperThread
        if (this.mr_helper_started == false && ts.isMapReduce()) {
            assert(this.mr_helper != null);
            this.startMapReduceHelper();
        }
                
        if (debug.val)
            LOG.debug(String.format("%s - Dispatching %s transaction to execute at partition %d [handle=%d]",
                      ts, (ts.isPredictSinglePartition() ? "single-partition" : "distributed"), 
                      ts.getBasePartition(), ts.getClientHandle()));
        
        if (ts.isPredictSinglePartition()) {
            this.transactionInit(ts);
        }
        else {
            LocalInitQueueCallback initCallback = (LocalInitQueueCallback)ts.getInitCallback();
            this.hstore_coordinator.transactionInit(ts, initCallback);
        }
    }
    
    /**
     * Queue the given transaction to be initialized in the local TransactionQueueManager.
     * This is a non-blocking call.
     * @param ts
     */
    public void transactionInit(AbstractTransaction ts) {
        assert(ts.isInitialized()) : "Uninitialized transaction handle [" + ts + "]";
        this.txnQueueManager.queueTransactionInit(ts);
    }
    
    /**
     * Pass a message that sets the current distributed txn at the target partition
     * @param ts
     * @param partition
     */
    public void transactionSetPartitionLock(AbstractTransaction ts, int partition) {
        assert(ts.isInitialized()) : "Uninitialized transaction handle [" + ts + "]";
        assert(this.isLocalPartition(partition)) :
            String.format("Trying to queue %s for %s at non-local partition %d",
                          SetDistributedTxnMessage.class.getSimpleName(), ts, partition);
        this.executors[partition].queueSetPartitionLock(ts);
    }

    /**
     * Queue the transaction to start executing on its base partition.
     * This function can block a transaction executing on that partition
     * <B>IMPORTANT:</B> The transaction could be deleted after calling this if it is rejected
     * @param ts
     */
    public void transactionStart(LocalTransaction ts) {
        if (debug.val)
            LOG.debug(String.format("Starting %s %s on partition %d%s",
                      (ts.isPredictSinglePartition() ? "single-partition" : "distributed"),
                      ts, ts.getBasePartition(),
                      (ts.isPredictSinglePartition() ? "" : " [partitions=" + ts.getPredictTouchedPartitions() + "]")));
        assert(ts.getPredictTouchedPartitions().isEmpty() == false) :
            "No predicted partitions for " + ts + "\n" + ts.debug();
        assert(this.executors[ts.getBasePartition()] != null) :
            "Unable to start " + ts + " - No PartitionExecutor exists for partition #" + ts.getBasePartition() + " at HStoreSite " + this.site_id;
        
        if (hstore_conf.site.txn_profiling && ts.profiler != null) ts.profiler.startQueueExec();
        final boolean success = this.executors[ts.getBasePartition()].queueStartTransaction(ts);
        
        if (success == false) {
            // Depending on what we need to do for this type txn, we will send
            // either an ABORT_THROTTLED or an ABORT_REJECT in our response
            // An ABORT_THROTTLED means that the client will back-off of a bit
            // before sending another txn request, where as an ABORT_REJECT means
            // that it will just try immediately
            Status status = Status.ABORT_REJECT;
            if (debug.val)
                LOG.debug(String.format("%s - Hit with a %s response from partition %d " +
                          "[queueSize=%d]",
                          ts, status, ts.getBasePartition(),
                          this.executors[ts.getBasePartition()].getDebugContext().getWorkQueueSize()));
            boolean singlePartitioned = ts.isPredictSinglePartition();
            if (singlePartitioned == false) {
                LocalFinishCallback finish_callback = ts.getFinishCallback();
                finish_callback.init(ts, status);
                this.hstore_coordinator.transactionFinish(ts, status, finish_callback);
            }
            // We will want to delete this transaction after we reject it if it is a single-partition txn
            // Otherwise we will let the normal distributed transaction process clean things up
            this.transactionReject(ts, status);
            if (singlePartitioned) this.queueDeleteTransaction(ts.getTransactionId(), status);
        }        
    }
    
    /**
     * Execute a WorkFragment on a particular PartitionExecutor
     * @param request
     * @param clientCallback
     */
    public void transactionWork(AbstractTransaction ts, WorkFragment fragment) {
        if (debug.val)
            LOG.debug(String.format("%s - Queuing %s on partition %d [prefetch=%s]",
                      ts, fragment.getClass().getSimpleName(),
                      fragment.getPartitionId(), fragment.getPrefetch()));
        assert(this.isLocalPartition(fragment.getPartitionId())) :
            "Trying to queue work for " + ts + " at non-local partition " + fragment.getPartitionId();
        
        if (hstore_conf.site.specexec_enable && ts instanceof RemoteTransaction && fragment.hasFutureStatements()) {
            QueryEstimate query_estimate = fragment.getFutureStatements();
            RemoteTransaction remote_ts = (RemoteTransaction)ts;
            RemoteEstimatorState t_state = (RemoteEstimatorState)remote_ts.getEstimatorState();
            if (t_state == null) {
                t_state = this.remoteTxnEstimator.startTransaction(ts.getTransactionId(),
                                                                   ts.getBasePartition(),
                                                                   ts.getProcedure(),
                                                                   null);
                remote_ts.setEstimatorState(t_state);
            }
            if (debug.val)
                LOG.debug(String.format("%s - Updating %s with %d future statement hints for partition %d",
                          ts, t_state.getClass().getSimpleName(),
                          fragment.getFutureStatements().getStmtIdsCount(),
                          fragment.getPartitionId()));
            
            this.remoteTxnEstimator.processQueryEstimate(t_state, query_estimate, fragment.getPartitionId());
        }
        this.executors[fragment.getPartitionId()].queueWork(ts, fragment);
    }

    /**
     * This method is the first part of two phase commit for a transaction.
     * If speculative execution is enabled, then we'll notify each the PartitionExecutors
     * for the listed partitions that it is done. This will cause all the 
     * that are blocked on this transaction to be released immediately and queued 
     * If the second PartitionSet in the arguments is not null, it will be updated with
     * the partitionIds that we called PREPARE on for this transaction 
     * @param ts The transaction handle that we want to prepare.
     * @param partitions The set of partitions to notify that this txn is ready to commit.
     * @param callback The txn's prepare callback for this invocation.
     */
    public void transactionPrepare(AbstractTransaction ts,
                                   PartitionSet partitions,
                                   PartitionCountingCallback<? extends AbstractTransaction> callback) {
        if (debug.val)
            LOG.debug(String.format("2PC:PREPARE %s [partitions=%s]", ts, partitions));
        
        assert(callback.isInitialized());
        for (int partition : this.local_partitions.values()) {
            if (partitions.contains(partition) == false) continue;
            
            // If this txn is already prepared at this partition, then we 
            // can skip processing it at the PartitionExecutor and update
            // the callback right here
            if (ts.isMarkedPrepared(partition)) {
                callback.run(partition);
            }
            else {
                // TODO: If this txn is read-only, then we should invoke finish right here
                // Because this txn didn't change anything at this partition, we should
                // release all of its locks and immediately allow the partition to execute
                // transactions without speculative execution. We sort of already do that
                // because we will allow spec exec read-only txns to commit immediately 
                // but it would reduce the number of messages that the base partition needs
                // to wait for when it does the 2PC:FINISH
                // Berstein's book says that most systems don't actually do this because a txn may 
                // need to execute triggers... but since we don't have any triggers we can do it!
                // More Info: https://github.com/apavlo/h-store/issues/31
                // If speculative execution is enabled, then we'll turn it on at the PartitionExecutor
                // for this partition
                this.executors[partition].queuePrepare(ts, callback);
            }
        } // FOR
    }
    
    /**
     * This method is used to finish a distributed transaction.
     * The PartitionExecutor will either commit or abort the transaction at the specified partitions
     * This is a non-blocking call that doesn't wait to know that the txn was finished successfully at 
     * each PartitionExecutor.
     * @param txn_id
     * @param status
     * @param partitions
     */
    public void transactionFinish(Long txn_id, Status status, PartitionSet partitions) {
        if (debug.val)
            LOG.debug(String.format("2PC:FINISH Txn #%d [status=%s, partitions=%s]",
                      txn_id, status, partitions));
        
        // If we don't have a AbstractTransaction handle, then we know that we never did anything
        // for this transaction and we can just ignore this finish request.
        AbstractTransaction ts = this.inflight_txns.get(txn_id);
        if (ts == null) {
            if (debug.val)
                LOG.warn(String.format("No transaction information exists for #%d." +
                           "Ignoring finish request", txn_id));
            return;
        }
        
        // Set the status in case something goes awry and we just want
        // to check whether this transaction is suppose to be aborted.
        // XXX: Why is this needed?
        ts.setStatus(status);
        
        // We only need to do this for distributed transactions, because all single-partition
        // transactions will commit/abort immediately
        if (ts.isPredictSinglePartition() == false) {
//            PartitionCountingCallback<AbstractTransaction> callback = null;
            for (int partition : this.local_partitions.values()) {
                if (partitions.contains(partition) == false) continue;
                
                // 2013-01-11
                // We can check to see whether the txn was ever released at the partition.
                // If it wasn't then we know that we don't need to queue a finish message
                // This is to allow the PartitionExecutor to spend more time processing other
                // more useful stuff.
//                if (ts.isMarkedReleased(partition)) {
                    if (trace.val)
                        LOG.trace(String.format("%s - Queuing transaction to get finished on partition %d",
                                  ts, partition));
                    try {
                        this.executors[partition].queueFinish(ts, status);
                    } catch (Throwable ex) {
                        LOG.error(String.format("Unexpected error when trying to finish %s\nHashCode: %d / Status: %s / Partitions: %s",
                                  ts, ts.hashCode(), status, partitions));
                        throw new RuntimeException(ex);
                    }
//                }
//                else {
//                    if (callback == null) callback = ts.getFinishCallback();
//                    if (trace.val)
//                        LOG.trace(String.format("%s - Decrementing %s directly for partition %d",
//                                  ts, callback.getClass().getSimpleName(), partition));
//                    callback.run(partition);
//                }
            } // FOR
        }
    }

    // ----------------------------------------------------------------------------
    // FAILED TRANSACTIONS (REQUEUE / REJECT / RESTART)
    // ----------------------------------------------------------------------------
    
    /**
     * Send the transaction request to another node for execution. We will create
     * a TransactionRedirectCallback that will automatically send the ClientResponse
     * generated from the remote node for this txn back to the client 
     * @param catalog_proc
     * @param serializedRequest
     * @param base_partition
     * @param clientCallback
     */
    public void transactionRedirect(Procedure catalog_proc,
                                    ByteBuffer serializedRequest,
                                    int base_partition,
                                    RpcCallback<ClientResponseImpl> clientCallback) {
        if (debug.val)
            LOG.debug(String.format("Forwarding %s request to partition %d [clientHandle=%d]",
                     catalog_proc.getName(), base_partition,
                     StoredProcedureInvocation.getClientHandle(serializedRequest)));
        
        // Make a wrapper for the original callback so that when the result comes back frm the remote partition
        // we will just forward it back to the client. How sweet is that??
        RedirectCallback callback = null;
        try {
            callback = new RedirectCallback(this);
            // callback = (RedirectCallback)objectPools.CALLBACKS_TXN_REDIRECT_REQUEST.borrowObject();
            callback.init(clientCallback);
        } catch (Exception ex) {
            throw new RuntimeException("Failed to get TransactionRedirectCallback", ex);
        }
        
        // Mark this request as having been redirected
        // XXX: This sucks because we have to copy the bytes, which will then
        // get copied again when we have to serialize it out to a ByteString
        serializedRequest.rewind();
        ByteBuffer copy = ByteBuffer.allocate(serializedRequest.capacity());
        copy.put(serializedRequest);
        StoredProcedureInvocation.setBasePartition(base_partition, copy);
        
        this.hstore_coordinator.transactionRedirect(copy.array(),
                                                    callback,
                                                    base_partition);
        if (hstore_conf.site.txn_counters) TransactionCounter.REDIRECTED.inc(catalog_proc);
    }
    
    /**
     * A non-blocking method to requeue an aborted transaction using the
     * TransactionQueueManager. This allows a PartitionExecutor to tell us that
     * they can't execute some transaction and we'll let the queue manager's 
     * thread take care of it for us.
     * This will eventually call HStoreSite.transactionRestart()
     * @param ts
     * @param status
     */
    public void transactionRequeue(LocalTransaction ts, Status status) {
        assert(ts != null);
        assert(status != Status.OK) :
            "Unexpected requeue status " + status + " for " + ts;
        ts.setStatus(status);
        this.txnQueueManager.restartTransaction(ts, status);
    }
    
    /**
     * Rejects a transaction and returns an empty result back to the client
     * @param ts
     */
    public void transactionReject(LocalTransaction ts, Status status) {
        assert(ts != null) : "Null LocalTransaction handle [status=" + status + "]";
        assert(ts.isInitialized()) : "Uninitialized transaction: " + ts;
        if (debug.val)
            LOG.debug(String.format("%s - Rejecting transaction with status %s [clientHandle=%d]",
                      ts, status, ts.getClientHandle()));
        
        String msg = this.REJECTION_MESSAGE; //  + " - [0]";
        ts.setStatus(status);
        ClientResponseImpl cresponse = new ClientResponseImpl();
        cresponse.init(ts, status, HStoreConstants.EMPTY_RESULT, msg);
        this.responseSend(ts, cresponse);

        if (hstore_conf.site.txn_counters) {
            if (status == Status.ABORT_REJECT) {
                TransactionCounter.REJECTED.inc(ts.getProcedure());
            } else {
                assert(false) : "Unexpected rejection status for " + ts + ": " + status;
            }
        }
    }

    /**
     * Restart the given transaction with a brand new transaction handle.
     * This method will perform the following operations:
     *  (1) Restart the transaction as new multi-partitioned transaction
     *  (2) Mark the original transaction as aborted so that is rolled back
     *  
     * <B>IMPORTANT:</B> If the return status of the transaction is ABORT_REJECT, then
     *                   you will probably need to delete the transaction handle.
     * <B>IMPORTANT:</B> This is a blocking call and should not be invoked by the PartitionExecutor
     *                    
     * @param status Final status of this transaction
     * @param ts
     * @return Returns the final status of this transaction
     */
    public Status transactionRestart(LocalTransaction orig_ts, Status status) {
        assert(orig_ts != null) : "Null LocalTransaction handle [status=" + status + "]";
        assert(orig_ts.isInitialized()) : "Uninitialized transaction??";
        if (debug.val)
            LOG.debug(String.format("%s got hit with a %s! " +
                      "Going to clean-up our mess and re-execute [restarts=%d]",
                      orig_ts , status, orig_ts.getRestartCounter()));
        int base_partition = orig_ts.getBasePartition();
        SerializableException orig_error = orig_ts.getPendingError();

        //LOG.info("In transactionRestart()"); 
                
        // If this txn has been restarted too many times, then we'll just give up
        // and reject it outright
        int restart_limit = (orig_ts.isSysProc() ? hstore_conf.site.txn_restart_limit_sysproc :
                                                   hstore_conf.site.txn_restart_limit);
        if (orig_ts.getRestartCounter() > restart_limit) {
            if (orig_ts.isSysProc()) {
                String msg = String.format("%s has been restarted %d times! Rejecting...",
                                           orig_ts, orig_ts.getRestartCounter());
                throw new RuntimeException(msg);
            } else {
                this.transactionReject(orig_ts, Status.ABORT_REJECT);
                return (Status.ABORT_REJECT);
            }
        }
        
        // -------------------------------
        // REDIRECTION
        // -------------------------------
        if (hstore_conf.site.exec_db2_redirects && 
                 status != Status.ABORT_RESTART &&
                 status != Status.ABORT_SPECULATIVE &&
                 status != Status.ABORT_EVICTEDACCESS) {
            // Figure out whether this transaction should be redirected based on what partitions it
            // tried to touch before it was aborted
            FastIntHistogram touched = orig_ts.getTouchedPartitions();
            
            // XXX: We should probably decrement the base partition by one 
            //      so that we only consider where they actually executed queries
            if (debug.val)
                LOG.debug(String.format("Touched partitions for mispredicted %s\n%s",
                          orig_ts, touched));
            int redirect_partition = HStoreConstants.NULL_PARTITION_ID;
            if (touched.getValueCount() == 1) {
                redirect_partition = touched.getMaxValue();
            }
            // If the original base partition is in our most touched set, then
            // we'll prefer to use that
            else if (touched.getValueCount() > 0) {
                Collection<Integer> most_touched = touched.getMaxCountValues();
                assert(most_touched != null) :
                    "Failed to get most touched partition for " + orig_ts + "\n" + touched;
                if (debug.val)
                    LOG.debug(String.format("Most touched partitions for mispredicted %s: %s",
                              orig_ts, most_touched));
                if (most_touched.contains(base_partition)) {
                    redirect_partition = base_partition;
                } else {
                    redirect_partition = CollectionUtil.random(most_touched);
                }
            }
            else {
                redirect_partition = base_partition;
            }
            assert(redirect_partition != HStoreConstants.NULL_PARTITION_ID) :
                "Redirect partition is null!\n" + orig_ts.debug();
            if (debug.val) {
                LOG.debug("Redirect Partition: " + redirect_partition + " -> " + (this.isLocalPartition(redirect_partition) == false));
                LOG.debug("Local Partitions: " + this.local_partitions);
            }
            
            // If the txn wants to execute on another node, then we'll send them off *only* if this txn wasn't
            // already redirected at least once. If this txn was already redirected, then it's going to just
            // execute on the same partition, but this time as a multi-partition txn that locks all partitions.
            // That's what you get for messing up!!
            if (this.isLocalPartition(redirect_partition) == false && orig_ts.getRestartCounter() == 0) {
                if (debug.val)
                    LOG.debug(String.format("%s - Redirecting to partition %d because of misprediction",
                              orig_ts, redirect_partition));
                
                Procedure catalog_proc = orig_ts.getProcedure();
                StoredProcedureInvocation spi = new StoredProcedureInvocation(orig_ts.getClientHandle(),
                                                                              catalog_proc.getId(),
                                                                              catalog_proc.getName(),
                                                                              orig_ts.getProcedureParameters().toArray());
                spi.setBasePartition(redirect_partition);
                spi.setRestartCounter(orig_ts.getRestartCounter()+1);
                
                FastSerializer out = this.outgoingSerializers.get();
                try {
                    out.writeObject(spi);
                } catch (IOException ex) {
                    String msg = "Failed to serialize StoredProcedureInvocation to redirect txn";
                    throw new ServerFaultException(msg, ex, orig_ts.getTransactionId());
                }
                
                RedirectCallback callback;
                try {
                    // callback = (RedirectCallback)objectPools.CALLBACKS_TXN_REDIRECT_REQUEST.borrowObject();
                    callback = new RedirectCallback(this);
                    callback.init(orig_ts.getClientCallback());
                } catch (Exception ex) {
                    String msg = "Failed to get TransactionRedirectCallback";
                    throw new ServerFaultException(msg, ex, orig_ts.getTransactionId());   
                }
                this.hstore_coordinator.transactionRedirect(out.getBytes(),
                                                            callback,
                                                            redirect_partition);
                out.clear();
                if (hstore_conf.site.txn_counters) TransactionCounter.REDIRECTED.inc(orig_ts.getProcedure());
                return (Status.ABORT_RESTART);
                
            // Allow local redirect
            } else if (orig_ts.getRestartCounter() <= 1) {
                if (redirect_partition != base_partition &&
                    this.isLocalPartition(redirect_partition)) {
                    if (debug.val)
                        LOG.debug(String.format("%s - Redirecting to local partition %d [restartCtr=%d]%s",
                                  orig_ts, redirect_partition, orig_ts.getRestartCounter(),
                                  (trace.val ? "\n"+touched : "")));
                    base_partition = redirect_partition;
                }
            } else {
                if (debug.val)
                    LOG.debug(String.format("%s - Mispredicted txn has already been aborted once before. " +
                              "Restarting as all-partition txn [restartCtr=%d, redirectPartition=%d]\n%s",
                              orig_ts, orig_ts.getRestartCounter(), redirect_partition, touched));
                touched.put(this.local_partitions);
            }
        }

        // -------------------------------
        // LOCAL RE-EXECUTION
        // -------------------------------
        
        // Figure out what partitions they tried to touch so that we can make sure to lock
        // those when the txn is restarted
        boolean malloc = false;
        PartitionSet predict_touchedPartitions = null;
        if (status == Status.ABORT_RESTART ||
            status == Status.ABORT_EVICTEDACCESS ||
            status == Status.ABORT_SPECULATIVE) {
            
            predict_touchedPartitions = new PartitionSet(orig_ts.getPredictTouchedPartitions());
            malloc = true;
        }
        else if (orig_ts.getRestartCounter() <= 2) { // FIXME
            // HACK: Ignore ConcurrentModificationException
            // This can occur if we are trying to requeue the transactions but there are still
            // pieces of it floating around at this site that modify the TouchedPartitions histogram
            predict_touchedPartitions = new PartitionSet();
            malloc = true;
            Collection<Integer> orig_touchedPartitions = orig_ts.getTouchedPartitions().values();
            while (true) {
                try {
                    predict_touchedPartitions.addAll(orig_touchedPartitions);
                } catch (ConcurrentModificationException ex) {
                    continue;
                }
                break;
            } // WHILE
        } else {
            if (debug.val)
                LOG.warn(String.format("Restarting %s as a dtxn using all partitions\n%s", orig_ts, orig_ts.debug()));
            predict_touchedPartitions = this.catalogContext.getAllPartitionIds();
        }
        
        // -------------------------------
        // MISPREDICTION
        // -------------------------------
        if (status == Status.ABORT_MISPREDICT && orig_error instanceof MispredictionException) {
            MispredictionException ex = (MispredictionException)orig_error;
            Collection<Integer> partitions = ex.getPartitions().values();
            assert(partitions.isEmpty() == false) :
                "Unexpected empty MispredictionException PartitionSet for " + orig_ts;

            if (predict_touchedPartitions.containsAll(partitions) == false) {
                if (malloc == false) {
                    // XXX: Since the MispredictionException isn't re-used, we can 
                    //      probably reuse the PartitionSet 
                    predict_touchedPartitions = new PartitionSet(predict_touchedPartitions);
                    malloc = true;
                }
                predict_touchedPartitions.addAll(partitions);
            }
            if (trace.val)
                LOG.trace(orig_ts + " Mispredicted Partitions: " + partitions);
        }
        
        if (predict_touchedPartitions.contains(base_partition) == false) {
            if (malloc == false) {
                predict_touchedPartitions = new PartitionSet(predict_touchedPartitions);
                malloc = true;
            }
            predict_touchedPartitions.add(base_partition);
        }
        if (predict_touchedPartitions.isEmpty()) {
            if (debug.val)
                LOG.warn(String.format("Restarting %s as a dtxn using all partitions\n%s",
                         orig_ts, orig_ts.debug()));
            predict_touchedPartitions = this.catalogContext.getAllPartitionIds();
        }
        
        // -------------------------------
        // NEW TXN INITIALIZATION
        // -------------------------------
        boolean predict_readOnly = orig_ts.getProcedure().getReadonly(); // FIXME
        boolean predict_abortable = true; // FIXME
        
        LocalTransaction new_ts = this.txnInitializer.createLocalTransaction(
                orig_ts,
                base_partition,
                predict_touchedPartitions,
                predict_readOnly,
                predict_abortable);
        assert(new_ts != null);

        // -------------------------------
        // ANTI-CACHING REQUEUE
        // -------------------------------
        if (status == Status.ABORT_EVICTEDACCESS && orig_error instanceof EvictedTupleAccessException) {
            if (this.anticacheManager == null) {
                String message = "Got eviction notice but anti-caching is not enabled";
                LOG.warn(message); 
                throw new ServerFaultException(message, orig_error, orig_ts.getTransactionId());
            }
            
            EvictedTupleAccessException error = (EvictedTupleAccessException)orig_error;
            short block_ids[] = error.getBlockIds();
            int tuple_offsets[] = error.getTupleOffsets(); 
                        
            Table evicted_table = error.getTable(this.catalogContext.database);
            new_ts.setPendingError(error, false);

            if (debug.val)
                LOG.debug(String.format("Added aborted txn to %s queue. Unevicting %d blocks from %s (%d).",
                          AntiCacheManager.class.getSimpleName(), block_ids.length, evicted_table.getName(), evicted_table.getRelativeIndex()));
            this.anticacheManager.queue(new_ts, base_partition, evicted_table, block_ids, tuple_offsets);
        }
            
        // -------------------------------
        // REGULAR TXN REQUEUE
        // -------------------------------
        else {
            if (debug.val) {
                LOG.debug(String.format("Re-executing %s as new %s-partition %s on partition %d " +
                          "[restarts=%d, partitions=%s]%s",
                          orig_ts,
                          (predict_touchedPartitions.size() == 1 ? "single" : "multi"),
                          new_ts,
                          base_partition,
                          new_ts.getRestartCounter(),
                          predict_touchedPartitions,
                          (trace.val ? "\n"+orig_ts.debug() : "")));
                if (trace.val && status == Status.ABORT_MISPREDICT)
                    LOG.trace(String.format("%s Mispredicted partitions: %s",
                              new_ts, orig_ts.getTouchedPartitions().values()));
            }
            
            this.transactionQueue(new_ts);    
        }
        
        return (Status.ABORT_RESTART);
    }

    // ----------------------------------------------------------------------------
    // CLIENT RESPONSE PROCESSING METHODS
    // ----------------------------------------------------------------------------

    /**
     * Send back the given ClientResponse to the actual client waiting for it
     * At this point the transaction should been properly committed or aborted at
     * the PartitionExecutor, including if it was mispredicted.
     * This method may not actually send the ClientResponse right away if command-logging
     * is enabled. Instead it will be queued up and held until we know that the txn's information
     * was successfully flushed to disk.
     * 
     * <B>Note:</B> The ClientResponse's status cannot be ABORT_MISPREDICT or ABORT_EVICTEDACCESS.
     * @param ts
     * @param cresponse
     */
    public void responseSend(LocalTransaction ts, ClientResponseImpl cresponse) {
        Status status = cresponse.getStatus();
        assert(cresponse != null) :
            "Missing ClientResponse for " + ts;
        assert(cresponse.getClientHandle() != -1) :
            "The client handle for " + ts + " was not set properly";
        assert(status != Status.ABORT_MISPREDICT && status != Status.ABORT_EVICTEDACCESS) :
            "Trying to send back a client response for " + ts + " but the status is " + status;
        
        if (hstore_conf.site.txn_profiling && ts.profiler != null) ts.profiler.startPostClient();
        boolean sendResponse = true;
        
        // We have to send this txn to the CommandLog if all of the following are true:
        //  (1) We have a CommandLogWriter
        //  (2) The txn completed successfully
        //  (3) It is not a sysproc
        LOG.trace("Command logger :"+this.commandLogger);
        LOG.trace("Status :"+status);
        LOG.trace("Is SysProc :"+ts.isSysProc());
        
        if (this.commandLogger != null && status == Status.OK && ts.isSysProc() == false) {
            sendResponse = this.commandLogger.appendToLog(ts, cresponse);
        }

        if (sendResponse) {
            // NO GROUP COMMIT -- SEND OUT AND COMPLETE
            // NO COMMAND LOGGING OR TXN ABORTED -- SEND OUT AND COMPLETE
            if (hstore_conf.site.exec_postprocessing_threads) {
                if (trace.val)
                    LOG.trace(String.format("%s - Sending ClientResponse to post-processing thread [status=%s]",
                              ts, cresponse.getStatus()));
                this.responseQueue(ts, cresponse);
            } else {
                this.responseSend(cresponse,
                                  ts.getClientCallback(),
                                  ts.getInitiateTime(),
                                  ts.getRestartCounter());
            }
        } else if (debug.val) { 
            LOG.debug(String.format("%s - Holding the ClientResponse until logged to disk", ts));
        }
        if (hstore_conf.site.txn_profiling && ts.profiler != null) ts.profiler.stopPostClient();
    }

    /**
     * Instead of having the PartitionExecutor send the ClientResponse directly back
     * to the client, this method will queue it up at one of the TransactionPostProcessors.
     * @param ts
     * @param cresponse
     */
    private void responseQueue(LocalTransaction ts, ClientResponseImpl cresponse) {
        assert(hstore_conf.site.exec_postprocessing_threads);
        if (debug.val)
            LOG.debug(String.format("Adding ClientResponse for %s from partition %d " +
                      "to processing queue [status=%s, size=%d]",
                      ts, ts.getBasePartition(), cresponse.getStatus(), this.postProcessorQueue.size()));
        this.postProcessorQueue.add(new Object[]{
                                            cresponse,
                                            ts.getClientCallback(),
                                            ts.getInitiateTime(),
                                            ts.getRestartCounter()
        });
    }

    /**
     * Use the TransactionPostProcessors to dispatch the ClientResponse back over the network
     * @param cresponse
     * @param clientCallback
     * @param initiateTime
     * @param restartCounter
     */
    public void responseQueue(ClientResponseImpl cresponse,
                              RpcCallback<ClientResponseImpl> clientCallback,
                              long initiateTime,
                              int restartCounter) {
        this.postProcessorQueue.add(new Object[]{
                                            cresponse,
                                            clientCallback,
                                            initiateTime,
                                            restartCounter
        });
    }

    /**
     * Convenience method for sending an error ClientResponse back to the client
     * @param client_handle
     * @param status
     * @param message
     * @param clientCallback
     * @param initiateTime
     */
    public void responseError(long client_handle,
                              Status status,
                              String message,
                              RpcCallback<ClientResponseImpl> clientCallback,
                              long initiateTime) {
        ClientResponseImpl cresponse = new ClientResponseImpl(
                                            -1,
                                            client_handle,
                                            -1,
                                            status,
                                            HStoreConstants.EMPTY_RESULT,
                                            message);
        this.responseSend(cresponse, clientCallback, initiateTime, 0);
    }
    
    /**
     * This is the only place that we will invoke the original Client callback
     * and send back the results. This should not be called directly by anything
     * but the HStoreSite or the CommandLogWriter
     * @param ts
     * @param cresponse
     * @param logTxn
     */
    public void responseSend(ClientResponseImpl cresponse,
                             RpcCallback<ClientResponseImpl> clientCallback,
                             long initiateTime,
                             int restartCounter) {
        Status status = cresponse.getStatus();
 
        // If the txn committed/aborted, then we can send the response directly back to the
        // client here. Note that we don't even need to call HStoreSite.finishTransaction()
        // since that doesn't do anything that we haven't already done!
        if (debug.val) {
            String extra = "";
            if (status == Status.ABORT_UNEXPECTED && cresponse.getException() != null) {
                extra = "\n" + StringUtil.join("\n", cresponse.getException().getStackTrace());
            }
            if (trace.val && status == Status.OK && cresponse.getResults().length > 0) {
                extra += "\n" + cresponse.getResults()[0];
            }
            LOG.debug(String.format("Txn %s - Sending back ClientResponse [handle=%d, status=%s]%s",
                      (cresponse.getTransactionId() == -1 ? "<NONE>" : "#"+cresponse.getTransactionId()),
                      cresponse.getClientHandle(), status, extra));
        }
        
        long now = -1;
        if (hstore_conf.global.nanosecond_latencies) {
            now = System.nanoTime();
        } else {
            now = System.currentTimeMillis();
            EstTimeUpdater.update(now);
        }
        cresponse.setClusterRoundtrip((int)(now - initiateTime));
        cresponse.setRestartCounter(restartCounter);
        try {
            clientCallback.run(cresponse);
        } catch (ClientConnectionLostException ex) {
            // There is nothing else we can really do here. We'll clean up
            // the transaction just as normal and report the error
            // in our logs if they have debugging turned on
            if (trace.val)
                LOG.warn("Failed to send back ClientResponse for txn #" + cresponse.getTransactionId(), ex);
        }
    }
    
    // ----------------------------------------------------------------------------
    // DELETE TRANSACTION METHODS
    // ----------------------------------------------------------------------------

    /**
     * Queue a completed txn for final cleanup and bookkeeping. This will be deleted
     * by the HStoreSite's periodic work thread. It is ok to queue up the same txn twice
     * <B>Note:</B> If you call this, you can never access anything in this txn again.
     * @param txn_id
     * @param status The final status for the txn
     */
    public void queueDeleteTransaction(Long txn_id, Status status) {
        assert(txn_id != null) : "Unexpected null transaction id";
        if (debug.val)
            LOG.debug(String.format("Queueing txn #%d for deletion [status=%s]", txn_id, status));
        
        // Queue it up for deletion! There is no return for the txn from this!
        try {
            this.deletable_txns.get(status).offer(txn_id);
        } catch (NullPointerException ex) {
            LOG.warn("STATUS = " + status);
            LOG.warn("TXN_ID = " + txn_id);
            throw new RuntimeException(ex);
        }
    }
    
    /**
     * Clean-up all of the state information about a RemoteTransaction that is finished
     * <B>NOTE:</B> You should not be calling this directly. Use queueDeleteTransaction() instead!
     * @param ts
     * @param status
     */
    protected void deleteRemoteTransaction(RemoteTransaction ts, Status status) {
        // Nothing else to do for RemoteTransactions other than to just
        // return the object back into the pool
        final Long txn_id = ts.getTransactionId();
        AbstractTransaction rm = this.inflight_txns.remove(txn_id);
        if (debug.val) LOG.debug(String.format("Deleted %s [%s / inflightRemoval:%s]", ts, status, (rm != null)));
        
        EstimatorState t_state = ts.getEstimatorState(); 
        if (t_state != null) {
            this.remoteTxnEstimator.destroyEstimatorState(t_state);
        }
        
        if (debug.val) {
            LOG.warn(String.format("%s - Finished with %s [hashCode=%d]",
                     ts, ts.getClass().getSimpleName(), ts.hashCode()));
            this.deletable_last.add(String.format("%s :: %s", ts, status));
        }
        return;
    }

    /**
     * Clean-up all of the state information about a LocalTransaction that is finished
     * <B>NOTE:</B> You should not be calling this directly. Use queueDeleteTransaction() instead!
     * @param ts
     * @param status
     */
    protected void deleteLocalTransaction(LocalTransaction ts, final Status status) {
        final Long txn_id = ts.getTransactionId();
        final int base_partition = ts.getBasePartition();
        final Procedure catalog_proc = ts.getProcedure();
        final boolean singlePartitioned = ts.isPredictSinglePartition();
        if (debug.val) {
            LOG.debug(String.format("About to delete %s [%s]", ts, status));
            if (trace.val) LOG.trace(ts + " - State before delete:\n" + ts.debug());
        }
        
        assert(ts.checkDeletableFlag()) :
            String.format("Trying to delete %s before it was marked as ready!", ts);
        
        // Clean-up any extra information that we may have for the txn
        TransactionEstimator t_estimator = null;
        EstimatorState t_state = ts.getEstimatorState(); 
        if (t_state != null) {
            t_estimator = this.executors[base_partition].getTransactionEstimator();
            assert(t_estimator != null);
        }
        if (ts.hasDependencyTracker()) {
            // HACK: Check whether there were unnecessary prefetch queries
            if (hstore_conf.site.txn_profiling && ts.profiler != null) {
                Integer cnt = this.depTrackers[base_partition].getDebugContext().getUnusedPrefetchResultCount(ts);
                if (cnt != null) ts.profiler.addPrefetchUnusedQuery(cnt.intValue());
            }
            this.depTrackers[base_partition].removeTransaction(ts);
        }
        
        // Update Transaction profiler
        // XXX: Should we include totals for mispredicted txns?
        if (hstore_conf.site.txn_profiling &&
                ts.profiler != null &&
                ts.profiler.isDisabled() == false &&
                status != Status.ABORT_MISPREDICT) {
            ts.profiler.stopTransaction();
            if (this.txnProfilerStats != null) {
                this.txnProfilerStats.addTxnProfile(ts.getProcedure(), ts.profiler);
            }
            if (this.status_monitor != null) {
                this.status_monitor.addTxnProfile(ts.getProcedure(), ts.profiler);
            }
        }
        
        try {
            switch (status) {
                case OK:
                    if (t_estimator != null) {
                        if (trace.val)
                            LOG.trace(String.format("Telling the %s to COMMIT %s",
                                      t_estimator.getClass().getSimpleName(), ts));
                        t_estimator.commit(t_state);
                    }
                    // We always need to keep track of how many txns we process 
                    // in order to check whether we are hung or not
                    if (hstore_conf.site.txn_counters || hstore_conf.site.status_kill_if_hung) {
                        TransactionCounter.COMPLETED.inc(catalog_proc);
                    }
                    break;
                case ABORT_USER:
                    if (t_estimator != null) {
                        if (trace.val) LOG.trace("Telling the TransactionEstimator to ABORT " + ts);
                        t_estimator.abort(t_state, status);
                    }
                    if (hstore_conf.site.txn_counters)
                        TransactionCounter.ABORTED.inc(catalog_proc);
                    break;
                case ABORT_MISPREDICT:
                case ABORT_RESTART:
                case ABORT_EVICTEDACCESS:
                case ABORT_SPECULATIVE:
                    if (t_estimator != null) {
                        if (trace.val) LOG.trace("Telling the TransactionEstimator to IGNORE " + ts);
                        t_estimator.abort(t_state, status);
                    }
                    if (hstore_conf.site.txn_counters) {
                        if (status == Status.ABORT_EVICTEDACCESS) {
                            TransactionCounter.EVICTEDACCESS.inc(catalog_proc);
                        }
                        else if (status == Status.ABORT_SPECULATIVE) {
                            TransactionCounter.ABORT_SPECULATIVE.inc(catalog_proc);
                        }
                        else if (status == Status.ABORT_MISPREDICT) {
                            TransactionCounter.MISPREDICTED.inc(catalog_proc);
                        }
                        // Don't count restarted txns more than once
                        else if (ts.getRestartCounter() == 0) {
                            TransactionCounter.RESTARTED.inc(catalog_proc);
                        }
                    }
                    break;
                case ABORT_REJECT:
                    if (hstore_conf.site.txn_counters)
                        TransactionCounter.REJECTED.inc(catalog_proc);
                    break;
                case ABORT_UNEXPECTED:
                    if (hstore_conf.site.txn_counters)
                        TransactionCounter.ABORT_UNEXPECTED.inc(catalog_proc);
                    break;
                case ABORT_GRACEFUL:
                    if (hstore_conf.site.txn_counters)
                        TransactionCounter.ABORT_GRACEFUL.inc(catalog_proc);
                    break;
                default:
                    LOG.warn(String.format("Unexpected status %s for %s", status, ts));
            } // SWITCH
        } catch (Throwable ex) {
            LOG.error(String.format("Unexpected error when cleaning up %s transaction %s", status, ts), ex);
            // Pass...
        } finally {
            if (t_state != null && t_estimator != null) {
                assert(txn_id == t_state.getTransactionId()) :
                    String.format("Unexpected mismatch txnId in %s [%d != %d]",
                                  t_state.getClass().getSimpleName(),
                                  txn_id, t_state.getTransactionId());
                t_estimator.destroyEstimatorState(t_state);
            }
        }
        
        // Update additional transaction profiling counters
        if (hstore_conf.site.txn_counters) {
            // Speculative Execution Counters
            if (ts.isSpeculative() && status != Status.ABORT_SPECULATIVE) {
                TransactionCounter.SPECULATIVE.inc(catalog_proc);
                switch (ts.getSpeculationType()) {
                    case IDLE:
                        TransactionCounter.SPECULATIVE_IDLE.inc(catalog_proc);
                        break;
                    case SP1_LOCAL:
                        TransactionCounter.SPECULATIVE_SP1.inc(catalog_proc);
                        break;
                    case SP2_REMOTE_BEFORE:
                        TransactionCounter.SPECULATIVE_SP2_BEFORE.inc(catalog_proc);
                        break;
                    case SP2_REMOTE_AFTER:
                        TransactionCounter.SPECULATIVE_SP2_AFTER.inc(catalog_proc);
                        break;
                    case SP3_LOCAL:
                        TransactionCounter.SPECULATIVE_SP3_LOCAL.inc(catalog_proc);
                        break;
                    case SP3_REMOTE:
                        TransactionCounter.SPECULATIVE_SP3_REMOTE.inc(catalog_proc);
                        break;
                } // SWITCH
            }
            
            if (ts.isSysProc()) {
                TransactionCounter.SYSPROCS.inc(catalog_proc);
            } else if (status != Status.ABORT_MISPREDICT &&
                       status != Status.ABORT_REJECT &&
                       status != Status.ABORT_EVICTEDACCESS &&
                       status != Status.ABORT_SPECULATIVE) {
                (singlePartitioned ? TransactionCounter.SINGLE_PARTITION : TransactionCounter.MULTI_PARTITION).inc(catalog_proc);
                
                // Check for the number of multi-site txns
                if (singlePartitioned == false) {
                    int baseSite = catalogContext.getSiteIdForPartitionId(base_partition);
                    for (int partition : ts.getPredictTouchedPartitions().values()) {
                        int site = catalogContext.getSiteIdForPartitionId(partition);
                        if (site != baseSite) {
                            TransactionCounter.MULTI_SITE.inc(catalog_proc);
                            break;
                        }
                    } // FOR
                }
                
                // Only count no-undo buffers for completed transactions
                if (ts.isExecNoUndoBuffer(base_partition)) TransactionCounter.NO_UNDO.inc(catalog_proc);
            }
        }
        
        // SANITY CHECK
        if (hstore_conf.site.exec_validate_work) {
            for (int p : this.local_partitions.values()) {
                assert(ts.equals(this.executors[p].getDebugContext().getCurrentDtxn()) == false) :
                    String.format("About to finish %s but it is still the current DTXN at partition %d", ts, p);
            } // FOR
        }

        AbstractTransaction rm = this.inflight_txns.remove(txn_id);
        assert(rm == null || rm == ts) : String.format("%s != %s", ts, rm);
        if (trace.val)
            LOG.trace(String.format("Deleted %s [%s / inflightRemoval:%s]", ts, status, (rm != null)));
        
        assert(ts.isInitialized()) : "Trying to return uninitialized txn #" + txn_id;
        if (debug.val) {
            LOG.warn(String.format("%s - Finished with %s [hashCode=%d]",
                     ts, ts.getClass().getSimpleName(), ts.hashCode()));
            this.deletable_last.add(String.format("%s :: %s [SPECULATIVE=%s]",
                                    ts, status, ts.isSpeculative()));
        }
    }

    // ----------------------------------------------------------------------------
    // UTILITY WORK
    // ----------------------------------------------------------------------------
    
    /**
     * Added for @AdHoc processes, periodically checks for AdHoc queries waiting to be compiled.
     * 
     */
    private void processPeriodicWork() {
        // if (trace.val) LOG.trace("Checking for PeriodicWork...");

        // We want to do this here just so that the time is always moving forward.
        EstTimeUpdater.update(System.currentTimeMillis());
        
        if (this.clientInterface != null) {
            this.clientInterface.checkForDeadConnections(EstTime.currentTimeMillis());
        }
        
        // poll planner queue
        if (this.asyncCompilerWorkThread != null) {
            this.checkForFinishedCompilerWork();
            this.asyncCompilerWorkThread.verifyEverthingIsKosher();
        }
        
        // Don't delete anything if we're shutting down
        // This is so that we can see the state of things right before we stopped
        if (this.isShuttingDown()) {
            if (trace.val) LOG.warn(this.getSiteName() + " is shutting down. Suspending transaction handle cleanup");
            return;
        }
        
        return;
    }

    /**
     * Added for @AdHoc processes
     * 
     */
    private void checkForFinishedCompilerWork() {
        if (trace.val) LOG.trace("Checking for finished compiled work.");
        AsyncCompilerResult result = null;
 
        while ((result = this.asyncCompilerWorkThread.getPlannedStmt()) != null) {
            if (trace.val) LOG.trace("AsyncCompilerResult\n" + result);
            
            // ----------------------------------
            // BUSTED!
            // ----------------------------------
            if (result.errorMsg != null) {
                if (debug.val)
                    LOG.error(String.format("Unexpected %s Error for clientHandle #%d: %s",
                              this.asyncCompilerWorkThread.getClass().getSimpleName(),
                              result.clientHandle, result.errorMsg));
                
                ClientResponseImpl errorResponse =
                        new ClientResponseImpl(-1,
                                               result.clientHandle,
                                               this.local_partitions.get(),
                                               Status.ABORT_UNEXPECTED,
                                               HStoreConstants.EMPTY_RESULT,
                                               result.errorMsg);
                this.responseSend(result.ts, errorResponse);
                
                // We can just delete the LocalTransaction handle directly
                result.ts.getInitCallback().cancel();
                boolean deletable = result.ts.isDeletable();
                if (deletable == false) {
                    LOG.warn(result.ts + " is not deletable?\n" + result.ts.debug());
                }
                assert(deletable);
                this.deleteLocalTransaction(result.ts, Status.ABORT_UNEXPECTED);
            }
            // ----------------------------------
            // AdHocPlannedStmt
            // ----------------------------------
            else if (result instanceof AdHocPlannedStmt) {
                AdHocPlannedStmt plannedStmt = (AdHocPlannedStmt) result;

                // Modify the StoredProcedureInvocation
                ParameterSet params = result.ts.getProcedureParameters();
                assert(params != null) : "Unexpected null ParameterSet";
                params.setParameters(
                    plannedStmt.aggregatorFragment,
                    plannedStmt.collectorFragment,
                    plannedStmt.sql,
                    plannedStmt.isReplicatedTableDML ? 1 : 0
                );

                // initiate the transaction
                int base_partition = result.ts.getBasePartition();
                Long txn_id = this.txnInitializer.registerTransaction(result.ts, base_partition);
                result.ts.setTransactionId(txn_id);
                
                if (debug.val) LOG.debug("Queuing AdHoc transaction: " + result.ts);
                this.transactionQueue(result.ts);
                
            }
            // ----------------------------------
            // Unexpected
            // ----------------------------------
            else {
                throw new RuntimeException(
                        "Should not be able to get here (HStoreSite.checkForFinishedCompilerWork())");
            }
        } // WHILE
    }
        
    // ----------------------------------------------------------------------------
    // DEBUG METHODS
    // ----------------------------------------------------------------------------
    
    public class Debug implements DebugContext {
        /**
         * Get the total number of transactions inflight for all partitions 
         */
        public int getInflightTxnCount() {
            return (inflight_txns.size());
        }
        public int getDeletableTxnCount() {
            int total = 0;
            for (Queue<Long> q : deletable_txns.values()) {
                total += q.size();
            }
            return (total);
        }
        public Collection<String> getLastDeletedTxns() {
            return (deletable_last);
        }
        public void resetStartWorkload() {
            synchronized (HStoreSite.this) {
                HStoreSite.this.startWorkload = false;
            } // SYNCH
        }
        
        /**
         * Get the collection of inflight Transaction state handles
         * THIS SHOULD ONLY BE USED FOR TESTING!
         * @return
         */
        public Collection<AbstractTransaction> getInflightTransactions() {
            return (inflight_txns.values());
        }
        
        public int getQueuedResponseCount() {
            return (postProcessorQueue.size());
        }
        
        public HStoreSiteProfiler getProfiler() {
            return (profiler);
        }
    }
    
    private HStoreSite.Debug cachedDebugContext;
    public HStoreSite.Debug getDebugContext() {
        if (this.cachedDebugContext == null) {
            // We don't care if we're thread-safe here...
            this.cachedDebugContext = new HStoreSite.Debug(); 
        }
        return this.cachedDebugContext;
    }

}<|MERGE_RESOLUTION|>--- conflicted
+++ resolved
@@ -422,7 +422,25 @@
     // ----------------------------------------------------------------------------
     
     private final String REJECTION_MESSAGE;    
-        
+    
+    // ARIES
+    private AriesLog m_ariesLog = null;
+        
+    private String m_ariesLogFileName = null;
+    
+    //XXX Must match with AriesLogProxy
+    private final String m_ariesDefaultLogFileName = "aries.log";
+    
+    private VoltLogger m_recoveryLog = null;    
+    
+    public AriesLog getAriesLogger() {
+        return m_ariesLog;
+    }
+
+    public String getAriesLogFileName() {
+        return m_ariesLogFileName;
+    }
+    
     // ----------------------------------------------------------------------------
     // CONSTRUCTOR
     // ----------------------------------------------------------------------------
@@ -463,9 +481,6 @@
                                              new Class<?>[]{ CatalogContext.class, int.class });
         this.p_estimator = new PartitionEstimator(this.catalogContext, this.hasher);
         this.remoteTxnEstimator = new RemoteEstimator(this.p_estimator);
-<<<<<<< HEAD
-                
-=======
         
         // ARIES 
         if(hstore_conf.site.aries){
@@ -483,7 +498,6 @@
             this.m_recoveryLog = new VoltLogger("RECOVERY");
         }
         
->>>>>>> b5c13a6a
         // **IMPORTANT**
         // Always clear out the CatalogUtil and BatchPlanner before we start our new HStoreSite
         // TODO: Move this cache information into CatalogContext
@@ -1312,11 +1326,11 @@
         }
         
         this.init();
-                
-        // ARIES 
-        if(hstore_conf.site.aries){
-            LOG.warn("Starting ARIES recovery at site");           
-            doRecovery();
+        
+        // ARIES
+        if (m_ariesLog != null) {
+            doSiteRecovery();
+            waitForAriesLogInit();
         }
         
         try {
@@ -1372,60 +1386,19 @@
     }
 
     // ARIES
-    public void doRecovery() {
-        CatalogMap<Partition> partitionMap = this.catalog_site.getPartitions();
-        LOG.warn("ARIES : partitions on Site : "+partitionMap.size());
-
-        int m_minPartitionId = Integer.MAX_VALUE;
-        for(Partition pt : partitionMap){
-            if(pt != null){
-               m_minPartitionId = Math.min(m_minPartitionId ,pt.getId());
-            }
-        }       
-        assert(m_minPartitionId != Integer.MAX_VALUE);
-
-        
-        for(Partition pt : partitionMap){
-            PartitionExecutor pe = getPartitionExecutor(pt.getId());
-            assert(pe != null);
-
-<<<<<<< HEAD
-            LOG.warn("ARIES : check if recovery needed at partition  :" + pe.getPartitionId() + " on site :" + pe.getSiteId());
-
-            AriesLog m_ariesLog = pe.getAriesLogger();
-            
-            if(m_ariesLog == null){
-                LOG.error("ARIES : Log is null at partition :" + pe.getPartitionId());
-                break;
-            }
-            
-            while (!m_ariesLog.isReadyForReplay()) {
-                try {
-                    // don't sleep for too long as recovery numbers might get biased
-                    Thread.sleep(500);
-                } catch (InterruptedException e) {
-                    // TODO Auto-generated catch block
-                    e.printStackTrace();
-                }
-            }
-
-            LOG.warn("ARIES : ariesLog is ready for replay at partition : "+pe.getPartitionId());
-            
-            if (!m_ariesLog.isRecoveryCompleted()) {
-                LOG.warn("ARIES : recovery not completed ");
-
-                int m_siteId = this.getSiteId();
-                int m_partitionId = pe.getPartitionId();
-                int m_partitionIdWithOffset = m_partitionId - m_minPartitionId;
-
-                ExecutionEngine ee = pe.getExecutionEngine();
-      
-                if (!m_ariesLog.isRecoveryCompletedForPartition(m_partitionIdWithOffset)) {
-                    LOG.warn("ARIES : recovery not completed at partition id : "+m_partitionId);
-                    assert (ee != null);
-                    ee.doAriesRecoveryPhase(m_ariesLog.getPointerToReplayLog(), m_ariesLog.getReplayLogSize(), m_ariesLog.getTxnIdToBeginReplay());
-                    m_ariesLog.setRecoveryCompleted(m_partitionIdWithOffset);
-=======
+    public void doSiteRecovery() {
+        while (!m_ariesLog.isReadyForReplay()) {
+            try {
+                // don't sleep for too long as recovery numbers might get biased
+                Thread.sleep(500);
+            } catch (InterruptedException e) {
+                // TODO Auto-generated catch block
+                e.printStackTrace();
+            }
+        }        
+
+        LOG.warn("ARIES : ariesLog is ready for replay at site :"+this.site_id);
+
         if (!m_ariesLog.isRecoveryCompleted()) {
             int m_siteId = this.getSiteId();
             CatalogMap<Partition> partitionMap = this.catalog_site.getPartitions();
@@ -1444,17 +1417,14 @@
                 if (!m_ariesLog.isRecoveryCompletedForSite(m_partitionId)) {
                     ee.doAriesRecoveryPhase(m_ariesLog.getPointerToReplayLog(), m_ariesLog.getReplayLogSize(), m_ariesLog.getTxnIdToBeginReplay());
                     m_ariesLog.setRecoveryCompleted(m_partitionId);                
->>>>>>> b5c13a6a
                 }
-
-                waitForAriesLogInit(m_ariesLog);
             }
         }
 
         LOG.warn("ARIES : recovery completed at site :"+this.site_id);
     }
     
-    private void waitForAriesLogInit(AriesLog m_ariesLog) {
+    private void waitForAriesLogInit() {
         // wait for the main thread to complete Aries recovery
         // and initialize the log
         //LOG.warn("ARIES : wait for log to be inititalized at site :"+this.site_id);
