/***************************************************************************
 *   Copyright (C) 2011 by H-Store Project                                 *
 *   Brown University                                                      *
 *   Massachusetts Institute of Technology                                 *
 *   Yale University                                                       *
 *                                                                         *
 *   Permission is hereby granted, free of charge, to any person obtaining *
 *   a copy of this software and associated documentation files (the       *
 *   "Software"), to deal in the Software without restriction, including   *
 *   without limitation the rights to use, copy, modify, merge, publish,   *
 *   distribute, sublicense, and/or sell copies of the Software, and to    *
 *   permit persons to whom the Software is furnished to do so, subject to *
 *   the following conditions:                                             *
 *                                                                         *
 *   The above copyright notice and this permission notice shall be        *
 *   included in all copies or substantial portions of the Software.       *
 *                                                                         *
 *   THE SOFTWARE IS PROVIDED "AS IS", WITHOUT WARRANTY OF ANY KIND,       *
 *   EXPRESS OR IMPLIED, INCLUDING BUT NOT LIMITED TO THE WARRANTIES OF    *
 *   MERCHANTABILITY, FITNESS FOR A PARTICULAR PURPOSE AND NONINFRINGEMENT.*
 *   IN NO EVENT SHALL THE AUTHORS BE LIABLE FOR ANY CLAIM, DAMAGES OR     *
 *   OTHER LIABILITY, WHETHER IN AN ACTION OF CONTRACT, TORT OR OTHERWISE, *
 *   ARISING FROM, OUT OF OR IN CONNECTION WITH THE SOFTWARE OR THE USE OR *
 *   OTHER DEALINGS IN THE SOFTWARE.                                       *
 ***************************************************************************/
package edu.brown.hstore;

import java.io.IOException;
import java.nio.ByteBuffer;
import java.nio.channels.CancelledKeyException;
import java.util.ArrayList;
import java.util.Arrays;
import java.util.Collection;
import java.util.Collections;
import java.util.ConcurrentModificationException;
import java.util.HashMap;
import java.util.HashSet;
import java.util.List;
import java.util.Map;
import java.util.concurrent.ConcurrentHashMap;
import java.util.concurrent.CountDownLatch;
import java.util.concurrent.LinkedBlockingDeque;
import java.util.concurrent.atomic.AtomicInteger;

import org.apache.commons.collections15.set.ListOrderedSet;
import org.apache.log4j.Logger;
import org.voltdb.ClientResponseImpl;
import org.voltdb.ParameterSet;
import org.voltdb.PeriodicWorkTimerThread;
import org.voltdb.StoredProcedureInvocation;
import org.voltdb.TransactionIdManager;
import org.voltdb.catalog.Catalog;
import org.voltdb.catalog.Database;
import org.voltdb.catalog.Host;
import org.voltdb.catalog.Partition;
import org.voltdb.catalog.Procedure;
import org.voltdb.catalog.Site;
import org.voltdb.compiler.AdHocPlannedStmt;
import org.voltdb.compiler.AsyncCompilerResult;
import org.voltdb.compiler.AsyncCompilerWorkThread;
import org.voltdb.exceptions.MispredictionException;
import org.voltdb.messaging.FastDeserializer;
import org.voltdb.messaging.FastSerializer;
import org.voltdb.messaging.FragmentTaskMessage;
import org.voltdb.utils.DBBPool;
import org.voltdb.utils.EstTimeUpdater;
import org.voltdb.utils.Pair;

import com.google.protobuf.RpcCallback;

import edu.brown.catalog.CatalogUtil;
import edu.brown.graphs.GraphvizExport;
import edu.brown.hashing.AbstractHasher;
import edu.brown.hstore.Hstoreservice.Status;
import edu.brown.hstore.Hstoreservice.WorkFragment;
import edu.brown.hstore.callbacks.TransactionCleanupCallback;
import edu.brown.hstore.callbacks.TransactionFinishCallback;
import edu.brown.hstore.callbacks.TransactionInitQueueCallback;
import edu.brown.hstore.callbacks.TransactionPrepareCallback;
import edu.brown.hstore.callbacks.TransactionRedirectCallback;
import edu.brown.hstore.conf.HStoreConf;
import edu.brown.hstore.dtxn.AbstractTransaction;
import edu.brown.hstore.dtxn.LocalTransaction;
import edu.brown.hstore.dtxn.MapReduceTransaction;
import edu.brown.hstore.dtxn.RemoteTransaction;
import edu.brown.hstore.dtxn.TransactionQueueManager;
import edu.brown.hstore.estimators.AbstractEstimator;
import edu.brown.hstore.estimators.SEATSEstimator;
import edu.brown.hstore.estimators.TM1Estimator;
import edu.brown.hstore.estimators.TPCCEstimator;
import edu.brown.hstore.interfaces.Loggable;
import edu.brown.hstore.interfaces.Shutdownable;
import edu.brown.hstore.util.MapReduceHelperThread;
import edu.brown.hstore.util.PartitionExecutorPostProcessor;
import edu.brown.hstore.util.TxnCounter;
import edu.brown.hstore.wal.CommandLogWriter;
import edu.brown.logging.LoggerUtil;
import edu.brown.logging.LoggerUtil.LoggerBoolean;
import edu.brown.markov.EstimationThresholds;
import edu.brown.markov.MarkovEdge;
import edu.brown.markov.MarkovEstimate;
import edu.brown.markov.MarkovGraph;
import edu.brown.markov.MarkovUtil;
import edu.brown.markov.MarkovVertex;
import edu.brown.markov.TransactionEstimator;
import edu.brown.plannodes.PlanNodeUtil;
import edu.brown.protorpc.NIOEventLoop;
import edu.brown.statistics.Histogram;
import edu.brown.utils.ClassUtil;
import edu.brown.utils.CollectionUtil;
import edu.brown.utils.EventObservable;
import edu.brown.utils.EventObservableExceptionHandler;
import edu.brown.utils.EventObserver;
import edu.brown.utils.ParameterMangler;
import edu.brown.utils.PartitionEstimator;
import edu.brown.utils.ProfileMeasurement;
import edu.brown.utils.StringUtil;
import edu.brown.utils.ThreadUtil;

/**
 * 
 * @author pavlo
 */
public class HStoreSite implements VoltProcedureListener.Handler, Shutdownable, Loggable, Runnable {
    public static final Logger LOG = Logger.getLogger(HStoreSite.class);
    private static final LoggerBoolean debug = new LoggerBoolean(LOG.isDebugEnabled());
    private static final LoggerBoolean trace = new LoggerBoolean(LOG.isTraceEnabled());
    private static boolean d;
    private static boolean t;
    static {
        LoggerUtil.setupLogging();
        LoggerUtil.attachObserver(LOG, debug, trace);
        d = debug.get();
        t = trace.get();
    }
    
    
    // ----------------------------------------------------------------------------
    // INSTANCE MEMBERS
    // ----------------------------------------------------------------------------

    /**
     * This buffer pool is used to serialize ClientResponses to send back
     * to clients.
     */
    private final DBBPool buffer_pool = new DBBPool(false, false);
    
    /**
     * Incoming request deserializer
     */
    private final FastDeserializer incomingDeserializer = new FastDeserializer(new byte[0]);
    
    private final HStoreThreadManager threadManager;
    
    private final TransactionQueueManager txnQueueManager;
    
    /**
     * This is the thing that we will actually use to generate txn ids used by our H-Store specific code
     */
    private final TransactionIdManager txnIdManagers[];
    
    /**
     * We will bind this variable after construction so that we can inject some
     * testing code as needed.
     */
    private HStoreCoordinator hstore_coordinator;

    /**
     * Local PartitionExecutor Stuff
     */
    private final PartitionExecutor executors[];
    private final Thread executor_threads[];
    
    /**
     * Procedure Listener Stuff
     */
    private VoltProcedureListener voltListener;
    private final NIOEventLoop procEventLoop = new NIOEventLoop();

    /**
     * 
     */
    private boolean ready = false;
    private CountDownLatch ready_latch;
    private final EventObservable<Object> ready_observable = new EventObservable<Object>();
    
    /**
     * This flag is set to true when we receive the first non-sysproc stored procedure
     * Other components of the system can attach to the EventObservable to be told when this occurs 
     */
    private boolean startWorkload = false;
    private final EventObservable<AbstractTransaction> startWorkload_observable = new EventObservable<AbstractTransaction>();
    
    /**
     * 
     */
    private Shutdownable.ShutdownState shutdown_state = ShutdownState.INITIALIZED;
    private final EventObservable<Object> shutdown_observable = new EventObservable<Object>();
    
    /** Catalog Stuff **/
    private long instanceId;
    private final HStoreConf hstore_conf;
    private final Host catalog_host;
    private final int host_id;
    private final Site catalog_site;
    private final int site_id;
    private final String site_name;
    private final Database catalog_db;
    private final PartitionEstimator p_estimator;
    private final AbstractHasher hasher;
    
    /** All of the partitions in the cluster */
    private final Collection<Integer> all_partitions;

    /** Request counter **/
    private final AtomicInteger request_counter = new AtomicInteger(0); 
    
    /**
     * Keep track of which txns that we have in-flight right now
     */
    private final Map<Long, AbstractTransaction> inflight_txns = new ConcurrentHashMap<Long, AbstractTransaction>();
    
    /**
     * ClientResponse Processor Thread
     */
    private final List<PartitionExecutorPostProcessor> processors = new ArrayList<PartitionExecutorPostProcessor>();
    private final LinkedBlockingDeque<LocalTransaction> ready_responses = new LinkedBlockingDeque<LocalTransaction>();
    
    /**
     * (xin): MapReduceHelperThread
     */
    private boolean mr_helper_started = false;
    private final MapReduceHelperThread mr_helper;
    
    private final CommandLogWriter commandLogger;

    /**
     * AdHoc: This thread waits for AdHoc queries. 
     */
    private final AsyncCompilerWorkThread asyncCompilerWork_thread;
    private final PeriodicWorkTimerThread periodicWorkTimer_thread;
    
    // ----------------------------------------------------------------------------
    // PARTITION SPECIFIC MEMBERS
    // ----------------------------------------------------------------------------
    
    /**
     * Collection of local partitions managed at this HStoreSite
     */
    private final ListOrderedSet<Integer> local_partitions = new ListOrderedSet<Integer>();
    
    /**
     * Integer list of all local partitions managed at this HStoreSite
     */
    private final Integer local_partitions_arr[];
    
    /**
     * PartitionId -> Internal Offset
     * This is so that we don't have to keep long arrays of local partition information
     */
    private final int local_partition_offsets[];
    
    /**
     * For a given offset from LOCAL_PARTITION_OFFSETS, this array
     * will contain the partition id
     */
    private final int local_partition_reverse[];
    
    /**
     * PartitionId -> SiteId
     */
    private final int partition_site_xref[];
    
    /**
     * PartitionId -> Singleton set of that PartitionId
     */
    private final Collection<Integer> single_partition_sets[];
    
    /**
     * PartitionId Offset -> FastSerializer
     */
    private final FastSerializer partition_serializers[];
    
    // ----------------------------------------------------------------------------
    // TRANSACTION ESTIMATION
    // ----------------------------------------------------------------------------

    /**
     * Estimation Thresholds
     */
    private EstimationThresholds thresholds;
    
    /**
     * If we're using the TransactionEstimator, then we need to convert all primitive array ProcParameters
     * into object arrays...
     */
    private final Map<Procedure, ParameterMangler> param_manglers = new HashMap<Procedure, ParameterMangler>();
    
    /**
     * Fixed Markov Estimator
     */
    private final AbstractEstimator fixed_estimator;
    
    // ----------------------------------------------------------------------------
    // STATUS + PROFILING MEMBERS
    // ----------------------------------------------------------------------------

    /**
     * Status Monitor
     */
    private HStoreSiteStatus status_monitor = null;
    
    /**
     * The number of incoming transaction requests per partition 
     */
    private final Histogram<Integer> incoming_partitions = new Histogram<Integer>();
    
    /**
     * How long the HStoreSite had no inflight txns
     */
    protected final ProfileMeasurement idle_time = new ProfileMeasurement("idle");
    
    // ----------------------------------------------------------------------------
    // CACHED STRINGS
    // ----------------------------------------------------------------------------
    
    private final String REJECTION_MESSAGE;
    
    // ----------------------------------------------------------------------------
    // CONSTRUCTOR
    // ----------------------------------------------------------------------------
    
    /**
     * Constructor
     * @param coordinators
     * @param p_estimator
     */
    @SuppressWarnings("unchecked")
    protected HStoreSite(Site catalog_site, HStoreConf hstore_conf) {
    	
        assert(catalog_site != null);
        
        this.hstore_conf = hstore_conf;
        this.catalog_site = catalog_site;
        this.catalog_db = CatalogUtil.getDatabase(this.catalog_site);
        this.catalog_host = this.catalog_site.getHost(); 
        this.host_id = this.catalog_host.getId();
        this.site_id = this.catalog_site.getId();
        this.site_name = HStoreThreadManager.getThreadName(this.site_id, null);
        
        this.all_partitions = CatalogUtil.getAllPartitionIds(this.catalog_db);
        final int num_partitions = this.all_partitions.size();
        this.local_partitions.addAll(CatalogUtil.getLocalPartitionIds(catalog_site));
        int num_local_partitions = this.local_partitions.size();
        
        // Get the hasher we will use for this HStoreSite
        this.hasher = ClassUtil.newInstance(hstore_conf.global.hasherClass,
                                            new Object[]{ this.catalog_db, num_partitions },
                                            new Class<?>[]{ Database.class, int.class });
        this.p_estimator = new PartitionEstimator(this.catalog_db, this.hasher);
        
        // **IMPORTANT**
        // We have to setup the partition offsets before we do anything else here
        this.local_partitions_arr = new Integer[num_local_partitions];
        this.executors = new PartitionExecutor[num_partitions];
        this.executor_threads = new Thread[num_partitions];
        this.single_partition_sets = new Collection[num_partitions];

        // **IMPORTANT**
        // Always clear out the CatalogUtil and BatchPlanner before we start our new HStoreSite
        CatalogUtil.clearCache(this.catalog_db);
        BatchPlanner.clear(this.all_partitions.size());

        // Only preload stuff if we were asked to
        if (hstore_conf.site.preload) {
            if (d) LOG.debug("Preloading cached objects");
            try {
                // Don't forget our CatalogUtil friend!
                CatalogUtil.preload(this.catalog_db);
                
                // Load up everything the QueryPlanUtil
                PlanNodeUtil.preload(this.catalog_db);
                
                // Then load up everything in the PartitionEstimator
                this.p_estimator.preload();
            } catch (Exception ex) {
                throw new RuntimeException("Failed to prepare HStoreSite", ex);
            }
        }
        
        // Offset Hack
        this.local_partition_offsets = new int[num_partitions];
        Arrays.fill(this.local_partition_offsets, -1);
        this.local_partition_reverse = new int[num_local_partitions];
        this.partition_serializers = new FastSerializer[num_local_partitions];
        int offset = 0;
        for (int partition : this.local_partitions) {
            this.local_partition_offsets[partition] = offset;
            this.local_partition_reverse[offset] = partition; 
            this.local_partitions_arr[offset] = partition;
            this.partition_serializers[offset] = new FastSerializer(this.buffer_pool);
            this.single_partition_sets[partition] = Collections.singleton(partition);
            offset++;
        } // FOR
        this.partition_site_xref = new int[num_partitions];
        for (Partition catalog_part : CatalogUtil.getAllPartitions(catalog_site)) {
            this.partition_site_xref[catalog_part.getId()] = ((Site)catalog_part.getParent()).getId();
        } // FOR
        
        // Static Object Pools
        HStoreObjectPools.initialize(this);
        
        // General Stuff
        
        this.thresholds = new EstimationThresholds(); // default values
        
        // MapReduce Transaction helper thread
        if (CatalogUtil.getMapReduceProcedures(this.catalog_db).isEmpty() == false) { 
            this.mr_helper = new MapReduceHelperThread(this);
        } else {
            this.mr_helper = null;
        }
        
        // Distributed Transaction Queue Manager
        this.txnQueueManager = new TransactionQueueManager(this);
        
        // Separate TransactionIdManager per partition
        if (hstore_conf.site.txn_partition_id_managers) {
            this.txnIdManagers = new TransactionIdManager[num_partitions];
            for (int partition : this.local_partitions) {
                this.txnIdManagers[partition] = new TransactionIdManager(partition);
            } // FOR
        
        }
        // Single TransactionIdManager for the entire site
        else {
            this.txnIdManagers = new TransactionIdManager[]{
                new TransactionIdManager(this.site_id)
            };
        }
        
        // HStoreSite Thread Manager
        this.threadManager = new HStoreThreadManager(this);
        
        // Command Logger
        if (hstore_conf.site.exec_command_logging) {
            this.commandLogger = new CommandLogWriter(this, hstore_conf.site.exec_command_logging_file);
        } else {
            this.commandLogger = null;
        }

        // AdHoc Support
        if (hstore_conf.site.exec_adhoc_sql) {
            this.periodicWorkTimer_thread = new PeriodicWorkTimerThread(this);
            // TODO: this isnt right, what is the CatalogContext
            this.asyncCompilerWork_thread = new AsyncCompilerWorkThread(this, this.site_id);
        } else {
            this.periodicWorkTimer_thread = null;
            this.asyncCompilerWork_thread = null;
        }

        
        // Incoming Txn Request Listener
        this.voltListener = new VoltProcedureListener(this.host_id,
                                                      this.procEventLoop,
                                                      this);
        
        if (hstore_conf.site.status_show_executor_info) {
            this.idle_time.resetOnEvent(this.startWorkload_observable);
        }
        
        if (hstore_conf.site.exec_postprocessing_thread) {
            assert(hstore_conf.site.exec_postprocessing_thread_count > 0);
            if (d)
                LOG.debug(String.format("Starting %d post-processing threads", hstore_conf.site.exec_postprocessing_thread_count));
            for (int i = 0; i < hstore_conf.site.exec_postprocessing_thread_count; i++) {
                PartitionExecutorPostProcessor processor = new PartitionExecutorPostProcessor(this, this.ready_responses); 
                this.processors.add(processor);
            } // FOR
        }
        
        // Create all of our parameter manglers
        for (Procedure catalog_proc : this.catalog_db.getProcedures()) {
            if (catalog_proc.getSystemproc()) continue;
            this.param_manglers.put(catalog_proc, new ParameterMangler(catalog_proc));
        } // FOR
        if (d) LOG.debug(String.format("Created ParameterManglers for %d procedures", this.param_manglers.size()));
        
        // HACK
        if (hstore_conf.site.exec_neworder_cheat) {
            if (catalog_db.getProcedures().containsKey("neworder")) {
                this.fixed_estimator = new TPCCEstimator(this);
            } else if (catalog_db.getProcedures().containsKey("UpdateLocation")) {
                this.fixed_estimator = new TM1Estimator(this);
            } else if (catalog_db.getProcedures().containsKey("FindOpenSeats")) {
                this.fixed_estimator = new SEATSEstimator(this);
            } else {
                this.fixed_estimator = null;
            }
        } else {
            this.fixed_estimator = null;
        }
        
        // CACHED MESSAGES
        this.REJECTION_MESSAGE = "Transaction was rejected by " + this.getSiteName();
    }
    

    
    // ----------------------------------------------------------------------------
    // UTILITY METHODS
    // ----------------------------------------------------------------------------

    @Override
    public void updateLogging() {
        d = debug.get();
        t = trace.get();
    }
    
    @Override
    public long getInstanceId() {
        return (this.instanceId);
    }
    protected void setInstanceId(long instanceId) {
        if (d) LOG.debug("Setting Cluster InstanceId: " + instanceId);
        this.instanceId = instanceId;
    }
    public DBBPool getBufferPool() {
        return (this.buffer_pool);
    }
    
    /**
     * Convenience method to dump out status of this HStoreSite
     * @return
     */
    public String statusSnapshot() {
        return new HStoreSiteStatus(this, hstore_conf).snapshot(true, true, false, false);
    }
    
    public HStoreThreadManager getThreadManager() {
        return (this.threadManager);
    }
    public PartitionEstimator getPartitionEstimator() {
        return (this.p_estimator);
    }
    public AbstractHasher getHasher() {
        return (this.hasher);
    }
    
    public void addPartitionExecutor(int partition, PartitionExecutor executor) {
        assert(executor != null);
        this.executors[partition] = executor;
    }
    public PartitionExecutor getPartitionExecutor(int partition) {
        PartitionExecutor es = this.executors[partition]; 
        assert(es != null) : "Unexpected null PartitionExecutor for partition #" + partition + " on " + this.getSiteName();
        return (es);
    }
    public Collection<PartitionExecutorPostProcessor> getExecutionSitePostProcessors() {
        return (this.processors);
    }
    /**
     * Return a new HStoreCoordinator for this HStoreSite. Note that this
     * should only be called by HStoreSite.init(), otherwise the 
     * internal state for this HStoreSite will be incorrect. If you want
     * the HStoreCoordinator at runtime, use HStoreSite.getHStoreCoordinator()
     * @return
     */
    protected HStoreCoordinator initHStoreCoordinator() {
        return new HStoreCoordinator(this);        
    }
    public HStoreCoordinator getHStoreCoordinator() {
        return (this.hstore_coordinator);
    }

    public HStoreConf getHStoreConf() {
        return (this.hstore_conf);
    }
    public Map<Procedure, ParameterMangler> getParameterManglers() {
        return (this.param_manglers);
    }
    public ParameterMangler getParameterMangler(String proc_name) {
        Procedure catalog_proc = catalog_db.getProcedures().getIgnoreCase(proc_name);
        assert(catalog_proc != null) : "Invalid Procedure name '" + proc_name + "'";
        return (this.param_manglers.get(catalog_proc));
    }
    public TransactionQueueManager getTransactionQueueManager() {
        return (this.txnQueueManager);
    }
    
    /**
     * Get the TransactionIdManager for the given partition
     * If there are not separate managers per partition, we will just
     * return the global one for this HStoreSite 
     * @param partition
     * @return
     */
    public TransactionIdManager getTransactionIdManager(int partition) {
        if (this.txnIdManagers.length == 1) {
            return (this.txnIdManagers[0]);
        } else {
            return (this.txnIdManagers[partition]);
        }
    }
    public void setTransactionIdManagerTimeDelta(long delta) {
        for (TransactionIdManager t : this.txnIdManagers) {
            if (t != null) t.setTimeDelta(delta);
        } // FOR
    }
    
    public EstimationThresholds getThresholds() {
        return thresholds;
    }
    protected void setThresholds(EstimationThresholds thresholds) {
         this.thresholds = thresholds;
//         if (d) 
         LOG.info("Set new EstimationThresholds: " + thresholds);
    }
    
    public Catalog getCatalog() {
        return (this.catalog_db.getCatalog());
    }
    
    public Database getDatabase() {
        return (this.catalog_db);
    }
    
    /**
     * Return the Site catalog object for this HStoreSiteNode
     */
    public Site getSite() {
        return (this.catalog_site);
    }
    public int getSiteId() {
        return (this.site_id);
    }
    public String getSiteName() {
        return (this.site_name);
    }
    
    /**
     * Return the list of all the partition ids in this H-Store database cluster
     */
    public Collection<Integer> getAllPartitionIds() {
        return (this.all_partitions);
    }
    
    /**
     * Return the list of partition ids managed by this HStoreSite 
     */
    public Collection<Integer> getLocalPartitionIds() {
        return (this.local_partitions);
    }
    /**
     * Return an immutable array of the local partition ids managed by this HStoreSite
     * Use this array is prefable to the Collection<Integer> if you must iterate of over them.
     * This avoids having to create a new Iterator instance each time.
     */
    public Integer[] getLocalPartitionIdArray() {
        return (this.local_partitions_arr);
    }
    /**
     * Returns true if the given partition id is managed by this HStoreSite
     * @param partition
     * @return
     */
    public boolean isLocalPartition(int partition) {
        return (this.local_partition_offsets[partition] != -1);
    }
    
    public int getSiteIdForPartitionId(int partition_id) {
        return (this.partition_site_xref[partition_id]);
    }
    
    @SuppressWarnings("unchecked")
    public <T extends AbstractTransaction> T getTransaction(Long txn_id) {
        return ((T)this.inflight_txns.get(txn_id));
    }
    /**
     * Get the MapReduce Helper thread 
     */
    public MapReduceHelperThread getMapReduceHelper() {
        return mr_helper;
    }
    
    /**
     * Get the total number of transactions inflight for all partitions 
     */
    protected int getInflightTxnCount() {
        return (this.inflight_txns.size());
    }
    /**
     * Get the collection of inflight Transaction state handles
     * THIS SHOULD ONLY BE USED FOR TESTING!
     * @return
     */
    protected Collection<AbstractTransaction> getInflightTransactions() {
        return (this.inflight_txns.values());
    }
    
//    /**
//     * Get the number of transactions inflight for this partition
//     */
//    protected int getInflightTxnCount(int partition) {
////        return (this.inflight_txns_ctr[partition].get());
//        return (this.txnQueueManager.getQueueSize(partition));
//    }
    
    protected int getQueuedResponseCount() {
        return (this.ready_responses.size());
    }

    /**
     * Relative marker used 
     */
    private int getNextRequestCounter() {
        return (this.request_counter.getAndIncrement());
    }
    
    // ----------------------------------------------------------------------------
    // LOCAL PARTITION OFFSETS
    // ----------------------------------------------------------------------------
    
    /**
     * For the given partition id, return its offset in the list of 
     * all the local partition ids managed by this HStoreSite.
     * This will fail if the given partition is not local to this HStoreSite.
     * @param partition
     * @return
     */
    public int getLocalPartitionOffset(int partition) {
        assert(partition < this.local_partition_offsets.length) :
            String.format("Unable to get offset of local partition %d %s [hashCode=%d]",
                          partition, Arrays.toString(this.local_partition_offsets), this.hashCode());
        return this.local_partition_offsets[partition];
    }
    
    /**
     * For the given local partition offset generated by getLocalPartitionOffset(),
     * return its corresponding partition id
     * @param offset
     * @return
     * @see HStoreSite.getLocalPartitionOffset
     */
    public int getLocalPartitionFromOffset(int offset) {
        return this.local_partition_reverse[offset];
    }
    
    // ----------------------------------------------------------------------------
    // EVENT OBSERVABLES
    // ----------------------------------------------------------------------------
    
    /**
     * Get the Observable handle for this HStoreSite that can alert others when the party is
     * getting started
     */
    public EventObservable<Object> getReadyObservable() {
        return (this.ready_observable);
    }
    /**
     * Get the Observable handle for this HStore for when the first non-sysproc
     * transaction request arrives and we are technically beginning the workload
     * portion of a benchmark run.
     */
    public EventObservable<AbstractTransaction> getStartWorkloadObservable() {
        return (this.startWorkload_observable);
    }
    /**
     * Get the Oberservable handle for this HStoreSite that can alert others when the party is ending
     * @return
     */
    public EventObservable<Object> getShutdownObservable() {
        return (this.shutdown_observable);
    }
    
    // ----------------------------------------------------------------------------
    // INITIALIZATION STUFF
    // ----------------------------------------------------------------------------

    /**
     * Initializes all the pieces that we need to start this HStore site up
     */
    protected HStoreSite init() {
        if (d) LOG.debug("Initializing HStoreSite " + this.getSiteName());

        this.hstore_coordinator = this.initHStoreCoordinator();
        
        EventObservableExceptionHandler handler = new EventObservableExceptionHandler();
        EventObserver<Pair<Thread, Throwable>> observer = new EventObserver<Pair<Thread, Throwable>>() {
            @Override
            public void update(EventObservable<Pair<Thread, Throwable>> o, Pair<Thread, Throwable> arg) {
                Thread thread = arg.getFirst();
                Throwable error = arg.getSecond();
                LOG.fatal(String.format("Thread %s had a fatal error: %s", thread.getName(), (error != null ? error.getMessage() : null)));
                hstore_coordinator.shutdownClusterBlocking(error);
            }
        };
        handler.addObserver(observer);
        
        // First we need to tell the HStoreMessenger to start-up and initialize its connections
        if (d) LOG.debug("Starting HStoreCoordinator for " + this.getSiteName());
        this.hstore_coordinator.start();

        // Start TransactionQueueManager
        Thread t = new Thread(this.txnQueueManager);
        t.setDaemon(true);
        t.setUncaughtExceptionHandler(handler);
        t.start();
        
        // Start Status Monitor
        if (hstore_conf.site.status_enable) {
            assert(hstore_conf.site.status_interval >= 0);
            if (d) LOG.debug("Starting HStoreSiteStatus monitor thread");
            this.status_monitor = new HStoreSiteStatus(this, hstore_conf);
            t = new Thread(this.status_monitor);
            t.setPriority(Thread.MIN_PRIORITY);
            t.setDaemon(true);
            t.setUncaughtExceptionHandler(handler);
            t.start();
        }
        
        // Start the ExecutionSitePostProcessor
        if (hstore_conf.site.exec_postprocessing_thread) {
            for (PartitionExecutorPostProcessor espp : this.processors) {
                t = new Thread(espp);
                t.setDaemon(true);
                t.setUncaughtExceptionHandler(handler);
                t.start();    
            } // FOR
        }
        
        // Then we need to start all of the PartitionExecutor in threads
        if (d) LOG.debug("Starting PartitionExecutor threads for " + this.local_partitions_arr.length + " partitions on " + this.getSiteName());
        for (int partition : this.local_partitions_arr) {
            PartitionExecutor executor = this.getPartitionExecutor(partition);
            executor.initHStoreSite(this);
            
            t = new Thread(executor);
            t.setDaemon(true);
            t.setPriority(Thread.MAX_PRIORITY); // Probably does nothing...
            t.setUncaughtExceptionHandler(handler);
            this.executor_threads[partition] = t;
            t.start();
        } // FOR
        
        // Add in our shutdown hook
        // Runtime.getRuntime().addShutdownHook(new Thread(new ShutdownHook()));
        
        return (this);
    }
    
    /**
     * Mark this HStoreSite as ready for action!
     */
    protected synchronized HStoreSite start() {
        if (this.ready) {
            LOG.warn("Already told that we were ready... Ignoring");
            return (this);
        }
        this.shutdown_state = ShutdownState.STARTED;
        
        String msg = String.format("%s / Site=%s / Address=%s:%d / Partitions=%s",
                                   HStoreConstants.SITE_READY_MSG,
                                   this.getSiteName(),
                                   this.catalog_site.getHost().getIpaddr(),
                                   CollectionUtil.first(CatalogUtil.getExecutionSitePorts(this.catalog_site)),
                                   Arrays.toString(this.local_partitions_arr));
        // IMPORTANT: This message must always be printed in order for the BenchmarkController
        //            to know that we're ready! That's why we have to use System.out instead of LOG
        System.out.println(msg);
        this.ready = true;
        this.ready_observable.notifyObservers();
        
        // Start threads for processing AdHoc queries TODO: check that this thread is started correctly
        //m_asyncCompilerWorkThread = new AsyncCompilerWorkThread();
        if (this.periodicWorkTimer_thread != null) {
            this.periodicWorkTimer_thread.start();
            this.asyncCompilerWork_thread.start();
        }
        
        return (this);
    }
    
    /**
     * Returns true if this HStoreSite is fully initialized and running
     * This will be set to false if the system is shutting down
     */
    public boolean isRunning() {
        return (this.ready);
    }

    /**
     * Returns true if this HStoreSite is throttling incoming transactions
     */
    protected Histogram<Integer> getIncomingPartitionHistogram() {
        return (this.incoming_partitions);
    }
    public ProfileMeasurement getEmptyQueueTime() {
        return (this.idle_time);
    }
    
    // ----------------------------------------------------------------------------
    // HSTORESTITE SHUTDOWN STUFF
    // ----------------------------------------------------------------------------
    
    /**
     * Shutdown Hook Thread
     */
//    private final class ShutdownHook implements Runnable {
//        @Override
//        public void run() {
//            // Dump out our status
//            int num_inflight = inflight_txns.size();
//            if (num_inflight > 0) {
//                System.err.println("Shutdown [" + num_inflight + " txns inflight]");
//            }
//        }
//    } // END CLASS

    @Override
    public void prepareShutdown(boolean error) {
        this.shutdown_state = ShutdownState.PREPARE_SHUTDOWN;
        if (this.hstore_coordinator != null)
            this.hstore_coordinator.prepareShutdown(false);
        for (PartitionExecutorPostProcessor espp : this.processors) {
            espp.prepareShutdown(false);
        } // FOR
        
        if (this.mr_helper != null)
            this.mr_helper.prepareShutdown(error);
        if (this.commandLogger != null)
            this.commandLogger.prepareShutdown(error);
        if (this.asyncCompilerWork_thread != null)
            this.asyncCompilerWork_thread.prepareShutdown(error);
        if (this.periodicWorkTimer_thread != null)
            this.periodicWorkTimer_thread.prepareShutdown(error);
        
        for (int p : this.local_partitions_arr) {
            if (this.executors[p] != null) 
                this.executors[p].prepareShutdown(error);
        } // FOR
    }
    
    /**
     * Perform shutdown operations for this HStoreSiteNode
     * This should only be called by HStoreMessenger 
     */
	@Override
    public synchronized void shutdown(){
        if (this.shutdown_state == ShutdownState.SHUTDOWN) {
            if (d) LOG.debug("Already told to shutdown... Ignoring");
            return;
        }
        if (this.shutdown_state != ShutdownState.PREPARE_SHUTDOWN) this.prepareShutdown(false);
        this.shutdown_state = ShutdownState.SHUTDOWN;
//      if (d)
        LOG.info("Shutting down everything at " + this.getSiteName());

        // Stop the monitor thread
        if (this.status_monitor != null) this.status_monitor.shutdown();
        
        // Stop AdHoc threads
        if (this.asyncCompilerWork_thread != null)
            this.asyncCompilerWork_thread.shutdown();
        if (this.periodicWorkTimer_thread != null)
            this.periodicWorkTimer_thread.shutdown();
        
        // Kill the queue manager
        this.txnQueueManager.shutdown();
        
        // Tell our local boys to go down too
        for (PartitionExecutorPostProcessor p : this.processors) {
            p.shutdown();
        }
        // Tell the MapReduceHelperThread to shutdown too
<<<<<<< HEAD
        if (this.mr_helper_started && this.mr_helper != null) this.mr_helper.shutdown();
=======
        if (this.mr_helper != null) this.mr_helper.shutdown();
        if (this.commandLogger != null) this.commandLogger.shutdown();
>>>>>>> 4f8b4ffb
        
        for (int p : this.local_partitions_arr) {
            if (t) LOG.trace("Telling the PartitionExecutor for partition " + p + " to shutdown");
            this.executors[p].shutdown();
        } // FOR
      
        // Tell anybody that wants to know that we're going down
        if (t) LOG.trace("Notifying " + this.shutdown_observable.countObservers() + " observers that we're shutting down");
        this.shutdown_observable.notifyObservers();
        
        // Tell all of our event loops to stop
        if (t) LOG.trace("Telling Procedure Listener event loops to exit");
        this.procEventLoop.exitLoop();
        if (this.voltListener != null) this.voltListener.close();
        
        if (this.hstore_coordinator != null)
            this.hstore_coordinator.shutdown();
        
        LOG.info(String.format("Completed shutdown process at %s [hashCode=%d]", this.getSiteName(), this.hashCode()));
    }
    
    /**
     * Returns true if HStoreSite is in the process of shutting down
     * @return
     */
    @Override
    public boolean isShuttingDown() {
        return (this.shutdown_state == ShutdownState.SHUTDOWN || this.shutdown_state == ShutdownState.PREPARE_SHUTDOWN);
    }
    
    // ----------------------------------------------------------------------------
    // EXECUTION METHODS
    // ----------------------------------------------------------------------------
    
    @Override
    public void procedureInvocation(byte[] serializedRequest, RpcCallback<byte[]> done) {
        EstTimeUpdater.update(System.currentTimeMillis());
        long timestamp = (hstore_conf.site.txn_profiling ? ProfileMeasurement.getTime() : -1);

        StoredProcedureInvocation request = null;
        ByteBuffer buffer = ByteBuffer.wrap(serializedRequest);
        synchronized (this) {
            this.incomingDeserializer.setBuffer(buffer);
            try {
                request = this.incomingDeserializer.readObject(StoredProcedureInvocation.class);
            } catch (Exception ex) {
                throw new RuntimeException(ex);
            }
        } // SYNCH
        
        // Extract the stuff we need to figure out whether this guy belongs at our site
        request.buildParameterSet();
        assert(request.getParams() != null) :
            "The parameters object is null for new txn from client #" + request.getClientHandle();
        final Object args[] = request.getParams().toArray(); 
        Procedure catalog_proc = this.catalog_db.getProcedures().get(request.getProcName());
        if (catalog_proc == null) {
            catalog_proc = this.catalog_db.getProcedures().getIgnoreCase(request.getProcName());
        }
        if (catalog_proc == null) throw new RuntimeException("Unknown procedure '" + request.getProcName() + "'");
        final boolean sysproc = request.isSysProc();
        int base_partition = request.getBasePartition();
        if (d) LOG.debug(String.format("Received new stored procedure invocation request for %s [handle=%d]", catalog_proc.getName(), request.getClientHandle()));

        // Profiling Updates
        if (hstore_conf.site.status_show_txn_info) TxnCounter.RECEIVED.inc(request.getProcName());
        if (hstore_conf.site.exec_profiling && base_partition != -1) {
            this.incoming_partitions.put(base_partition);
        }
        
        // -------------------------------
        // BASE PARTITION
        // -------------------------------
        
        // DB2-style Transaction Redirection
        if (base_partition != -1 && hstore_conf.site.exec_db2_redirects) {
            if (d) LOG.debug(String.format("Using embedded base partition from %s request [basePartition=%d]",
                                           request.getProcName(), request.getBasePartition()));
            assert(base_partition == request.getBasePartition());    
        }
        // If it's a sysproc, then it doesn't need to go to a specific partition
        else if (sysproc) {
            // If this method returns true, then we want to halt processing the
            // request any further and immediately return
            if (this.processSysProc(request, catalog_proc, done)) {
                return;
            }
        }
        // Otherwise we use the PartitionEstimator to figure out where this thing needs to go
        else if (hstore_conf.site.exec_force_localexecution == false) {
            if (d) LOG.debug(String.format("Using PartitionEstimator for %s request", request.getProcName()));
            try {
                Integer p = this.p_estimator.getBasePartition(catalog_proc, args, false);
                if (p != null) base_partition = p.intValue(); 
            } catch (Exception ex) {
                throw new RuntimeException(ex);
            }
        }
        // If we don't have a partition to send this transaction to, then we will just pick
        // one our partitions at random. This can happen if we're forcing txns to execute locally
        // or if there are no input parameters <-- this should be in the paper!!!
        if (base_partition == -1) {
            if (t) LOG.trace(String.format("Selecting a random local partition to execute %s request [force_local=%s]",
                                           request.getProcName(), hstore_conf.site.exec_force_localexecution));
            int idx = (int)(Math.abs(request.getClientHandle()) % this.local_partitions_arr.length);
            base_partition = this.local_partitions_arr[idx].intValue();
        }
        
        if (d) LOG.debug(String.format("Incoming %s transaction request [handle=%d, partition=%d]",
                                       request.getProcName(), request.getClientHandle(), base_partition));
        
        // -------------------------------
        // REDIRECT TXN TO PROPER BASE PARTITION
        // If the base_partition isn't local, then we need to ship it off to the right site
        // -------------------------------
        if (this.isLocalPartition(base_partition) == false) {
            assert(request.hasBasePartition() == false) : 
                "Trying to redirect " + catalog_proc.getName() + " transaction more than once!";
            this.transactionRedirect(catalog_proc, serializedRequest, base_partition, done);
            return;
        }
        
        // Grab a new LocalTransactionState object from the target base partition's PartitionExecutor object pool
        // This will be the handle that is used all throughout this txn's lifespan to keep track of what it does
        Long txn_id = this.getTransactionIdManager(base_partition).getNextUniqueTransactionId();
        LocalTransaction ts = null;
        try {
            if (catalog_proc.getMapreduce()) {
                ts = HStoreObjectPools.STATES_TXN_MAPREDUCE.borrowObject();
            } else {
                ts = HStoreObjectPools.STATES_TXN_LOCAL.borrowObject();
            }
            assert (ts.isInitialized() == false);
        } catch (Throwable ex) {
            LOG.fatal(String.format("Failed to instantiate new LocalTransactionState for %s txn #%s",
                                    request.getProcName(), txn_id));
            throw new RuntimeException(ex);
        }
        
        // Disable transaction profiling for sysprocs
        if (hstore_conf.site.txn_profiling && sysproc) {
            ts.profiler.disableProfiling();
        }
        
        // -------------------------------
        // TRANSACTION EXECUTION PROPERTIES
        // -------------------------------
        
        boolean predict_abortable = (hstore_conf.site.exec_no_undo_logging_all == false);
        boolean predict_readOnly = catalog_proc.getReadonly();
        Collection<Integer> predict_touchedPartitions = null;
        TransactionEstimator.State t_state = null; 
        
        // Sysprocs can be either all partitions or single-partitioned
        if (sysproc) {
            // TODO: It would be nice if the client could pass us a hint when loading the tables
            // It would be just for the loading, and not regular transactions
            if (catalog_proc.getSinglepartition()) {
                predict_touchedPartitions = this.single_partition_sets[base_partition];
            } else {
                predict_touchedPartitions = this.all_partitions;
            }
        }
        // MapReduceTransactions always need all partitions
        else if (catalog_proc.getMapreduce()) {
            if (t) LOG.trace(String.format("New request is for MapReduce %s, so it has to be multi-partitioned [clientHandle=%d]",
                                           request.getProcName(), request.getClientHandle()));
            predict_touchedPartitions = this.all_partitions;
        }
        // Force all transactions to be single-partitioned
        else if (hstore_conf.site.exec_force_singlepartitioned) {
            if (t) LOG.trace(String.format("The \"Always Single-Partitioned\" flag is true. Marking new %s transaction as single-partitioned on partition %d [clientHandle=%d]",
                             request.getProcName(), base_partition, request.getClientHandle()));
            predict_touchedPartitions = this.single_partition_sets[base_partition];
        }
        // Use the @ProcInfo flags in the catalog
        else if (hstore_conf.site.exec_voltdb_procinfo) {
            if (t) LOG.trace(String.format("Using the catalog information to determine whether the %s transaction is single-partitioned [clientHandle=%d, singleP=%s]",
                                            request.getProcName(), request.getClientHandle(), catalog_proc.getSinglepartition()));
            if (catalog_proc.getSinglepartition()) {
                predict_touchedPartitions = this.single_partition_sets[base_partition];
            } else {
                predict_touchedPartitions = this.all_partitions;
            }
        }
        // Assume we're executing TPC-C neworder. Manually examine the input parameters and figure
        // out what partitions it's going to need to touch
        else if (hstore_conf.site.exec_neworder_cheat) {
            if (t) LOG.trace(String.format("Using fixed transaction estimator [clientHandle=%d]", request.getClientHandle()));
            if (this.fixed_estimator != null)
                predict_touchedPartitions = this.fixed_estimator.initializeTransaction(catalog_proc, args);
            if (predict_touchedPartitions == null)
                predict_touchedPartitions = this.single_partition_sets[base_partition];
        }    
        // Otherwise, we'll try to estimate what the transaction will do (if we can)
        else {
            if (d) LOG.debug(String.format("Using TransactionEstimator to check whether new %s request is single-partitioned [clientHandle=%d]",
                                           request.getProcName(), request.getClientHandle()));
            
            // Grab the TransactionEstimator for the destination partition and figure out whether
            // this mofo is likely to be single-partition or not. Anything that we can't estimate
            // will just have to be multi-partitioned. This includes sysprocs
            TransactionEstimator t_estimator = this.executors[base_partition].getTransactionEstimator();
            
            try {
                // HACK: Convert the array parameters to object arrays...
                Object cast_args[] = this.param_manglers.get(catalog_proc).convert(args);
                if (t) LOG.trace(String.format("Txn #%d Parameters:\n%s", txn_id, this.param_manglers.get(catalog_proc).toString(cast_args)));
                
                if (hstore_conf.site.txn_profiling) ts.profiler.startInitEstimation();
                t_state = t_estimator.startTransaction(txn_id, base_partition, catalog_proc, cast_args);
                
                // If there is no TransactinEstimator.State, then there is nothing we can do
                // It has to be executed as multi-partitioned
                if (t_state == null) {
                    if (d) LOG.debug(String.format("No TransactionEstimator.State was returned for %s. Executing as multi-partitioned",
                                                            AbstractTransaction.formatTxnName(catalog_proc, txn_id))); 
                    predict_touchedPartitions = this.all_partitions;
                    
                // We have a TransactionEstimator.State, so let's see what it says...
                } else {
                    if (t) LOG.trace("\n" + StringUtil.box(t_state.toString()));
                    MarkovEstimate m_estimate = t_state.getInitialEstimate();
                    
                    // Bah! We didn't get back a MarkovEstimate for some reason...
                    if (m_estimate == null) {
                        if (d) LOG.debug(String.format("No MarkovEstimate was found for %s. Executing as multi-partitioned", AbstractTransaction.formatTxnName(catalog_proc, txn_id)));
                        predict_touchedPartitions = this.all_partitions;
                        
                    // Invalid MarkovEstimate. Stick with defaults
                    } else if (m_estimate.isValid() == false) {
                        if (d) LOG.warn(String.format("Invalid MarkovEstimate for %s. Marking as not read-only and multi-partitioned.\n%s",
                                AbstractTransaction.formatTxnName(catalog_proc, txn_id), m_estimate));
                        predict_readOnly = catalog_proc.getReadonly();
                        predict_abortable = true;
                        predict_touchedPartitions = this.all_partitions;
                        
                    // Use MarkovEstimate to determine things
                    } else {
                        if (d) {
                            LOG.debug(String.format("Using MarkovEstimate for %s to determine if single-partitioned", AbstractTransaction.formatTxnName(catalog_proc, txn_id)));
                            LOG.debug(String.format("%s MarkovEstimate:\n%s", AbstractTransaction.formatTxnName(catalog_proc, txn_id), m_estimate));
                        }
                        predict_touchedPartitions = m_estimate.getTouchedPartitions(this.thresholds);
                        predict_readOnly = m_estimate.isReadOnlyAllPartitions(this.thresholds);
                        predict_abortable = (predict_touchedPartitions.size() == 1 || m_estimate.isAbortable(this.thresholds)); // || predict_readOnly == false
                        
                    }
                }
            } catch (Throwable ex) {
                if (t_state != null) {
                    MarkovGraph markov = t_state.getMarkovGraph();
                    GraphvizExport<MarkovVertex, MarkovEdge> gv = MarkovUtil.exportGraphviz(markov, true, markov.getPath(t_state.getInitialPath()));
                    gv.highlightPath(markov.getPath(t_state.getActualPath()), "blue");
                    LOG.warn("WROTE MARKOVGRAPH: " + gv.writeToTempFile(catalog_proc));
                }
                LOG.error(String.format("Failed calculate estimate for %s request", AbstractTransaction.formatTxnName(catalog_proc, txn_id)), ex);
                predict_touchedPartitions = this.all_partitions;
                predict_readOnly = false;
                predict_abortable = true;
            } finally {
                if (hstore_conf.site.txn_profiling) ts.profiler.stopInitEstimation();
            }
        }
        
        if (catalog_proc.getMapreduce()) {
            // Start the MapReduceHelperThread
            if (!this.mr_helper_started && this.mr_helper != null) {
                EventObservableExceptionHandler handler = new EventObservableExceptionHandler();
                EventObserver<Pair<Thread, Throwable>> observer = new EventObserver<Pair<Thread, Throwable>>() {
                    @Override
                    public void update(EventObservable<Pair<Thread, Throwable>> o, Pair<Thread, Throwable> arg) {
                        Thread thread = arg.getFirst();
                        Throwable error = arg.getSecond();
                        LOG.fatal(String.format("Thread %s had a fatal error: %s", thread.getName(), (error != null ? error.getMessage() : null)));
                        hstore_coordinator.shutdownClusterBlocking(error);
                    }
                };
                handler.addObserver(observer);
                
                Thread t = new Thread(this.mr_helper);
                t.setDaemon(true);
                t.setUncaughtExceptionHandler(handler);
                t.start();
                
                this.mr_helper_started = true;
            }
            
            ((MapReduceTransaction)ts).init(
                    txn_id, request.getClientHandle(), base_partition,
                    predict_touchedPartitions, predict_readOnly, predict_abortable,
                    catalog_proc, request, done);
        } else {
            ts.init(txn_id, request.getClientHandle(), base_partition,
                    predict_touchedPartitions, predict_readOnly, predict_abortable,
                    catalog_proc, request, done);
        }
        if (t_state != null) ts.setEstimatorState(t_state);
        
        if (hstore_conf.site.txn_profiling) ts.profiler.startTransaction(timestamp);
        if (d) {
            LOG.debug(String.format("Initializing %s on partition %d [clientHandle=%d, partitions=%s, readOnly=%s, abortable=%s]",
                      ts, base_partition,
                      request.getClientHandle(),
                      predict_touchedPartitions, predict_readOnly, predict_abortable));
        }
        
        // If this is the first non-sysproc transaction that we've seen, then
        // we will notify anybody that is waiting for this event. This is used to clear
        // out any counters or profiling information that got recorded when we were loading data
        if (this.startWorkload == false && sysproc == false) {
            synchronized (this) {
                if (this.startWorkload == false) {
                    this.startWorkload = true;
                    this.startWorkload_observable.notifyObservers(ts);
                }
            } // SYNCH
        }
        this.dispatchInvocation(ts);
        if (d) LOG.debug("Finished initial processing of new txn #" + txn_id + ". " +
        		         "Returning back to listen on incoming socket");
    }
    
    /**
     * Special handling for incoming sysproc requests
     * @param request
     * @param catalog_proc
     * @param done
     * @return True if this request was handled and the caller does not need to do anything further
     */
    private boolean processSysProc(StoredProcedureInvocation request, Procedure catalog_proc, RpcCallback<byte[]> done) {
        // HACK: Check if we should shutdown. This allows us to kill things even if the
        // DTXN coordinator is stuck.
        // TODO: Execute as a regular transaction
        if (catalog_proc.getName().equalsIgnoreCase("@Shutdown")) {
            ClientResponseImpl cresponse = new ClientResponseImpl(1, 1, 1, Status.OK, HStoreConstants.EMPTY_RESULT, "");
            FastSerializer fs = new FastSerializer();
            try {
                fs.writeObject(cresponse);
            } catch (IOException e) {
                throw new RuntimeException(e);
            }
            done.run(fs.getBytes());

            // Non-blocking....
            Exception error = new Exception("Shutdown command received at " + this.getSiteName());
            this.hstore_coordinator.shutdownCluster(error);
            return (true);
        }
        
        // Check for AdHoc 
        // new for AdHoc start **********************************************************************
        if (catalog_proc.getName().equalsIgnoreCase("@AdHoc")) {
            String msg = null;
            
            // Is this feature disabled?
            if (hstore_conf.site.exec_adhoc_sql == false) {
                msg = "AdHoc queries are disabled";
            }
            // Check that variable 'request' in this func. is same as 
            // 'task' in ClientInterface.handleRead()
            else if (request.getParams().toArray().length != 1) {
                msg = "AdHoc system procedure requires exactly one parameter, " +
                	  "the SQL statement to execute.";
            }
            
            if (msg != null) {
                final ClientResponseImpl errorResponse =
                    new ClientResponseImpl(-1, request.getClientHandle(), -1,
                                           Status.ABORT_GRACEFUL,
                                           HStoreConstants.EMPTY_RESULT,
                                           msg);
                FastSerializer fs = new FastSerializer();
                try {
                    fs.writeObject(errorResponse);
                } catch (IOException e) {
                    throw new RuntimeException(e);
                }
                done.run(fs.getBytes());
                return (true);
            }
            
            // Create a LocalTransaction handle that will carry into the
            // the adhoc compiler. Since we don't know what this thing will do, we have
            // to assume that it needs to touch all partitions.
            int idx = (int)(Math.abs(request.getClientHandle()) % this.local_partitions_arr.length);
            int base_partition = this.local_partitions_arr[idx].intValue();
            
            LocalTransaction ts = null;
            try {
                ts = HStoreObjectPools.STATES_TXN_LOCAL.borrowObject();
                assert (ts.isInitialized() == false);
            } catch (Throwable ex) {
                LOG.fatal(String.format("Failed to instantiate new LocalTransactionState for %s txn",
                                        request.getProcName()));
                throw new RuntimeException(ex);
            }
            ts = ts.init(-1l, request.getClientHandle(), base_partition,
                         this.all_partitions, false, true,
                         catalog_proc, request, done);
            
            String sql = (String) request.getParams().toArray()[0];
            this.asyncCompilerWork_thread.planSQL(ts, sql);
            return (true);
        }
        // new for AdHoc end **********************************************************************
        
        return (false);
    }

    /**
     * 
     * @param ts
     */
    private void dispatchInvocation(LocalTransaction ts) {
        assert(ts.isInitialized()) : 
            "Unexpected uninitialized LocalTranaction for " + ts;
        Long txn_id = ts.getTransactionId();
        int base_partition = ts.getBasePartition();
                
        // For some odd reason we sometimes get duplicate transaction ids from the VoltDB id generator
        // So we'll just double check to make sure that it's unique, and if not, we'll just ask for a new one
        LocalTransaction dupe = (LocalTransaction)this.inflight_txns.put(txn_id, ts);
        if (dupe != null) {
            // HACK!
            this.inflight_txns.put(txn_id, dupe);
            // long new_txn_id = this.txnid_managers[base_partition].getNextUniqueTransactionId();
            Long new_txn_id = this.getTransactionIdManager(base_partition).getNextUniqueTransactionId();
            if (new_txn_id == txn_id) {
                String msg = "Duplicate transaction id #" + txn_id;
                LOG.fatal("ORIG TRANSACTION:\n" + dupe);
                LOG.fatal("NEW TRANSACTION:\n" + ts);
                Exception error = new Exception(msg);
                this.hstore_coordinator.shutdownClusterBlocking(error);
            }
            LOG.warn(String.format("Had to fix duplicate txn ids: %d -> %d", txn_id, new_txn_id));
            txn_id = new_txn_id;
            ts.setTransactionId(txn_id);
            this.inflight_txns.put(txn_id, ts);
        }
        if (d) LOG.debug(ts + " - Dispatching new transaction invocation");
        
        // -------------------------------
        // SINGLE-PARTITION TRANSACTION
        // -------------------------------
        if (ts.isPredictSinglePartition()) {
            if (d) LOG.debug(String.format("%s - Fast path single-partition execution on partition %d [handle=%d]",
                             ts, base_partition, ts.getClientHandle()));
            this.transactionStart(ts, base_partition);
        }
        // -------------------------------    
        // DISTRIBUTED TRANSACTION
        // -------------------------------
        else {
            if (ts.isMapReduce() && !hstore_conf.site.mr_map_blocking) {
                if (d) LOG.debug(String.format("%s - Doing MapReduce Transaction asynchronously, start on partition %d [handle=%d]",
                        ts, base_partition, ts.getClientHandle()));
                this.transactionStart(ts, base_partition);
            }
            else {
                if (d) LOG.debug(String.format("%s - Queuing distributed transaction to execute at partition %d [handle=%d]",
                        ts, base_partition, ts.getClientHandle()));
                // Partitions
                // Figure out what partitions we plan on touching for this transaction
                Collection<Integer> predict_touchedPartitions = ts.getPredictTouchedPartitions();
                
                if (ts.isMapReduce() == false) {
                    // TransactionEstimator
                    // If we know we're single-partitioned, then we *don't* want to tell the Dtxn.Coordinator
                    // that we're done at any partitions because it will throw an error
                    // Instead, if we're not single-partitioned then that's that only time that 
                    // we Tell the Dtxn.Coordinator that we are finished with partitions if we have an estimate
                    TransactionEstimator.State s = ts.getEstimatorState(); 
                    if (s != null && s.getInitialEstimate() != null) {
                        MarkovEstimate est = s.getInitialEstimate();
                        assert(est != null);
                        predict_touchedPartitions.addAll(est.getTouchedPartitions(this.thresholds));
                    }
                    assert(predict_touchedPartitions.isEmpty() == false) : 
                        "Trying to mark " + ts + " as done at EVERY partition!\n" + ts.debug();
                }
                
                // Check whether our transaction can't run right now because its id is less than
                // the last seen txnid from the remote partitions that it wants to touch
                for (int partition : predict_touchedPartitions) {
                    Long last_txn_id = this.txnQueueManager.getLastLockTransaction(partition); 
                    if (txn_id.compareTo(last_txn_id) < 0) {
                        // If we catch it here, then we can just block ourselves until
                        // we generate a txn_id with a greater value and then re-add ourselves
                        if (d) {
                            LOG.warn(String.format("%s - Unable to queue transaction because the last txn id at partition %d is %d. Restarting...",
                                           ts, partition, last_txn_id));
                            LOG.warn(String.format("LastTxnId:#%s / NewTxnId:#%s",
                                               TransactionIdManager.toString(last_txn_id),
                                               TransactionIdManager.toString(txn_id)));
                        }
                        if (hstore_conf.site.status_show_txn_info && ts.getRestartCounter() == 1) TxnCounter.BLOCKED_LOCAL.inc(ts.getProcedure());
                        this.txnQueueManager.blockTransaction(ts, partition, last_txn_id);
                        return;
                    }
                } // FOR
                
                // This callback prevents us from making additional requests to the Dtxn.Coordinator until
                // we get hear back about our our initialization request
                if (hstore_conf.site.txn_profiling) ts.profiler.startInitDtxn();
                this.txnQueueManager.initTransaction(ts);
            }
        }
    }

    // ----------------------------------------------------------------------------
    // TRANSACTION HANDLE METHODS
    // ----------------------------------------------------------------------------
    
    /**
     * Create a MapReduceTransaction handle. This should only be invoked on a remote site.
     * @param txn_id
     * @param invocation
     * @param base_partition
     * @return
     */
    public MapReduceTransaction createMapReduceTransaction(Long txn_id, StoredProcedureInvocation invocation, int base_partition) {
        String proc_name = invocation.getProcName();
        Procedure catalog_proc = catalog_db.getProcedures().getIgnoreCase(proc_name);
        if (catalog_proc == null) throw new RuntimeException("Unknown procedure '" + proc_name + "'");
        
        MapReduceTransaction ts = null;
        try {
            ts = HStoreObjectPools.STATES_TXN_MAPREDUCE.borrowObject();
            assert(ts.isInitialized() == false);
        } catch (Throwable ex) {
            LOG.fatal(String.format("Failed to instantiate new MapReduceTransaction state for %s txn #%s",
                                    proc_name, txn_id));
            throw new RuntimeException(ex);
        }
        // We should never already have a transaction handle for this txnId
        AbstractTransaction dupe = this.inflight_txns.put(txn_id, ts);
        assert(dupe == null) : "Trying to create multiple transaction handles for " + dupe;

        ts.init(txn_id, base_partition, catalog_proc, invocation);
        if (d) LOG.debug(String.format("Created new MapReduceTransaction state %s from remote partition %d",
                                       ts, base_partition));
        return (ts);
    }
    
    /**
     * Create a RemoteTransaction handle. This obviously only for a remote site.
     * @param txn_id
     * @param request
     * @return
     */
    public RemoteTransaction createRemoteTransaction(Long txn_id, int base_partition, boolean sysproc) {
        RemoteTransaction ts = null;
        try {
            // Remote Transaction
            ts = HStoreObjectPools.STATES_TXN_REMOTE.borrowObject();
            ts.init(txn_id, base_partition, sysproc, true);
            if (d) LOG.debug(String.format("Creating new RemoteTransactionState %s from remote partition %d [singlePartitioned=%s, hashCode=%d]",
                                           ts, base_partition, false, ts.hashCode()));
        } catch (Exception ex) {
            LOG.fatal("Failed to construct TransactionState for txn #" + txn_id, ex);
            throw new RuntimeException(ex);
        }
        AbstractTransaction dupe = this.inflight_txns.put(txn_id, ts);
        assert(dupe == null) : "Trying to create multiple transaction handles for " + dupe;
        
        if (t) LOG.trace(String.format("Stored new transaction state for %s", ts));
        return (ts);
    }
    
    // ----------------------------------------------------------------------------
    // TRANSACTION OPERATION METHODS
    // ----------------------------------------------------------------------------

    /**
     * Add the given transaction id to this site's queue manager
     * @param txn_id
     * @param partitions The list of partitions that this transaction needs to access
     * @param callback
     */
    public void transactionInit(Long txn_id, Collection<Integer> partitions, TransactionInitQueueCallback callback) {
        // We should always force a txn from a remote partition into the queue manager
        this.txnQueueManager.lockInsert(txn_id, partitions, callback);
    }

    /**
     * This function can really block transaction executing on that partition
     * IMPORTANT: The transaction could be deleted after calling this if it is rejected
     * @param ts, base_partition
     */
    public void transactionStart(LocalTransaction ts, int base_partition) {
        Long txn_id = ts.getTransactionId();
        //int base_partition = ts.getBasePartition();
        Procedure catalog_proc = ts.getProcedure();
        if (d) LOG.debug(String.format("Starting %s %s on partition %d",
                        (ts.isPredictSinglePartition() ? "single-partition" : "distributed"), ts, base_partition));
        
        PartitionExecutor executor = this.executors[base_partition];
        assert(executor != null) :
            "Unable to start " + ts + " - No PartitionExecutor exists for partition #" + base_partition + " at HStoreSite " + this.site_id;
        
        if (hstore_conf.site.txn_profiling) ts.profiler.startQueue();
        boolean ret = executor.queueNewTransaction(ts);
        if (hstore_conf.site.status_show_txn_info && ret) {
            assert(catalog_proc != null) :
                String.format("Null Procedure for txn #%d [hashCode=%d]", txn_id, ts.hashCode());
            TxnCounter.EXECUTED.inc(catalog_proc);
        }
    }
    
    /**
     * Execute a WorkFragment on a particular PartitionExecutor
     * @param request
     * @param done
     */
    public void transactionWork(AbstractTransaction ts, WorkFragment fragment) {
        if (d) LOG.debug(String.format("%s - Queuing %s on partition %d [prefetch=%s]",
                                       ts, fragment.getClass().getSimpleName(),
                                       fragment.getPartitionId(), fragment.getPrefetch()));
        assert(this.isLocalPartition(fragment.getPartitionId())) :
            "Trying to queue work for " + ts + " at non-local partition " + fragment.getPartitionId();
        FragmentTaskMessage ftask = ts.getFragmentTaskMessage(fragment);
        this.executors[fragment.getPartitionId()].queueWork(ts, ftask);
    }


    /**
     * This method is the first part of two phase commit for a transaction.
     * If speculative execution is enabled, then we'll notify each the PartitionExecutors
     * for the listed partitions that it is done. This will cause all the 
     * that are blocked on this transaction to be released immediately and queued 
     * @param txn_id
     * @param partitions
     * @param updated
     */
    public void transactionPrepare(Long txn_id, Collection<Integer> partitions, Collection<Integer> updated) {
        if (d) LOG.debug(String.format("2PC:PREPARE Txn #%d [partitions=%s]", txn_id, partitions));
        
        // We could have been asked to participate in a distributed transaction but
        // they never actually sent us anything, so we should just tell the queue manager
        // that the txn is done. There is nothing that we need to do at the PartitionExecutors
        AbstractTransaction ts = this.inflight_txns.get(txn_id);
        TransactionPrepareCallback callback = null;
        if (ts instanceof LocalTransaction) {
            callback = ((LocalTransaction)ts).getTransactionPrepareCallback();
        }
        
        int spec_cnt = 0;
        for (Integer p : partitions) {
            if (this.local_partition_offsets[p.intValue()] == -1) continue;
            
            // Always tell the queue stuff that the transaction is finished at this partition
            if (d) LOG.debug(String.format("Telling queue manager that txn #%d is finished at partition %d", txn_id, p));
            this.txnQueueManager.lockFinished(txn_id, Status.OK, p.intValue());
            
            // If speculative execution is enabled, then we'll turn it on at the PartitionExecutor
            // for this partition
            if (ts != null && hstore_conf.site.exec_speculative_execution) {
                if (d) LOG.debug(String.format("Telling partition %d to enable speculative execution because of txn #%d", p, txn_id));
                boolean ret = this.executors[p.intValue()].enableSpeculativeExecution(ts, false);
                if (d && ret) {
                    spec_cnt++;
                    LOG.debug(String.format("Partition %d - Speculative Execution!", p));
                }
            }
            if (updated != null) updated.add(p);
            if (callback != null) callback.decrementCounter(1);

        } // FOR
        if (d && spec_cnt > 0)
            LOG.debug(String.format("Enabled speculative execution at %d partitions because of waiting for txn #%d", spec_cnt, txn_id));
    }
    
    /**
     * This method is used to finish a distributed transaction.
     * The PartitionExecutor will either commit or abort the transaction at the specified partitions
     * This is a non-blocking call that doesn't wait to know that the txn was finished successfully at 
     * each PartitionExecutor.
     * @param txn_id
     * @param status
     * @param partitions
     */
    public void transactionFinish(Long txn_id, Status status, Collection<Integer> partitions) {
        if (d) LOG.debug(String.format("2PC:FINISH Txn #%d [commitStatus=%s, partitions=%s]",
                                       txn_id, status, partitions));
        boolean commit = (status == Status.OK);
        
        // If we don't have a AbstractTransaction handle, then we know that we never did anything
        // for this transaction and we can just ignore this finish request. We do have to tell
        // the TransactionQueue manager that we're done though
        AbstractTransaction ts = this.inflight_txns.get(txn_id);
        TransactionFinishCallback finish_callback = null;
        TransactionCleanupCallback cleanup_callback = null;
        if (ts != null) {
            /*if (ts instanceof LocalTransaction) {
                
                WriteAheadLogger.writeCombined((LocalTransaction)ts, status);
            }*/
            ts.setStatus(status);
            
            if (ts instanceof RemoteTransaction || ts instanceof MapReduceTransaction) {
                if (d) LOG.debug(ts + " - Initialzing the TransactionCleanupCallback");
                // TODO(xin): We should not be invoking this callback at the basePartition's site
                if ( !(ts instanceof MapReduceTransaction && this.isLocalPartition(ts.getBasePartition()))) {
                    cleanup_callback = ts.getCleanupCallback();
                    assert(cleanup_callback != null);
                    cleanup_callback.init(ts, status, partitions);
                }
            } else {
                finish_callback = ((LocalTransaction)ts).getTransactionFinishCallback();
                assert(finish_callback != null);
            }
        }
        
        for (int p : partitions) {
            if (this.isLocalPartition(p) == false) {
                if (t) LOG.trace(String.format("#%d - Skipping finish at partition %d", txn_id, p));
                continue;
            }
            if (t) LOG.trace(String.format("#%d - Invoking finish at partition %d", txn_id, p));
            
            // We only need to tell the queue stuff that the transaction is finished
            // if it's not a commit because there won't be a 2PC:PREPARE message
            if (commit == false) this.txnQueueManager.lockFinished(txn_id, status, p);

            // Then actually commit the transaction in the execution engine
            // We only need to do this for distributed transactions, because all single-partition
            // transactions will commit/abort immediately
            if (ts != null && ts.isPredictSinglePartition() == false && ts.needsFinish(p)) {
                if (d) LOG.debug(String.format("%s - Calling finishTransaction on partition %d", ts, p));
                try {
                    this.executors[p].queueFinish(ts, status);
                } catch (Throwable ex) {
                    LOG.error(String.format("Unexpected error when trying to finish %s\nHashCode: %d / Status: %s / Partitions: %s",
                                            ts, ts.hashCode(), status, partitions));
                    throw new RuntimeException(ex);
                }
            }
            // If this is a LocalTransaction, then we want to just decrement their TransactionFinishCallback counter
            else if (finish_callback != null) {
                if (d) LOG.debug(String.format("%s - Notifying %s that the txn is finished at partition %d",
                                               ts, finish_callback.getClass().getSimpleName(), p));
                finish_callback.decrementCounter(1);
            }
            // If we didn't queue the transaction to be finished at this partition, then we need to make sure
            // that we mark the transaction as finished for this callback
            else if (cleanup_callback != null) {
                if (d) LOG.debug(String.format("%s - Notifying %s that the txn is finished at partition %d",
                                               ts, cleanup_callback.getClass().getSimpleName(), p));
                cleanup_callback.run(p);
            }
        } // FOR            
    }

    // ----------------------------------------------------------------------------
    // FAILED TRANSACTIONS (REQUEUE / REJECT / RESTART)
    // ----------------------------------------------------------------------------
    
    /**
     * 
     * @param catalog_proc
     * @param serializedRequest
     * @param base_partition
     * @param done
     */
    public void transactionRedirect(Procedure catalog_proc, byte serializedRequest[], int base_partition, RpcCallback<byte[]> done) {
        if (d) LOG.debug(String.format("Forwarding %s request to partition %d", catalog_proc.getName(), base_partition));
        
        // Make a wrapper for the original callback so that when the result comes back frm the remote partition
        // we will just forward it back to the client. How sweet is that??
        TransactionRedirectCallback callback = null;
        try {
            callback = (TransactionRedirectCallback)HStoreObjectPools.CALLBACKS_TXN_REDIRECT_REQUEST.borrowObject();
            callback.init(done);
        } catch (Exception ex) {
            throw new RuntimeException("Failed to get ForwardTxnRequestCallback", ex);
        }
        
        // Mark this request as having been redirected
        StoredProcedureInvocation.markRawBytesAsRedirected(base_partition, serializedRequest);
        
        this.hstore_coordinator.transactionRedirect(serializedRequest, callback, base_partition);
        if (hstore_conf.site.status_show_txn_info) TxnCounter.REDIRECTED.inc(catalog_proc);
    }
    
    /**
     * A non-blocking method for requeuing an aborted transaction using the
     * TransactionQueueManager. This allows a PartitionExecutor to tell us that
     * they can't execute some transaction and we'll let the queue manager's 
     * thread take care of it for us.
     * This will eventually call HStoreSite.transactionRestart()
     * @param ts
     * @param status
     */
    public void transactionRequeue(LocalTransaction ts, Status status) {
        assert(ts != null);
        assert(status != Status.OK) :
            "Unexpected requeue status " + status + " for " + ts;
        ts.setStatus(status);
        this.txnQueueManager.restartTransaction(ts, status);
    }
    
    /**
     * Rejects a transaction and returns an empty result back to the client
     * @param ts
     */
    public void transactionReject(LocalTransaction ts, Status status) {
        assert(ts.isInitialized());
        if (d) LOG.debug(String.format("%s - Rejecting transaction with status %s [clientHandle=%d]",
                                       ts, status, ts.getClientHandle()));
        
        ts.setStatus(status);
        ClientResponseImpl cresponse = ts.getClientResponse();
        cresponse.init(ts.getTransactionId(),
                       ts.getClientHandle(),
                       ts.getBasePartition(),
                       status,
                       HStoreConstants.EMPTY_RESULT,
                       this.REJECTION_MESSAGE,
                       ts.getPendingError());
        this.sendClientResponse(ts, cresponse);

        if (hstore_conf.site.status_show_txn_info) {
            if (status == Status.ABORT_THROTTLED) {
                TxnCounter.THROTTLED.inc(ts.getProcedure());
            } else if (status == Status.ABORT_REJECT) {
                TxnCounter.REJECTED.inc(ts.getProcedure());
            } else {
                assert(false) : "Unexpected " + ts + ": " + status;
            }
        }
    }

    /**
     * Restart the given transaction with a brand new transaction handle.
     * This method will perform the following operations:
     *  (1) Restart the transaction as new multi-partitioned transaction
     *  (2) Mark the original transaction as aborted
     *  
     * <B>IMPORTANT:</B> If the return status of the transaction is ABORT_REJECT, then
     *                   you will probably need to delete the transaction handle.
     * <B>IMPORTANT:</B> This is a blocking call and should not be invoked by the PartitionExecutor
     *                    
     * @param status Final status of this transaction
     * @param ts
     * @return Returns the final status of this transaction
     */
    public Status transactionRestart(LocalTransaction orig_ts, Status status) {
        assert(orig_ts != null) : "Null LocalTransaction handle [status=" + status + "]";
        assert(orig_ts.isInitialized()) : "Uninitialized transaction??";
        if (d) LOG.debug(String.format("%s got hit with a %s! Going to clean-up our mess and re-execute [restarts=%d]",
                                   orig_ts , status, orig_ts.getRestartCounter()));
        int base_partition = orig_ts.getBasePartition();
        StoredProcedureInvocation spi = orig_ts.getInvocation();
        assert(spi != null) : "Missing StoredProcedureInvocation for " + orig_ts;
        
        // If this txn has been restarted too many times, then we'll just give up
        // and reject it outright
        int restart_limit = (orig_ts.isSysProc() ? hstore_conf.site.txn_restart_limit_sysproc :
                                                   hstore_conf.site.txn_restart_limit);
        if (orig_ts.getRestartCounter() > restart_limit) {
            if (orig_ts.isSysProc()) {
                throw new RuntimeException(String.format("%s has been restarted %d times! Rejecting...",
                                                         orig_ts, orig_ts.getRestartCounter()));
            } else {
                this.transactionReject(orig_ts, Status.ABORT_REJECT);
                return (Status.ABORT_REJECT);
            }
        }
        
        // Figure out whether this transaction should be redirected based on what partitions it
        // tried to touch before it was aborted 
        if (status != Status.ABORT_RESTART && hstore_conf.site.exec_db2_redirects) {
            Histogram<Integer> touched = orig_ts.getTouchedPartitions();
            Collection<Integer> most_touched = touched.getMaxCountValues();
            assert(most_touched != null);
            
            // HACK: We should probably decrement the base partition by one 
            // so that we only consider where they actually executed queries
            
            if (d) LOG.debug(String.format("Touched partitions for mispredicted %s\n%s",
                                           orig_ts, touched));
            Integer redirect_partition = null;
            if (most_touched.size() == 1) {
                redirect_partition = CollectionUtil.first(most_touched);
            } else if (most_touched.isEmpty() == false) {
                redirect_partition = CollectionUtil.random(most_touched);
            } else {
                redirect_partition = CollectionUtil.random(this.all_partitions);
            }
            assert(redirect_partition != null) : "Redirect partition is null!\n" + orig_ts.debug();
            if (t) {
                LOG.trace("Redirect Partition: " + redirect_partition + " -> " + (this.isLocalPartition(redirect_partition) == false));
                LOG.trace("Local Partitions: " + Arrays.toString(this.local_partitions_arr));
            }
            
            // If the txn wants to execute on another node, then we'll send them off *only* if this txn wasn't
            // already redirected at least once. If this txn was already redirected, then it's going to just
            // execute on the same partition, but this time as a multi-partition txn that locks all partitions.
            // That's what you get for messing up!!
            if (this.isLocalPartition(redirect_partition.intValue()) == false && spi.hasBasePartition() == false) {
                if (d) LOG.debug(String.format("%s - Redirecting to partition %d because of misprediction",
                                               orig_ts, redirect_partition));
                
                spi.setBasePartition(redirect_partition.intValue());
                
                // Add all the partitions that the txn touched before it got aborted
                spi.addPartitions(touched.values());
                
                byte serializedRequest[] = null;
                try {
                    serializedRequest = FastSerializer.serialize(spi);
                } catch (IOException ex) {
                    throw new RuntimeException("Failed to serialize StoredProcedureInvocation to redirect %s" + orig_ts, ex);
                }
                assert(serializedRequest != null);
                
                TransactionRedirectCallback callback;
                try {
                    callback = (TransactionRedirectCallback)HStoreObjectPools.CALLBACKS_TXN_REDIRECT_REQUEST.borrowObject();
                    callback.init(orig_ts.getClientCallback());
                } catch (Exception ex) {
                    throw new RuntimeException("Failed to get ForwardTxnRequestCallback", ex);   
                }
                this.hstore_coordinator.transactionRedirect(serializedRequest, callback, redirect_partition);
                if (hstore_conf.site.status_show_txn_info) TxnCounter.REDIRECTED.inc(orig_ts.getProcedure());
                return (Status.ABORT_RESTART);
                
            // Allow local redirect
            } else if (orig_ts.getRestartCounter() <= 1 || spi.hasBasePartition() == false) {
                if (redirect_partition.intValue() != base_partition && this.isLocalPartition(redirect_partition.intValue())) {
                    if (d) LOG.debug(String.format("Redirecting %s to local partition %d. " +
                                                    "[restartCtr=%d]\n%s",
                                                    orig_ts, redirect_partition, orig_ts.getRestartCounter(), touched));
                    base_partition = redirect_partition.intValue();
                    spi.setBasePartition(base_partition);
                }
            } else {
                if (d) LOG.debug(String.format("Mispredicted %s has already been aborted once before. " +
                                               "Restarting as all-partition txn [restartCtr=%d, redirectPartition=%d]\n%s",
                                               orig_ts, orig_ts.getRestartCounter(), redirect_partition, touched));
                touched.putAll(this.local_partitions);
            }
        }

        Long new_txn_id = this.getTransactionIdManager(base_partition).getNextUniqueTransactionId();
        LocalTransaction new_ts = null;
        try {
            new_ts = HStoreObjectPools.STATES_TXN_LOCAL.borrowObject();
        } catch (Exception ex) {
            LOG.fatal("Failed to instantiate new LocalTransactionState for mispredicted " + orig_ts);
            throw new RuntimeException(ex);
        }
        
        // Restart the new transaction
        if (hstore_conf.site.txn_profiling) new_ts.profiler.startTransaction(ProfileMeasurement.getTime());
        
        boolean malloc = false;
        Collection<Integer> predict_touchedPartitions = null;
        if (status == Status.ABORT_RESTART) {
            predict_touchedPartitions = orig_ts.getPredictTouchedPartitions();
        } else if (orig_ts.getRestartCounter() == 0) {
            // HACK: Ignore ConcurrentModificationException
            predict_touchedPartitions = new HashSet<Integer>();
            malloc = true;
            Collection<Integer> orig_touchedPartitions = orig_ts.getTouchedPartitions().values();
            while (true) {
                try {
                    predict_touchedPartitions.addAll(orig_touchedPartitions);
                } catch (ConcurrentModificationException ex) {
                    continue;
                }
                break;
            } // WHILE
        } else {
            predict_touchedPartitions = this.all_partitions;
        }
        
        if (status == Status.ABORT_MISPREDICT && orig_ts.getPendingError() instanceof MispredictionException) {
            MispredictionException ex = (MispredictionException)orig_ts.getPendingError();
            Collection<Integer> partitions = ex.getPartitions().values();
            if (predict_touchedPartitions.containsAll(partitions) == false) {
                if (malloc == false) {
                    predict_touchedPartitions = new HashSet<Integer>(predict_touchedPartitions);
                    malloc = true;
                }
                predict_touchedPartitions.addAll(partitions);
            }
            if (d) LOG.debug(orig_ts + " Mispredicted Partitions: " + partitions);
        }
        
        if (predict_touchedPartitions.contains(base_partition) == false) {
            if (malloc == false) {
                predict_touchedPartitions = new HashSet<Integer>(predict_touchedPartitions);
                malloc = true;
            }
            predict_touchedPartitions.add(base_partition);
        }
        
        if (predict_touchedPartitions.isEmpty()) predict_touchedPartitions = this.all_partitions;
        boolean predict_readOnly = orig_ts.getProcedure().getReadonly(); // FIXME
        boolean predict_abortable = true; // FIXME
        new_ts.init(new_txn_id,
                    orig_ts.getClientHandle(),
                    base_partition,
                    predict_touchedPartitions,
                    predict_readOnly,
                    predict_abortable,
                    orig_ts.getProcedure(),
                    orig_ts.getInvocation(),
                    orig_ts.getClientCallback()
        );
        new_ts.setRestartCounter(orig_ts.getRestartCounter() + 1);
        
         if (d) {
            LOG.debug(String.format("Re-executing %s as new %s-partition %s on partition %d [restarts=%d, partitions=%s]",
                                    orig_ts,
                                    (predict_touchedPartitions.size() == 1 ? "single" : "multi"),
                                    new_ts,
                                    base_partition,
                                    new_ts.getRestartCounter(),
                                    predict_touchedPartitions));
            if (t && status == Status.ABORT_MISPREDICT)
                LOG.trace(String.format("%s Mispredicted partitions\n%s", new_ts, orig_ts.getTouchedPartitions().values()));
        }
        
        this.dispatchInvocation(new_ts);
        return (Status.ABORT_RESTART);
    }

    
    // ----------------------------------------------------------------------------
    // TRANSACTION FINISH/CLEANUP METHODS
    // ----------------------------------------------------------------------------

    /**
     * Send back the given ClientResponse to the actual client waiting for it
     * At this point the transaction should been properly committed or aborted at
     * the PartitionExecutor, including if it was mispredicted. This is the only place that
     * we will invoke the original Client callback and send back the results.
     * Note that the ClientResponse's status cannot be ABORT_MISPREDICT.
     * @param ts
     * @param cresponse
     */
    public void sendClientResponse(LocalTransaction ts, ClientResponseImpl cresponse) {
        assert(cresponse != null) :
            "Missing ClientResponse for " + ts;
        assert(cresponse.getClientHandle() != -1) :
            "The client handle for " + ts + " was not set properly";
        assert(cresponse.getStatus() != Status.ABORT_MISPREDICT) :
            "Trying to send back a client response for " + ts + " but the status is " + cresponse.getStatus();
        
        if (hstore_conf.site.exec_command_logging && cresponse.getStatus() == Status.OK) {
            this.commandLogger.write(ts);
        }

        // Don't send anything back if it's a mispredict because it's as waste of time...
        // If the txn committed/aborted, then we can send the response directly back to the
        // client here. Note that we don't even need to call HStoreSite.finishTransaction()
        // since that doesn't do anything that we haven't already done!
        if (d) LOG.debug(String.format("%s - Sending back ClientResponse [status=%s]", ts, cresponse.getStatus()));

        // Check whether we should disable throttling
        cresponse.setRequestCounter(this.getNextRequestCounter());
        cresponse.setThrottleFlag(cresponse.getStatus() == Status.ABORT_THROTTLED);
        
        long now = System.currentTimeMillis();
        EstTimeUpdater.update(now);
        cresponse.setClusterRoundtrip((int)(now - ts.getInitiateTime()));
        cresponse.setRestartCounter(ts.getRestartCounter());
        
        // So we have a bit of a problem here.
        // It would be nice if we could use the BufferPool to get a block of memory so
        // that we can serialize the ClientResponse out to a byte array
        // Since we know what we're doing here, we can just free the memory back to the
        // buffer pool once we call deleteTransaction()
        // The problem is that we need access to the underlying array of the ByteBuffer,
        // but we can't get that from here.
        byte bytes[] = null;
        int offset = this.getLocalPartitionOffset(ts.getBasePartition());
        FastSerializer out = this.partition_serializers[offset]; 
        synchronized (out) {
            out.clear();
            try {
                out.writeObject(cresponse);
            } catch (IOException e) {
                throw new RuntimeException(e);
            }
            bytes = out.getBytes();
        } // SYNCH
        if (d) LOG.debug(String.format("Serialized ClientResponse for %s [throttle=%s, requestCtr=%d]",
                                       ts, cresponse.getThrottleFlag(), cresponse.getRequestCounter()));
        
        // Send result back to client!
        try {
            ts.getClientCallback().run(bytes);
        } catch (CancelledKeyException ex) {
            // IGNORE
        }
    }
    
    /**
     * 
     * @param es
     * @param ts
     * @param cr
     */
    public void queueClientResponse(LocalTransaction ts, ClientResponseImpl cr) {
        assert(hstore_conf.site.exec_postprocessing_thread);
        if (d) LOG.debug(String.format("Adding ClientResponse for %s from partition %d to processing queue [status=%s, size=%d]",
                                       ts, ts.getBasePartition(), cr.getStatus(), this.ready_responses.size()));
        this.ready_responses.add(ts);
    }

    /**
     * Perform final cleanup and book keeping for a completed txn
     * If you call this, you can never access anything in this txn's AbstractTransaction again
     * @param txn_id
     */
    public void deleteTransaction(final Long txn_id, final Status status) {
        assert(txn_id != null) : "Unexpected null transaction id";
        if (d) LOG.debug("Deleting internal info for txn #" + txn_id);
        AbstractTransaction abstract_ts = this.inflight_txns.remove(txn_id);
        
        // It's ok for us to not have a transaction handle, because it could be
        // for a remote transaction that told us that they were going to need one
        // of our partitions but then they never actually sent work to us
        if (abstract_ts == null) {
            if (d) LOG.warn(String.format("Ignoring clean-up request for txn #%d because we don't have a handle [status=%s]",
                                          txn_id, status));
            return;
        }
        
        assert(txn_id.equals(abstract_ts.getTransactionId())) :
            String.format("Mismatched %s - Expected[%d] != Actual[%s]", abstract_ts, txn_id, abstract_ts.getTransactionId());

        // Nothing else to do for RemoteTransactions other than to just
        // return the object back into the pool
        if (abstract_ts instanceof RemoteTransaction) {
            if (d) LOG.debug(String.format("Returning %s to ObjectPool [hashCode=%d]", abstract_ts, abstract_ts.hashCode()));
            HStoreObjectPools.STATES_TXN_REMOTE.returnObject((RemoteTransaction)abstract_ts);
            return;
        }
        
        final LocalTransaction ts = (LocalTransaction)abstract_ts; 
        final int base_partition = ts.getBasePartition();
        final Procedure catalog_proc = ts.getProcedure();
        final boolean singlePartitioned = ts.isPredictSinglePartition();
       
        if (d) LOG.debug(ts + " - State before delete:\n" + ts.debug());
        assert(ts.checkDeletableFlag()) :
            String.format("Trying to delete %s before it was marked as ready!", ts);
        
        // Update Transaction profiles
        // We have to calculate the profile information *before* we call PartitionExecutor.cleanup!
        // XXX: Should we include totals for mispredicted txns?
        if (hstore_conf.site.txn_profiling && this.status_monitor != null &&
            ts.profiler.isDisabled() == false && status != Status.ABORT_MISPREDICT) {
            ts.profiler.stopTransaction();
            this.status_monitor.addTxnProfile(catalog_proc, ts.profiler);
        }
        
        // Clean-up any extra information that we may have for the txn
        TransactionEstimator t_estimator = null;
        if (ts.getEstimatorState() != null) {
            t_estimator = this.executors[base_partition].getTransactionEstimator();
            assert(t_estimator != null);
        }
        try {
            switch (status) {
                case OK:
                    if (t_estimator != null) {
                        if (t) LOG.trace("Telling the TransactionEstimator to COMMIT " + ts);
                        t_estimator.commit(txn_id);
                    }
                    // We always need to keep track of how many txns we process 
                    // in order to check whether we are hung or not
                    if (hstore_conf.site.status_show_txn_info || hstore_conf.site.status_kill_if_hung) 
                        TxnCounter.COMPLETED.inc(catalog_proc);
                    break;
                case ABORT_USER:
                    if (t_estimator != null) {
                        if (t) LOG.trace("Telling the TransactionEstimator to ABORT " + ts);
                        t_estimator.abort(txn_id);
                    }
                    if (hstore_conf.site.status_show_txn_info)
                        TxnCounter.ABORTED.inc(catalog_proc);
                    break;
                case ABORT_MISPREDICT:
                case ABORT_RESTART:
                    if (t_estimator != null) {
                        if (t) LOG.trace("Telling the TransactionEstimator to IGNORE " + ts);
                        t_estimator.mispredict(txn_id);
                    }
                    if (hstore_conf.site.status_show_txn_info) {
                        (ts.isSpeculative() ? TxnCounter.RESTARTED : TxnCounter.MISPREDICTED).inc(catalog_proc);
                    }
                    break;
                case ABORT_REJECT:
                case ABORT_THROTTLED:
                    if (hstore_conf.site.status_show_txn_info)
                        TxnCounter.REJECTED.inc(catalog_proc);
                    break;
                case ABORT_UNEXPECTED:
                case ABORT_GRACEFUL:
                    // TODO: Make new counter?
                    break;
                default:
                    LOG.warn(String.format("Unexpected status %s for %s", status, ts));
            } // SWITCH
        } catch (Throwable ex) {
            LOG.error(String.format("Unexpected error when cleaning up %s transaction %s",
                                    status, ts), ex);
            // Pass...
        }
        
        // Then update transaction profiling counters
        if (hstore_conf.site.status_show_txn_info) {
            if (ts.isSpeculative()) TxnCounter.SPECULATIVE.inc(catalog_proc);
            if (ts.isExecNoUndoBuffer(base_partition)) TxnCounter.NO_UNDO.inc(catalog_proc);
            if (ts.isSysProc()) {
                TxnCounter.SYSPROCS.inc(catalog_proc);
            } else if (status != Status.ABORT_MISPREDICT &&
                       status != Status.ABORT_REJECT && 
                       status != Status.ABORT_THROTTLED) {
                (singlePartitioned ? TxnCounter.SINGLE_PARTITION : TxnCounter.MULTI_PARTITION).inc(catalog_proc);
            }
        }
        
        // SANITY CHECK
        if (hstore_conf.site.exec_validate_work) {
            for (Integer p : this.local_partitions_arr) {
                assert(ts.equals(this.executors[p.intValue()].getCurrentDtxn()) == false) :
                    String.format("About to finish %s but it is still the current DTXN at partition %d", ts, p);
            } // FOR
        }
        
        assert(ts.isInitialized()) : "Trying to return uninititlized txn #" + txn_id;
        if (d) LOG.debug(String.format("%s - Returning to ObjectPool [hashCode=%d]", ts, ts.hashCode()));
        if (ts.isMapReduce()) {
            HStoreObjectPools.STATES_TXN_MAPREDUCE.returnObject((MapReduceTransaction)ts);
        } else {
            HStoreObjectPools.STATES_TXN_LOCAL.returnObject(ts);
        }
    }

    // ----------------------------------------------------------------------------
    // MAGIC HSTORESITE LAUNCHER
    // ----------------------------------------------------------------------------
    

    /**
     * Magic HStoreSite launcher
     * This is a blocking call!
     * @throws Exception
     */
    @Override
    public void run() {
        List<Runnable> runnables = new ArrayList<Runnable>();
        final HStoreSite hstore_site = this;
        final Site catalog_site = hstore_site.getSite();
        
        // ----------------------------------------------------------------------------
        // (1) Procedure Request Listener Thread (one per Site)
        // ----------------------------------------------------------------------------
        runnables.add(new Runnable() {
            public void run() {
                final Thread self = Thread.currentThread();
                self.setName(HStoreThreadManager.getThreadName(hstore_site, "listen"));
                if (hstore_site.getHStoreConf().site.cpu_affinity)
                    hstore_site.getThreadManager().registerProcessingThread();
                
                // Then fire off this thread to have it do some work as it comes in 
                Throwable error = null;
                try {
                    hstore_site.voltListener.bind(catalog_site.getProc_port());
                    hstore_site.procEventLoop.setExitOnSigInt(true);
                    hstore_site.ready_latch.countDown();
                    hstore_site.procEventLoop.run();
                } catch (Throwable ex) {
                    if (ex != null && ex.getMessage() != null && ex.getMessage().contains("Connection closed") == false) {
                        error = ex;
                    }
                }
                if (error != null && hstore_site.isShuttingDown() == false) {
                    LOG.warn(String.format("Procedure Listener is stopping! [error=%s, hstore_shutdown=%s]",
                                           (error != null ? error.getMessage() : null), hstore_site.shutdown_state), error);
                    hstore_site.hstore_coordinator.shutdownCluster(error);
                }
            };
        });
        
        // ----------------------------------------------------------------------------
        // (5) HStoreSite Setup Thread
        // ----------------------------------------------------------------------------
        if (d) LOG.debug(String.format("Starting HStoreSite [site=%d]", hstore_site.getSiteId()));
        hstore_site.ready_latch = new CountDownLatch(runnables.size());
        runnables.add(new Runnable() {
            public void run() {
                final Thread self = Thread.currentThread();
                self.setName(HStoreThreadManager.getThreadName(hstore_site, "setup"));
                if (hstore_site.getHStoreConf().site.cpu_affinity)
                    hstore_site.getThreadManager().registerProcessingThread();
                
                // Always invoke HStoreSite.start() right away, since it doesn't depend on any
                // of the stuff being setup yet
                hstore_site.init();
                
                // But then wait for all of the threads to be finished with their initializations
                // before we tell the world that we're ready!
                if (hstore_site.ready_latch.getCount() > 0) {
                    if (d) LOG.debug(String.format("Waiting for %d threads to complete initialization tasks", hstore_site.ready_latch.getCount()));
                    try {
                        hstore_site.ready_latch.await();
                    } catch (Exception ex) {
                        LOG.error("Unexpected interuption while waiting for engines to start", ex);
                        hstore_site.hstore_coordinator.shutdownCluster(ex);
                    }
                }
                hstore_site.start();
            }
        });
        
        // This will block the MAIN thread!
        ThreadUtil.runNewPool(runnables);
    }



    /**
     * Added for @AdHoc processes, periodically checks for AdHoc queries waiting to be compiled.
     * 
     */
	public void processPeriodicWork() {
	    if (trace.get())
		    LOG.trace("Checking for PeriodicWork...");

	    // poll planner queue
	    if (asyncCompilerWork_thread != null) {
	        checkForFinishedCompilerWork();
	    }

        return;
	}

	/**
     * Added for @AdHoc processes
     * 
     */
	private void checkForFinishedCompilerWork() {
		//LOG.info("HStoreSite - Checking for finished compiled work.");
		

        AsyncCompilerResult result = null;
 
        while ((result = asyncCompilerWork_thread.getPlannedStmt()) != null) {
            LOG.info("AsyncCompilerResult\n" + result);
            
            // ----------------------------------
            // BUSTED!
            // ----------------------------------
            if (result.errorMsg != null) {
//                if (debug.get())
                    LOG.error("Unexpected AsyncCompiler Error:\n" + result.errorMsg);
                
                ClientResponseImpl errorResponse =
                        new ClientResponseImpl(-1, result.clientHandle, -1,
                                Status.ABORT_UNEXPECTED,
                                HStoreConstants.EMPTY_RESULT,
                                result.errorMsg);
                this.sendClientResponse(result.ts, errorResponse);
                
                // TODO: Figure out how we will delete the txn handle even though we
                // don't have a real txnID
                // this.deleteTransaction(txn_id, status)
            }
            // ----------------------------------
            // AdHocPlannedStmt
            // ----------------------------------
            else if (result instanceof AdHocPlannedStmt) {
                AdHocPlannedStmt plannedStmt = (AdHocPlannedStmt) result;

                // Modify the StoredProcedureInvocation
                StoredProcedureInvocation task = result.ts.getInvocation();
                task.setParams(plannedStmt.aggregatorFragment,
                               plannedStmt.collectorFragment,
                               plannedStmt.sql,
                               plannedStmt.isReplicatedTableDML ? 1 : 0
        		);

                // initiate the transaction
                int base_partition = result.ts.getBasePartition();
                Long txn_id = this.getTransactionIdManager(base_partition).getNextUniqueTransactionId();
                result.ts.setTransactionId(txn_id);
                
                LOG.info("Queuing AdHoc transaction: " + result.ts);
                this.dispatchInvocation(result.ts);
                
            }
            // ----------------------------------
            // Unexpected
            // ----------------------------------
            else {
                throw new RuntimeException(
                        "Should not be able to get here (HStoreSite.checkForFinishedCompilerWork())");
            }
        } // WHILE
	}
}<|MERGE_RESOLUTION|>--- conflicted
+++ resolved
@@ -973,12 +973,9 @@
             p.shutdown();
         }
         // Tell the MapReduceHelperThread to shutdown too
-<<<<<<< HEAD
         if (this.mr_helper_started && this.mr_helper != null) this.mr_helper.shutdown();
-=======
-        if (this.mr_helper != null) this.mr_helper.shutdown();
         if (this.commandLogger != null) this.commandLogger.shutdown();
->>>>>>> 4f8b4ffb
+
         
         for (int p : this.local_partitions_arr) {
             if (t) LOG.trace("Telling the PartitionExecutor for partition " + p + " to shutdown");
