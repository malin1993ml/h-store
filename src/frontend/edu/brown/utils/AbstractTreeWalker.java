package edu.brown.utils;

import java.util.*;
import java.util.concurrent.ConcurrentLinkedQueue;

import org.apache.commons.pool.BasePoolableObjectFactory;
import org.apache.commons.pool.impl.StackObjectPool;
import org.apache.log4j.Logger;

/**
 * @author pavlo
 * @param <E> element type
 */
<<<<<<< HEAD
public abstract class AbstractTreeWalker<E> implements Poolable {
    protected static final Logger LOG = Logger.getLogger(AbstractTreeWalker.class);
=======
public abstract class AbstractTreeWalker<E> {
    private static final Logger LOG = Logger.getLogger(AbstractTreeWalker.class);
>>>>>>> 999a2ebd
    
    private static final Map<Class<?>, StackObjectPool> CHILDREN_POOLS = new HashMap<Class<?>, StackObjectPool>();

    /**
     * Children Object Pool Factory
     */
    private static class ChildrenFactory<E> extends BasePoolableObjectFactory {
        @Override
        public Object makeObject() throws Exception {
            Children<E> c = new Children<E>();
            return (c);
        }
        public void passivateObject(Object obj) throws Exception {
            Children<?> c = (Children<?>)obj;
            c.finish();
        };
    };
    
    /**
     * The children data structure keeps track of the elements that we need to visit before and after
     * each element in the tree
     */
    public static class Children<E> implements Poolable {
        private E parent;
        private final Queue<E> before_list = new ConcurrentLinkedQueue<E>();
        private final Queue<E> after_list = new ConcurrentLinkedQueue<E>();
        
        private Children() {
            // Nothing...
        }
        
        public void init(E parent) {
            this.parent = parent;
        }
        
        @Override
        public void finish() {
            this.parent = null;
            this.before_list.clear();
            this.after_list.clear();
        }

        public Queue<E> getBefore() {
            return (this.before_list);
        }
        public void addBefore(E child) {
            if (child != null) {
                // assert(child.equals(parent) == false) : "Trying to add " + parent + " as a child of itself";
                this.before_list.add(child);
            }
        }
        public void addBefore(Collection<E> children) {
            if (children != null) {
                for (E child : children) {
                    this.addBefore(child);
                } // FOR
            }
        }
        public void addBefore(E children[]) {
            for (E child : children) {
                this.addBefore(child);
            } // FOR
        }
        
        public Queue<E> getAfter() {
            return (this.after_list);
        }
        public void addAfter(E child) {
            if (child != null) {
                // assert(child.equals(parent) == false) : "Trying to add " + parent + " as a child of itself";
                this.after_list.add(child);
            }
        }
        public void addAfter(Collection<E> children) {
            for (E child : children) {
                this.addAfter(child);
            } // FOR
        }
        public void addAfter(E children[]) {
            if (children != null) {
                for (E child : children) {
                    this.addAfter(child);
                } // FOR
            }
        }
        
        @Override
        public String toString() {
            String ret = this.parent.toString() + ": ";
            ret += "BEFORE" + this.before_list + " ";
            ret += "AFTER" + this.after_list;
            return (ret);
        }
    }
    
    /**
     * Tree Element Stack
     */
    private final Stack<E> stack = new Stack<E>();
    /**
     * List of elements that we visited (in proper order)
     */
    private final List<E> visited = new ArrayList<E>();
    /**
     * The first element that started the traversal
     */
    private E first = null;
    /**
     * How deep we are in the tree
     */
    private int depth = -1;
    /**
     * Flag used to short circuit the traversal
     */
    private boolean stop = false;
    /**
     * If set to true, then we're allowed to revisit the same node
     */
    private boolean allow_revisit = false;
    /**
     * How many nodes we have visited
     */
    private int counter = 0;
    /**
     * Others can attach Children to elements out-of-band so that we can do other
     * types of traversal through the tree
     */
    private final Map<E, Children<E>> attached_children = new HashMap<E, Children<E>>();
    /**
     * Cache handle to the object pool we use for the children
     */
    private StackObjectPool children_pool;
    
    /**
     * Depth limit (for debugging)
     */
    private int depth_limit = -1;
    
    // ----------------------------------------------------------------------
    // CLEANUP
    // ----------------------------------------------------------------------
    
    @Override
    public void finish() {
        this.stack.clear();
        this.visited.clear();
        this.first = null;
        this.depth = -1;
        this.stop = false;
        this.allow_revisit = false;
        this.counter = 0;
        this.depth_limit = -1;

        try {
            for (Children<E> c : this.attached_children.values()) {
                this.children_pool.returnObject(c);
            } // FOR
        } catch (Exception ex) {
            throw new RuntimeException(ex);
        }
        this.attached_children.clear();
        this.children_pool = null;
    }
    
    // ----------------------------------------------------------------------
    // UTILITY METHODS
    // ----------------------------------------------------------------------
    
    /**
     * Initialize the children object pool needed by this object
     */
    private void initChildrenPool(E element) {
        // Grab the handle to the children object pool we'll need
        Class<?> elementClass = element.getClass();
        synchronized (CHILDREN_POOLS) {
            this.children_pool = CHILDREN_POOLS.get(elementClass);
            if (this.children_pool == null) {
                this.children_pool = new StackObjectPool(new ChildrenFactory<E>());
                CHILDREN_POOLS.put(elementClass, this.children_pool);
            }
        } // SYNCH
    }
    
    /**
     * Return a Children singleton for a specific element
     * This allows us to add children either before our element is invoked
     * @param element
     * @return
     */
    @SuppressWarnings("unchecked")
    protected final Children<E> getChildren(E element) {
        Children<E> c = this.attached_children.get(element);
        if (c == null) {
            if (this.children_pool == null) this.initChildrenPool(element);
            try {
                c = (Children<E>)this.children_pool.borrowObject();
            } catch (Exception ex) {
                throw new RuntimeException("Failed to borrow object for " + element, ex);
            }
            c.init(element);
            this.attached_children.put(element, c);
        }
        return (c);
    }
    /**
     * Returns the parent of the current node in callback()
     * @return
     */
    protected final E getPrevious() {
        E ret = null;
        int size = this.stack.size(); 
        if (size > 1) ret = this.stack.get(size - 2); 
        return (ret);
    }
    /**
     * Returns the depth of the current callback() invocation
     * @return
     */
    protected final int getDepth() {
        return (this.depth);
    }
    /**
     * Returns the current visitation stack for vertices
     * @return
     */
    protected final Stack<E> getStack() {
        return (this.stack);
    }
    /**
     * Returns true if the given element has already been visited
     * @param element
     * @return
     */
    protected boolean hasVisited(E element) {
        return (this.visited.contains(element));
    }
    /**
     * Mark the given element as having been already visited
     * @param element
     */
    protected void markAsVisited(E element) {
        this.visited.add(element);
    }
    /**
     * Returns the ordered list of elements that were visited 
     * @return
     */
    public List<E> getVisitPath() {
        return (Collections.unmodifiableList(this.visited));
    }
    /**
     * Toggle whether the walker is allowed to revisit a vertex more than one
     * @param flag
     */
    public void setAllowRevisit(boolean flag) {
        this.allow_revisit = flag;
    }
    /**
     * Returns the first element that initiated the traversal
     * @return
     */
    protected final E getFirst() {
        return (this.first);
    }
    /**
     * Returns the count for the number of nodes that we have visited 
     * @return
     */
    public final int getCounter() {
        return (this.counter);
    }
    /**
     * Set the depth limit. Once this reached we will dump out the stack
     * @param limit
     */
    protected final void setDepthLimit(int limit) {
        this.depth_limit = limit;
    }
    /**
     * The callback() method can call this if it wants the walker to break out of the traversal
     */
    protected final void stop() {
        this.stop = true;
    }
    /**
     * Returns true is this walker has been marked as stopped
     * @return
     */
    protected final boolean isStopped() {
        return (this.stop);
    }

    // ----------------------------------------------------------------------
    // TRAVERSAL METHODS
    // ----------------------------------------------------------------------
    
    /**
     * Depth first traversal
     * @param element
     */
    public final void traverse(E element) {
        final boolean trace = LOG.isTraceEnabled();
        assert(element != null) : "AbstractTreeWalker.traverse() was passed a null element";
        
        if (trace) LOG.trace("traverse(" + element + ")");
        if (this.first == null && this.stop == false) {
            assert(this.counter == 0) : "Unexpected counter value on first element [" + this.counter + "]";
            this.first = element;
            
            // Grab the handle to the children object pool we'll need
            this.initChildrenPool(element);
            
            if (trace) LOG.trace("callback_first(" + element + ")");
            this.callback_first(element);
        }
        if (this.stop) {
            if (trace) LOG.trace("Stop Called. Halting traversal.");
            return;
        }

        this.stack.push(element);
        this.depth++;
        this.counter++;
        if (trace) LOG.trace("[Stack=" + this.stack.size() + ", " +
                              "Depth=" + this.depth + ", " + 
                              "Counter=" + this.counter + ", " +
                              "Visited=" + this.visited.size() + "]");
    
        // Stackoverflow check
        if (this.depth_limit >= 0 && this.depth > this.depth_limit) {
            LOG.fatal("Reached depth limit [" + this.depth + "]");
            System.err.println(StringUtil.join("\n", Thread.currentThread().getStackTrace()));
            System.exit(1);
        }
        
        if (trace) LOG.trace("callback_before(" + element + ")");
        this.callback_before(element);
        if (this.stop) {
            if (trace) LOG.trace("Stop Called. Halting traversal.");
            return;
        }
        
        // Get the list of children to visit before and after we call ourself
<<<<<<< HEAD
//        if (!this.visited.contains(element)) {
            AbstractTreeWalker.Children<E> children = this.getChildren(element);
            this.populate_children(children, element);
            if (trace) LOG.trace("Populate Children: " + children);
            for (E child : children.before_list) {
                if (this.allow_revisit || this.visited.contains(child) == false) {
                    if (trace) LOG.trace("Traversing child " + child + "' before " + element);
                    this.traverse(child);
                }
            } // FOR
            
            // Why is this here and not up above when we update the stack?
            this.visited.add(element);
            
            if (trace) LOG.trace("callback(" + element + ")");
            this.callback(element);
=======
        AbstractTreeWalker<E>.Children children = this.getChildren(element);
        this.populate_children(children, element);
        if (trace) LOG.trace("Populate Children: " + children);
        for (E child : children.before_list) {
            if (this.allow_revisit || this.visited.contains(child) == false) {
                if (trace) LOG.trace("Traversing child " + child + "' before " + element);
                this.traverse(child);
            }
            if (this.stop) break;
        } // FOR
        if (this.stop) {
            if (trace) LOG.trace("Stop Called. Halting traversal.");
            return;
        }
        
        // Why is this here and not up above when we update the stack?
        this.visited.add(element);
        
        if (trace) LOG.trace("callback(" + element + ")");
        this.callback(element);
        if (this.stop) {
            if (trace) LOG.trace("Stop Called. Halting traversal.");
            return;
        }
>>>>>>> 999a2ebd

        for (E child : children.after_list) {
            if (this.stop) return;
            if (this.allow_revisit || this.visited.contains(child) == false) {
                if (trace) LOG.trace("Traversing child " + child + " after " + element);
                this.traverse(child);
            }
            if (this.stop) break;
        } // FOR
        if (this.stop) {
            if (trace) LOG.trace("Stop Called. Halting traversal.");
            return;
        }
        
        E check_exp = this.stack.pop();
        assert(element.equals(check_exp));
        
        this.callback_after(element);
        if (this.stop) {
            if (trace) LOG.trace("Stop Called. Halting traversal.");
            return;
        }
        
        this.depth--;
        if (this.depth == -1) {
            // We need to return all of the children here, because most instances are not going to be pooled,
            // which means that finish() will not likely be called
            try {
                for (Children<E> c : this.attached_children.values()) {
                    this.children_pool.returnObject(c);
                } // FOR
            } catch (Exception ex) {
                throw new RuntimeException(ex);
            }
            this.attached_children.clear();
            
            if (trace) LOG.trace("callback_last(" + element + ")");
            this.callback_last(element);
        }
        return;
    }
    
    /**
     * For the given element, populate the Children object with the next items to visit either
     * before or after the callback method is called for the element 
     * @param element
     */
    protected abstract void populate_children(AbstractTreeWalker.Children<E> children, E element);
    
    // ----------------------------------------------------------------------
    // CALLBACK METHODS
    // ----------------------------------------------------------------------
    
    /**
     * This method will be called after the walker has explored a node's children
     * @param element the object to perform an operation on
     */
    protected abstract void callback(E element);
    
    /**
     * Optional callback method before we visit any of the node's children
     * @param element
     */
    protected void callback_before(E element) {
        // Do nothing
    }
    /**
     * Optional callback method after we have finished visiting all of a node's children
     * and will return back to their parent.
     * @param element
     */
    protected void callback_after(E element) {
        // Do nothing
    }
    /**
     * Optional callback method on the very first element in the tree.
     * @param element
     */
    protected void callback_first(E element) {
        // Do nothing
    }
    /**
     * Optional callback method on the very last element in the tree
     * @param element
     */
    protected void callback_last(E element) {
        // Do nothing
    }
}<|MERGE_RESOLUTION|>--- conflicted
+++ resolved
@@ -11,13 +11,8 @@
  * @author pavlo
  * @param <E> element type
  */
-<<<<<<< HEAD
 public abstract class AbstractTreeWalker<E> implements Poolable {
-    protected static final Logger LOG = Logger.getLogger(AbstractTreeWalker.class);
-=======
-public abstract class AbstractTreeWalker<E> {
     private static final Logger LOG = Logger.getLogger(AbstractTreeWalker.class);
->>>>>>> 999a2ebd
     
     private static final Map<Class<?>, StackObjectPool> CHILDREN_POOLS = new HashMap<Class<?>, StackObjectPool>();
 
@@ -361,27 +356,10 @@
         }
         
         // Get the list of children to visit before and after we call ourself
-<<<<<<< HEAD
-//        if (!this.visited.contains(element)) {
-            AbstractTreeWalker.Children<E> children = this.getChildren(element);
-            this.populate_children(children, element);
-            if (trace) LOG.trace("Populate Children: " + children);
-            for (E child : children.before_list) {
-                if (this.allow_revisit || this.visited.contains(child) == false) {
-                    if (trace) LOG.trace("Traversing child " + child + "' before " + element);
-                    this.traverse(child);
-                }
-            } // FOR
-            
-            // Why is this here and not up above when we update the stack?
-            this.visited.add(element);
-            
-            if (trace) LOG.trace("callback(" + element + ")");
-            this.callback(element);
-=======
-        AbstractTreeWalker<E>.Children children = this.getChildren(element);
+        AbstractTreeWalker.Children<E> children = this.getChildren(element);
         this.populate_children(children, element);
         if (trace) LOG.trace("Populate Children: " + children);
+
         for (E child : children.before_list) {
             if (this.allow_revisit || this.visited.contains(child) == false) {
                 if (trace) LOG.trace("Traversing child " + child + "' before " + element);
@@ -393,7 +371,10 @@
             if (trace) LOG.trace("Stop Called. Halting traversal.");
             return;
         }
-        
+            
+        if (trace) LOG.trace("callback(" + element + ")");
+        this.callback(element);
+
         // Why is this here and not up above when we update the stack?
         this.visited.add(element);
         
@@ -403,7 +384,6 @@
             if (trace) LOG.trace("Stop Called. Halting traversal.");
             return;
         }
->>>>>>> 999a2ebd
 
         for (E child : children.after_list) {
             if (this.stop) return;
