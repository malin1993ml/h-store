--- conflicted
+++ resolved
@@ -39,15 +39,11 @@
 public abstract class FileUtil {
     private static final Logger LOG = Logger.getLogger(FileUtil.class.getName());
 
-<<<<<<< HEAD
     public static String basename(String path) {
         return (new File(path)).getName();
     }
     
-    public static void writeStringToFile(String file_path, String content) throws Exception {
-=======
     public static void writeStringToFile(String file_path, String content) throws IOException {
->>>>>>> 82f55c69
         FileUtil.writeStringToFile(new File(file_path), content);
     }
 
