--- conflicted
+++ resolved
@@ -47,15 +47,11 @@
  */
 public class MarkovGraphsContainer implements JSONSerializable {
     private static final Logger LOG = Logger.getLogger(MarkovGraphsContainer.class);
-<<<<<<< HEAD
-    private static final boolean debug = LOG.isDebugEnabled();
-=======
     private static final LoggerBoolean debug = new LoggerBoolean(LOG.isDebugEnabled());
     private static final LoggerBoolean trace = new LoggerBoolean(LOG.isTraceEnabled());
     static {
         LoggerUtil.attachObserver(LOG, debug, trace);
     }
->>>>>>> 040bcbe3
     
     public enum Members {
         MARKOVS,
