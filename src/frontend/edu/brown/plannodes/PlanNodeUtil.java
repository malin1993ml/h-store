package edu.brown.plannodes;

import java.util.*;
import java.util.concurrent.atomic.AtomicInteger;

import org.apache.commons.collections15.set.ListOrderedSet;
import org.apache.log4j.Logger;

import org.voltdb.expressions.*;
import org.voltdb.planner.PlanColumn;
import org.voltdb.planner.PlannerContext;
import org.voltdb.plannodes.*;
import org.voltdb.types.ExpressionType;
import org.voltdb.types.PlanNodeType;
import org.voltdb.catalog.*;

import edu.brown.catalog.CatalogUtil;
import edu.brown.expressions.ExpressionUtil;
import edu.brown.utils.ClassUtil;

/**
 * Utility methods for extracting information from AbstractPlanNode trees/nodes
 * @author pavlo
 */
public abstract class PlanNodeUtil {
    private static final Logger LOG = Logger.getLogger(PlanNodeUtil.class);

    private static final String INLINE_SPACER_PREFIX = "│";
    private static final String INLINE_INNER_PREFIX = "├";
//    private static final String INLINE_LAST_PREFIX = "└";
    
    private static final String SPACER_PREFIX = "┃";
    private static final String INNER_PREFIX = "┣";    
//    private static final String LAST_PREFIX = "┗";

    /**
     * Returns the root node in the tree for the given node
     * @param node
     * @return
     */
    public static AbstractPlanNode getRoot(AbstractPlanNode node) {
        return (node.getParentCount() > 0 ? getRoot(node.getParent(0)) : node);
    }
    
    /**
     * Return a set of all the PlanNodeTypes in the tree
     * @param node
     * @return
     */
    public static Set<PlanNodeType> getPlanNodeTypes(AbstractPlanNode node) {
        final Set<PlanNodeType> types = new HashSet<PlanNodeType>();
        new PlanNodeTreeWalker(true) {
            @Override
            protected void callback(AbstractPlanNode element) {
                types.add(element.getPlanNodeType());
            }
        }.traverse(node);
        assert(types.size() > 0);
        return (types);
    }
    
    /**
     * Get all the AbstractExpression roots used in the given AbstractPlanNode. Non-recursive
     * @param node
     * @return
     */
    public static Set<AbstractExpression> getExpressions(AbstractPlanNode node) {
        final Set<AbstractExpression> exps = new HashSet<AbstractExpression>();

        // ---------------------------------------------------
        // SCAN NODES
        // ---------------------------------------------------
        if (node instanceof AbstractScanPlanNode) {
            AbstractScanPlanNode scan_node = (AbstractScanPlanNode)node;
            
            // Main Predicate Expression
            if (scan_node.getPredicate() != null) exps.add(scan_node.getPredicate());
            
            if (scan_node instanceof IndexScanPlanNode) {
                IndexScanPlanNode idx_node = (IndexScanPlanNode)scan_node;
                
                // End Expression
                if (idx_node.getEndExpression() != null) exps.add(idx_node.getEndExpression());
                
                // Search Key Expressions
                if (idx_node.getSearchKeyExpressions().isEmpty() == false) exps.addAll(idx_node.getSearchKeyExpressions());
            }

        // ---------------------------------------------------
        // JOINS
        // ---------------------------------------------------
        } else if (node instanceof AbstractJoinPlanNode) {
            AbstractJoinPlanNode join_node = (AbstractJoinPlanNode)node;
            
            // Get all the AbstractExpressions used in the predicates for this join
            if (join_node.getPredicate() != null) exps.add(join_node.getPredicate());
        }

        // ---------------------------------------------------
        // AGGREGATE
        // ---------------------------------------------------
        else if (node instanceof AggregatePlanNode) {
            AggregatePlanNode agg_node = (AggregatePlanNode)node;
            for (Integer col_guid: agg_node.getAggregateColumnGuids()) {
                PlanColumn col = PlannerContext.singleton().get(col_guid);
                assert(col != null) : "Invalid PlanColumn #" + col_guid;
                if (col.getExpression() != null) exps.add(col.getExpression());
            } // FOR
            for (Integer col_guid : agg_node.getGroupByColumnIds()) {
                PlanColumn col = PlannerContext.singleton().get(col_guid);
                assert(col != null) : "Invalid PlanColumn #" + col_guid;
                if (col.getExpression() != null) exps.add(col.getExpression());
            } // FOR
        // ---------------------------------------------------
        // ORDER BY
        // ---------------------------------------------------
        } else if (node instanceof OrderByPlanNode) {
            OrderByPlanNode orby_node = (OrderByPlanNode)node;
            for (Integer col_guid : orby_node.getSortColumnGuids()) {
                PlanColumn col = PlannerContext.singleton().get(col_guid);
                assert(col != null) : "Invalid PlanColumn #" + col_guid;
                if (col.getExpression() != null) exps.add(col.getExpression());
            } // FOR
        }
        
        return (exps);
    }
    
    /**
     * Return all the ExpressionTypes used for scan predicates in the given PlanNode
     * @param catalog_db
     * @param node
     * @return
     */
    public static Set<ExpressionType> getScanExpressionTypes(final Database catalog_db, AbstractPlanNode root) {
        final Set<ExpressionType> found = new HashSet<ExpressionType>();
        new PlanNodeTreeWalker(true) {
            @Override
            protected void callback(AbstractPlanNode node) {
                Set<AbstractExpression> exps = new HashSet<AbstractExpression>();
                switch (node.getPlanNodeType()) {
                    // SCANS
                    case INDEXSCAN: {
                        IndexScanPlanNode idx_node = (IndexScanPlanNode)node;
                        exps.add(idx_node.getEndExpression());
                        exps.addAll(idx_node.getSearchKeyExpressions());
                    }
                    case SEQSCAN: {
                        AbstractScanPlanNode scan_node = (AbstractScanPlanNode)node;
                        exps.add(scan_node.getPredicate());
                        break;
                    }
                    // JOINS
                    case NESTLOOP:
                    case NESTLOOPINDEX: {
                        AbstractJoinPlanNode cast_node = (AbstractJoinPlanNode)node;
                        exps.add(cast_node.getPredicate());
                        break;
                    }
                    default:
                        // Do nothing...
                } // SWITCH
                
                for (AbstractExpression exp : exps) {
                    if (exp == null) continue;
                    found.addAll(ExpressionUtil.getExpressionTypes(exp));
                } // FOR
                return;
            }
        }.traverse(root);
        return (found);
    }
    
    /**
     * Get the set of columns 
     * @param catalog_db
     * @param node
     * @return
     */
    public static Set<Column> getOutputColumns(final Database catalog_db, AbstractPlanNode node) {
        Set<Column> columns = new ListOrderedSet<Column>();
        for (int ctr = 0, cnt = node.m_outputColumns.size(); ctr < cnt; ctr++) {
            int column_guid = node.m_outputColumns.get(ctr);
            PlanColumn column = PlannerContext.singleton().get(column_guid);
            assert(column != null);
            
            final String column_name = column.displayName();
            String table_name = column.originTableName();
            
            // If there is no table name, then check whether this is a scan node.
            // If it is, then we can try to get the table name from the node's target
            if (table_name == null && node instanceof AbstractScanPlanNode) {
                table_name = ((AbstractScanPlanNode)node).getTargetTableName();
            }
            
            // If this is a TupleAddressExpression or there is no target table name, then we have
            // to skip this output column
            if (column_name.equalsIgnoreCase("tuple_address") || table_name == null) continue;
            
            Table catalog_tbl = null; 
            try {
                catalog_tbl = catalog_db.getTables().get(table_name);
            } catch (Exception ex) {
                ex.printStackTrace();
                LOG.fatal("table_name: " + table_name);
                LOG.fatal(CatalogUtil.debug(catalog_db.getTables()));
                System.exit(1);
            }
            assert(catalog_tbl != null) : "Invalid table '" + table_name + "'";
            
            Column catalog_col = catalog_tbl.getColumns().get(column_name);
            assert(catalog_col != null) : "Invalid column '" + table_name + "." + column_name;

            columns.add(catalog_col);
        } // FOR
        return (columns);
    }
    
    /**
     * Returns all the PlanNodes in the given tree that of a specific type
     * @param root
     * @param search_class
     * @return
     */
    public static <T extends AbstractPlanNode> Set<T> getPlanNodes(AbstractPlanNode root, final Class<? extends T> search_class) {
        final Set<T> found = new HashSet<T>();
        new PlanNodeTreeWalker() {
            @SuppressWarnings("unchecked")
            @Override
            protected void callback(AbstractPlanNode element) {
                Class<? extends AbstractPlanNode> element_class = element.getClass();
                if (ClassUtil.getSuperClasses(element_class).contains(search_class)) {
                    found.add((T)element);
                }
                return;
            }
        }.traverse(root);
        return (found);
    }
    
    @SuppressWarnings("unchecked")
    public static <T extends AbstractPlanNode> Set<T> getChildren(AbstractPlanNode node, Class<T> search_class) {
        final Set<T> found = new HashSet<T>();
        for (int i = 0, cnt = node.getChildCount(); i < cnt; i++) {
            AbstractPlanNode child = node.getChild(i);
            Class<? extends AbstractPlanNode> child_class = child.getClass();
            if (ClassUtil.getSuperClasses(child_class).contains(search_class)) {
                found.add((T)child);
            }
        } // FOR
        return (found);
    }
    
    /**
     * Get the total depth of the tree
     * @param root
     * @return
     */
    public static int getDepth(AbstractPlanNode root) {
        final AtomicInteger depth = new AtomicInteger(0);
        new PlanNodeTreeWalker(false) {
            @Override
            protected void callback(AbstractPlanNode element) {
                int current_depth = this.getDepth();
                if (current_depth > depth.intValue()) depth.set(current_depth);
            }
        }.traverse(root);
        return (depth.intValue());
    }
    
    /**
     * Return all the nodes in an tree that reference a particular table
     * This can be either scan nodes or operation nodes
     * @param root
     * @param catalog_tbl
     * @return
     */
    public static Set<AbstractPlanNode> getNodesReferencingTable(AbstractPlanNode root, final Table catalog_tbl) {
        final Set<AbstractPlanNode> found = new HashSet<AbstractPlanNode>();
        new PlanNodeTreeWalker() {
            /**
             * Visit the inline nodes after the parent
             */
            @Override
            protected void populate_children(PlanNodeTreeWalker.Children children, AbstractPlanNode node) {
                super.populate_children(children, node);
                for (AbstractPlanNode inline_node : node.getInlinePlanNodes().values()) {
                    children.addAfter(inline_node);
                }
                return;
            }
            
            @Override
            protected void callback(AbstractPlanNode element) {
                //
                // AbstractScanNode
                //
                if (element instanceof AbstractScanPlanNode) {
                    AbstractScanPlanNode cast_node = (AbstractScanPlanNode)element;
                    if (cast_node.getTargetTableName().equals(catalog_tbl.getName())) found.add(cast_node);
                //
                // AbstractOperationPlanNode
                //
                } else if (element instanceof AbstractOperationPlanNode) {
                    AbstractOperationPlanNode cast_node = (AbstractOperationPlanNode)element;
                    if (cast_node.getTargetTableName().equals(catalog_tbl.getName())) found.add(cast_node);
                }
                return;
            }
        }.traverse(root);
        return (found);
    }

    /**
     * Return all of the PlanColumn guids used in this query plan tree (including inline nodes)
     * @param root
     * @return
     */
    public static Set<Integer> getAllPlanColumnGuids(AbstractPlanNode root) {
        final Set<Integer> guids = new HashSet<Integer>();
        new PlanNodeTreeWalker(true) {
            @Override
            protected void callback(AbstractPlanNode element) {
                guids.addAll(element.m_outputColumns);
            }
        }.traverse(root);
        return (guids);
    }
    
    public static String debug(AbstractPlanNode node) {
        return (PlanNodeUtil.debug(node, ""));
    }

    /**
     * 
     * @param label
     * @param guids
     * @param spacer
     * @return
     */
    private static String debugOutputColumns(String label, List<Integer> guids, String spacer) {
        String ret = "";
        
        ret += label + "[" + guids.size() + "]:\n";
        for (int ctr = 0, cnt = guids.size(); ctr < cnt; ctr++) {
            int column_guid = guids.get(ctr);
            String name = "???";
            String inner = "";
            PlanColumn column = PlannerContext.singleton().get(column_guid);
            if (column != null) {
                assert(column_guid == column.guid());
                name = column.displayName();
                inner = " : type=" + column.type() +
                        " : size=" + column.width() +
                        " : sort=" + column.getSortOrder() +
                        " : storage=" + column.getStorage();
            }
            inner += " : guid=" + column_guid;
            ret += String.format("%s   [%02d] %s%s\n", spacer, ctr, name, inner);
            
            if (column != null && column.getExpression() != null) { //  && (true || node instanceof ProjectionPlanNode)) {
                ret += ExpressionUtil.debug(column.getExpression(), spacer + "    ");
            }
        } // FOR
        return (ret);
    }
    
    private static String debug(AbstractPlanNode node, String spacer) {
        String ret = debugNode(node, spacer);
        
        // Print out all of our children
        spacer += "  ";
        for (int ctr = 0, cnt = node.getChildCount(); ctr < cnt; ctr++) {
            ret += PlanNodeUtil.debug(node.getChild(ctr), spacer);
        } 

        return (ret);
    }
        
    public static String debugNode(AbstractPlanNode node) {
        return (debugNode(node, ""));
    }
    
    public static String debugNode(AbstractPlanNode node, final String orig_spacer) {
        StringBuilder sb = new StringBuilder();
        
        final String inner_prefix = (node.isInline() ? INLINE_INNER_PREFIX : INNER_PREFIX) + " ";
        final String spacer_prefix = (node.isInline() ? INLINE_SPACER_PREFIX : SPACER_PREFIX) + " ";
//        final String last_prefix = (node.isInline() ? INLINE_LAST_PREFIX : LAST_PREFIX);

        String spacer = orig_spacer + "  ";
        String inner_spacer = spacer + inner_prefix;
        String line_spacer = spacer + spacer_prefix;
        
        // General Information
        if (node.isInline() == false) sb.append(orig_spacer).append("▶ " + node.toString() + "\n");
        sb.append(inner_spacer).append("Inline[" + node.isInline() + "]\n");
        
        // AbstractJoinPlanNode
        if (node instanceof AbstractJoinPlanNode) {
            AbstractJoinPlanNode cast_node = (AbstractJoinPlanNode)node;
            sb.append(inner_spacer).append("JoinType[" + cast_node.getJoinType() + "]\n");
            sb.append(inner_spacer).append("Join Expression: " + (cast_node.getPredicate() != null ? "\n" + ExpressionUtil.debug(cast_node.getPredicate(), line_spacer) : null + "\n"));
        
        // AbstractOperationPlanNode
        } else if (node instanceof AbstractOperationPlanNode) {
            sb.append(inner_spacer).append("TargetTableId[" + ((AbstractOperationPlanNode)node).getTargetTableName() + "]\n");
        
        // AbstractScanPlanNode
        } else if (node instanceof AbstractScanPlanNode) {
            AbstractScanPlanNode cast_node = (AbstractScanPlanNode)node;
            sb.append(inner_spacer).append("TargetTableName[" + cast_node.getTargetTableName() + "]\n");
            sb.append(inner_spacer).append("TargetTableAlias[" + cast_node.getTargetTableAlias() + "]\n");
            sb.append(inner_spacer).append("TargetTableId[" + cast_node.getTargetTableName() + "]\n");
        }
        
        // AggregatePlanNode
        if (node instanceof AggregatePlanNode) {
            AggregatePlanNode cast_node = (AggregatePlanNode)node;
<<<<<<< HEAD
            sb.append(inner_spacer).append("AggregateTypes[" + cast_node.getAggregateTypes() + "]\n");
//            sb.append(inner_spacer).append("AggregateColumns" + cast_node.getAggregateOutputColumns() + "\n");
            sb.append(inner_spacer).append(PlanNodeUtil.debugOutputColumns("AggregateColumns", cast_node.getAggregateColumnGuids(), line_spacer));
//            sb.append(inner_spacer).append("GroupByColumns" + cast_node.getGroupByColumns() + "\n");
            sb.append(inner_spacer).append(PlanNodeUtil.debugOutputColumns("GroupByColumns", cast_node.getGroupByColumnIds(), line_spacer));

            
        // DeletePlanNode
=======
            ret += spacer + "AggregateTypes[" + cast_node.getAggregateTypes() + "]\n";
            ret += spacer + "AggregateColumns" + cast_node.getAggregateOutputColumns() + " => " + cast_node.getAggregateColumnGuids() + "\n";
            ret += spacer + "GroupByColumns" + cast_node.getGroupByColumns() + "\n";
            //ret += PlanNodeUtil.debugOutputColumns("OutputColumns", cast_node, spacer);
>>>>>>> 26cd319d
        } else if (node instanceof DeletePlanNode) {
            sb.append(inner_spacer).append("Truncate[" + ((DeletePlanNode)node).isTruncate() + "\n");
            
        // DistinctPlanNode
        } else if (node instanceof DistinctPlanNode) {
            DistinctPlanNode dist_node = (DistinctPlanNode)node;
            PlanColumn col = PlannerContext.singleton().get(dist_node.getDistinctColumnGuid());
            sb.append(inner_spacer).append("DistinctColumn[" + col + "]\n");
            
        // IndexScanPlanNode
        } else if (node instanceof IndexScanPlanNode) {
            IndexScanPlanNode cast_node = (IndexScanPlanNode)node;
            sb.append(inner_spacer).append("TargetIndexName[" + cast_node.getTargetIndexName() + "]\n");
            sb.append(inner_spacer).append("EnableKeyIteration[" + cast_node.getKeyIterate() + "]\n");
            sb.append(inner_spacer).append("IndexLookupType[" + cast_node.getLookupType() + "]\n");
            sb.append(inner_spacer).append("SearchKey Expressions:\n");
            for (AbstractExpression search_key : cast_node.getSearchKeyExpressions()) {
                sb.append(ExpressionUtil.debug(search_key, line_spacer));
            } 
            sb.append(inner_spacer).append("End Expression: " + (cast_node.getEndExpression() != null ? "\n" + ExpressionUtil.debug(cast_node.getEndExpression(), line_spacer) : null + "\n"));
            sb.append(inner_spacer).append("Post-Scan Expression: " + (cast_node.getPredicate() != null ? "\n" + ExpressionUtil.debug(cast_node.getPredicate(), line_spacer) : null + "\n"));
            
        // InsertPlanNode
        } else if (node instanceof InsertPlanNode) {
            sb.append(inner_spacer).append("MultiPartition[" + ((InsertPlanNode)node).getMultiPartition() + "]\n");
            
        // LimitPlanNode
        } else if (node instanceof LimitPlanNode) {
            sb.append(inner_spacer).append("Limit[" + ((LimitPlanNode)node).getLimit() + "]\n");
            sb.append(inner_spacer).append("Offset[" + ((LimitPlanNode)node).getOffset() + "]\n");
            
        // NestLoopIndexPlanNode
        } else if (node instanceof NestLoopIndexPlanNode) {
            // Nothing
            
        // NestLoopPlanNode
        } else if (node instanceof NestLoopPlanNode) {
            // Nothing
            
        } else if (node instanceof OrderByPlanNode) {
            OrderByPlanNode cast_node = (OrderByPlanNode)node;
            sb.append(inner_spacer).append(PlanNodeUtil.debugOutputColumns("SortColumns", cast_node.getSortColumnGuids(), line_spacer));
            
        } else if (node instanceof ProjectionPlanNode) {
//            ProjectionPlanNode cast_node = (ProjectionPlanNode)node;
            if (node instanceof MaterializePlanNode) {
                sb.append(line_spacer).append("Batched[" + ((MaterializePlanNode)node).isBatched() + "]\n");
            }
            
        } else if (node instanceof ReceivePlanNode) {
            // Nothing
            
        } else if (node instanceof SendPlanNode) {
            sb.append(inner_spacer).append("Fake[" + ((SendPlanNode)node).getFake() + "]\n");
            
        } else if (node instanceof SeqScanPlanNode) {
            sb.append(inner_spacer).append("Scan Expression: " + (((SeqScanPlanNode)node).getPredicate() != null ? "\n" + ExpressionUtil.debug(((SeqScanPlanNode)node).getPredicate(), line_spacer) : null + "\n"));
            
        } else if (node instanceof UnionPlanNode) {
            // Nothing
        } else if (node instanceof UpdatePlanNode) {
            sb.append(inner_spacer).append("UpdateIndexes[" + ((UpdatePlanNode)node).doesUpdateIndexes() + "]\n");
        } else {
            LOG.fatal("Unsupported PlanNode type: " + node.getClass().getSimpleName());
            System.exit(1);
        }
        
        // Output Columns
//        if (false && node.getInlinePlanNode(PlanNodeType.PROJECTION) != null) {
//            sb.append(inner_spacer).append(PlanNodeUtil.debugOutputColumns("OutputColumns (Inline Projection)", node.getInlinePlanNode(PlanNodeType.PROJECTION), line_spacer));
//        } else {
            sb.append(inner_spacer).append(PlanNodeUtil.debugOutputColumns("OutputColumns", node.m_outputColumns, line_spacer));
//        }
        
        // Inline PlanNodes
        if (!node.getInlinePlanNodes().isEmpty()) {
            for (AbstractPlanNode inline_node : node.getInlinePlanNodes().values()) {
                sb.append(inner_spacer).append("Inline " + inline_node + ":\n");
                sb.append(PlanNodeUtil.debug(inline_node, line_spacer));
            } 
        }
        return (sb.toString());
    }
}<|MERGE_RESOLUTION|>--- conflicted
+++ resolved
@@ -417,21 +417,10 @@
         // AggregatePlanNode
         if (node instanceof AggregatePlanNode) {
             AggregatePlanNode cast_node = (AggregatePlanNode)node;
-<<<<<<< HEAD
-            sb.append(inner_spacer).append("AggregateTypes[" + cast_node.getAggregateTypes() + "]\n");
-//            sb.append(inner_spacer).append("AggregateColumns" + cast_node.getAggregateOutputColumns() + "\n");
-            sb.append(inner_spacer).append(PlanNodeUtil.debugOutputColumns("AggregateColumns", cast_node.getAggregateColumnGuids(), line_spacer));
-//            sb.append(inner_spacer).append("GroupByColumns" + cast_node.getGroupByColumns() + "\n");
-            sb.append(inner_spacer).append(PlanNodeUtil.debugOutputColumns("GroupByColumns", cast_node.getGroupByColumnIds(), line_spacer));
-
-            
-        // DeletePlanNode
-=======
             ret += spacer + "AggregateTypes[" + cast_node.getAggregateTypes() + "]\n";
             ret += spacer + "AggregateColumns" + cast_node.getAggregateOutputColumns() + " => " + cast_node.getAggregateColumnGuids() + "\n";
             ret += spacer + "GroupByColumns" + cast_node.getGroupByColumns() + "\n";
             //ret += PlanNodeUtil.debugOutputColumns("OutputColumns", cast_node, spacer);
->>>>>>> 26cd319d
         } else if (node instanceof DeletePlanNode) {
             sb.append(inner_spacer).append("Truncate[" + ((DeletePlanNode)node).isTruncate() + "\n");
             
