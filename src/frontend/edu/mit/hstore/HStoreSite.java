/***************************************************************************
 *   Copyright (C) 2011 by H-Store Project                                 *
 *   Brown University                                                      *
 *   Massachusetts Institute of Technology                                 *
 *   Yale University                                                       *
 *                                                                         *
 *   Permission is hereby granted, free of charge, to any person obtaining *
 *   a copy of this software and associated documentation files (the       *
 *   "Software"), to deal in the Software without restriction, including   *
 *   without limitation the rights to use, copy, modify, merge, publish,   *
 *   distribute, sublicense, and/or sell copies of the Software, and to    *
 *   permit persons to whom the Software is furnished to do so, subject to *
 *   the following conditions:                                             *
 *                                                                         *
 *   The above copyright notice and this permission notice shall be        *
 *   included in all copies or substantial portions of the Software.       *
 *                                                                         *
 *   THE SOFTWARE IS PROVIDED "AS IS", WITHOUT WARRANTY OF ANY KIND,       *
 *   EXPRESS OR IMPLIED, INCLUDING BUT NOT LIMITED TO THE WARRANTIES OF    *
 *   MERCHANTABILITY, FITNESS FOR A PARTICULAR PURPOSE AND NONINFRINGEMENT.*
 *   IN NO EVENT SHALL THE AUTHORS BE LIABLE FOR ANY CLAIM, DAMAGES OR     *
 *   OTHER LIABILITY, WHETHER IN AN ACTION OF CONTRACT, TORT OR OTHERWISE, *
 *   ARISING FROM, OUT OF OR IN CONNECTION WITH THE SOFTWARE OR THE USE OR *
 *   OTHER DEALINGS IN THE SOFTWARE.                                       *
 ***************************************************************************/
package edu.mit.hstore;

import java.io.IOException;
import java.nio.ByteBuffer;
import java.util.ArrayList;
import java.util.Collection;
import java.util.Collections;
import java.util.ConcurrentModificationException;
import java.util.HashMap;
import java.util.HashSet;
import java.util.List;
import java.util.Map;
import java.util.Set;
import java.util.concurrent.ConcurrentHashMap;
import java.util.concurrent.CountDownLatch;
import java.util.concurrent.LinkedBlockingDeque;
import java.util.concurrent.atomic.AtomicInteger;

import org.apache.commons.collections15.set.ListOrderedSet;
import org.apache.log4j.Logger;
import org.voltdb.ClientResponseImpl;
import org.voltdb.ExecutionSite;
import org.voltdb.ExecutionSitePostProcessor;
import org.voltdb.StoredProcedureInvocation;
import org.voltdb.TransactionIdManager;
import org.voltdb.catalog.Database;
import org.voltdb.catalog.Partition;
import org.voltdb.catalog.Procedure;
import org.voltdb.catalog.Site;
import org.voltdb.exceptions.MispredictionException;
import org.voltdb.messaging.FastDeserializer;
import org.voltdb.messaging.FastSerializer;
import org.voltdb.messaging.FinishTaskMessage;
import org.voltdb.messaging.FragmentTaskMessage;
import org.voltdb.utils.Pair;

import ca.evanjones.protorpc.NIOEventLoop;

import com.google.protobuf.RpcCallback;

import edu.brown.catalog.CatalogUtil;
import edu.brown.graphs.GraphvizExport;
import edu.brown.hashing.AbstractHasher;
import edu.brown.hstore.Hstore;
import edu.brown.hstore.Hstore.Status;
import edu.brown.hstore.Hstore.TransactionWorkRequest;
import edu.brown.hstore.Hstore.TransactionWorkRequest.PartitionFragment;
import edu.brown.logging.LoggerUtil;
import edu.brown.logging.LoggerUtil.LoggerBoolean;
import edu.brown.markov.EstimationThresholds;
import edu.brown.markov.MarkovEdge;
import edu.brown.markov.MarkovEstimate;
import edu.brown.markov.MarkovGraph;
import edu.brown.markov.MarkovUtil;
import edu.brown.markov.MarkovVertex;
import edu.brown.markov.TransactionEstimator;
import edu.brown.plannodes.PlanNodeUtil;
import edu.brown.statistics.Histogram;
import edu.brown.utils.CollectionUtil;
import edu.brown.utils.EventObservable;
import edu.brown.utils.EventObservableExceptionHandler;
import edu.brown.utils.EventObserver;
import edu.brown.utils.ParameterMangler;
import edu.brown.utils.PartitionEstimator;
import edu.brown.utils.ProfileMeasurement;
import edu.brown.utils.StringUtil;
import edu.brown.utils.ThreadUtil;
import edu.mit.hstore.callbacks.TransactionCleanupCallback;
import edu.mit.hstore.callbacks.TransactionInitWrapperCallback;
import edu.mit.hstore.callbacks.TransactionRedirectCallback;
import edu.mit.hstore.dtxn.AbstractTransaction;
import edu.mit.hstore.dtxn.LocalTransaction;
import edu.mit.hstore.dtxn.MapReduceTransaction;
import edu.mit.hstore.dtxn.RemoteTransaction;
import edu.mit.hstore.estimators.AbstractEstimator;
import edu.mit.hstore.estimators.SEATSEstimator;
import edu.mit.hstore.estimators.TM1Estimator;
import edu.mit.hstore.estimators.TPCCEstimator;
import edu.mit.hstore.interfaces.Loggable;
import edu.mit.hstore.interfaces.Shutdownable;
import edu.mit.hstore.util.MapReduceHelperThread;
import edu.mit.hstore.util.TransactionQueueManager;
import edu.mit.hstore.util.TxnCounter;

/**
 * 
 * @author pavlo
 */
public class HStoreSite implements VoltProcedureListener.Handler, Shutdownable, Loggable {
    public static final Logger LOG = Logger.getLogger(HStoreSite.class);
    private static final LoggerBoolean debug = new LoggerBoolean(LOG.isDebugEnabled());
    private static final LoggerBoolean trace = new LoggerBoolean(LOG.isTraceEnabled());
    private static boolean d;
    private static boolean t;
    static {
        LoggerUtil.setupLogging();
        LoggerUtil.attachObserver(LOG, debug, trace);
        d = debug.get();
        t = trace.get();
    }
    
    /**
     * Formatted site name
     * @param site_id
     * @param suffix - Can be null
     * @param partition - Can be null
     * @return
     */
    public static final String getThreadName(int site_id, String suffix, Integer partition) {
        if (suffix == null) suffix = "";
        if (suffix.isEmpty() == false) {
            suffix = "-" + suffix;
            if (partition != null) suffix = String.format("-%03d%s", partition.intValue(), suffix);
        } else if (partition != null) {
            suffix = String.format("-%03d", partition.intValue());
        }
        return (String.format("H%02d%s", site_id, suffix));
    }

    public static final String getThreadName(HStoreSite hstore_site, String suffix, Integer partition) {
        return (HStoreSite.getThreadName(hstore_site.site_id, suffix, partition));
    }
    public static final String getThreadName(HStoreSite hstore_site, String suffix) {
        return (HStoreSite.getThreadName(hstore_site.site_id, suffix, null));
    }
    public static final String getThreadName(HStoreSite hstore_site, Integer partition) {
        return (HStoreSite.getThreadName(hstore_site.site_id, null, partition));
    }
    public static final String formatSiteName(Integer site_id) {
        if (site_id == null) return (null);
        return (HStoreSite.getThreadName(site_id, null, null));
    }
    public static final String formatPartitionName(int site_id, int partition_id) {
        return (HStoreSite.getThreadName(site_id, null, partition_id));
    }
    
    /**
     * TODO
     */
    private static HStoreSite SHUTDOWN_HANDLE = null;

    
    /**
     * 
     */
    private final int LOCAL_PARTITION_OFFSETS[];
    
    /**
     * For a given offset from LOCAL_PARTITION_OFFSETS, this array
     * will contain the partition id
     */
    private final int LOCAL_PARTITION_REVERSE[];
    
    // ----------------------------------------------------------------------------
    // OBJECT POOLS
    // ----------------------------------------------------------------------------

    private final HStoreThreadManager threadManager;
    
    private final TransactionQueueManager txnQueueManager;
    
    /**
     * This is the thing that we will actually use to generate txn ids used by our H-Store specific code
     */
    private final TransactionIdManager txnid_manager;
    
    /**
     * We will bind this variable after construction so that we can inject some
     * testing code as needed.
     */
    private HStoreCoordinator hstore_coordinator;

    /**
     * Local ExecutionSite Stuff
     */
    private final ExecutionSite executors[];
    private final Thread executor_threads[];
    
    /**
     * Procedure Listener Stuff
     */
    private VoltProcedureListener voltListener;
    private final NIOEventLoop procEventLoop = new NIOEventLoop();

    /**
     * 
     */
    private boolean ready = false;
    private CountDownLatch ready_latch;
    private final EventObservable<Object> ready_observable = new EventObservable<Object>();
    
    /**
     * This flag is set to true when we receive the first non-sysproc stored procedure
     * Other components of the system can attach to the EventObservable to be told when this occurs 
     */
    private boolean startWorkload = false;
    private final EventObservable<AbstractTransaction> startWorkload_observable = new EventObservable<AbstractTransaction>();
    
    /**
     * 
     */
    private Shutdownable.ShutdownState shutdown_state = ShutdownState.INITIALIZED;
    private final EventObservable<Object> shutdown_observable = new EventObservable<Object>();
    
    /** Catalog Stuff **/
    protected final Site catalog_site;
    protected final int site_id;
    protected final Database catalog_db;
    private final PartitionEstimator p_estimator;
    private final AbstractHasher hasher;
    
    /** All of the partitions in the cluster */
    private final Collection<Integer> all_partitions;

    /** List of local partitions at this HStoreSite */
    private final ListOrderedSet<Integer> local_partitions = new ListOrderedSet<Integer>();
    
    
    private final Collection<Integer> single_partition_sets[]; 
    
    private final int num_local_partitions;
    
    /** PartitionId -> SiteId */
    private final Map<Integer, Integer> partition_site_xref = new HashMap<Integer, Integer>();
    
    /** Request counter **/
    private final AtomicInteger request_counter = new AtomicInteger(0); 
    
    /**
     * ClientResponse Processor Thread
     */
    private final List<ExecutionSitePostProcessor> processors = new ArrayList<ExecutionSitePostProcessor>();
    private final LinkedBlockingDeque<Object[]> ready_responses = new LinkedBlockingDeque<Object[]>();
    
    private final HStoreConf hstore_conf;
    
    /**
     * TODO(xin): MapReduceHelperThread
     * 
     */
    private final MapReduceHelperThread mr_helper;
    
    /**
     * Estimation Thresholds
     */
    private EstimationThresholds thresholds;
    
    /**
     * If we're using the TransactionEstimator, then we need to convert all primitive array ProcParameters
     * into object arrays...
     */
    private final Map<Procedure, ParameterMangler> param_manglers = new HashMap<Procedure, ParameterMangler>();
    
    /**
     * Keep track of which txns that we have in-flight right now
     */
    private final ConcurrentHashMap<Long, AbstractTransaction> inflight_txns = new ConcurrentHashMap<Long, AbstractTransaction>();
    
    /**
     * Fixed Markov Estimator
     */
    private final AbstractEstimator fixed_estimator;
    
    /**
     * Status Monitor
     */
    private HStoreSiteStatus status_monitor = null;
    
    
    /**
     * For whatever...
     */
    
    private final Histogram<Integer> incoming_partitions = new Histogram<Integer>();
    
    /** How long the HStoreSite had no inflight txns */
    protected final ProfileMeasurement idle_time = new ProfileMeasurement("idle");
    
    // ----------------------------------------------------------------------------
    // CONSTRUCTOR
    // ----------------------------------------------------------------------------
    
    /**
     * Constructor
     * @param coordinators
     * @param p_estimator
     */
    @SuppressWarnings("unchecked")
    protected HStoreSite(Site catalog_site, HStoreConf hstore_conf) {
        assert(catalog_site != null);
        
        this.hstore_conf = hstore_conf;
        this.catalog_site = catalog_site;
        this.catalog_db = CatalogUtil.getDatabase(this.catalog_site);
        this.site_id = this.catalog_site.getId();
        
        // TODO: Pull the PartitionEstimator info from HStoreConf
        this.p_estimator = new PartitionEstimator(this.catalog_db);
        
        // **IMPORTANT**
        // We have to setup the partition offsets before we do anything else here
        this.all_partitions = CatalogUtil.getAllPartitionIds(this.catalog_db);
        final int num_partitions = this.all_partitions.size();
        this.local_partitions.addAll(CatalogUtil.getLocalPartitionIds(catalog_site));
        this.num_local_partitions = this.local_partitions.size();
        
        this.executors = new ExecutionSite[num_partitions];
        this.executor_threads = new Thread[num_partitions];
        this.single_partition_sets = new Collection[num_partitions];
        
        // Offset Hack
        this.LOCAL_PARTITION_OFFSETS = new int[num_partitions];
        this.LOCAL_PARTITION_REVERSE = new int[this.num_local_partitions];
        int offset = 0;
        for (int partition : this.local_partitions) {
            this.LOCAL_PARTITION_OFFSETS[partition] = offset;
            this.LOCAL_PARTITION_REVERSE[offset] = partition; 
            this.single_partition_sets[partition] = Collections.singleton(partition);
            offset++;
        } // FOR
        for (Partition catalog_part : CatalogUtil.getAllPartitions(catalog_site)) {
            this.partition_site_xref.put(catalog_part.getId(), ((Site)catalog_part.getParent()).getId());
        } // FOR
        
        // Static Object Pools
        HStoreObjectPools.initialize(this);
        
        // General Stuff
        this.hasher = this.p_estimator.getHasher();
        this.thresholds = new EstimationThresholds(); // default values
        
        // MapReduce Transaction helper thread
        if (CatalogUtil.getMapReduceProcedures(this.catalog_db).isEmpty() == false) { 
            this.mr_helper = new MapReduceHelperThread(this);
        } else {
            this.mr_helper = null;
        }
        
        // Distributed Transaction Queue Manager
        this.txnQueueManager = new TransactionQueueManager(this);
        this.txnid_manager = new TransactionIdManager(this.site_id);
        this.threadManager = new HStoreThreadManager(this);
        this.voltListener = new VoltProcedureListener(this.procEventLoop, this);
        
        if (hstore_conf.site.status_show_executor_info) {
            this.idle_time.resetOnEvent(this.startWorkload_observable);
        }
        
        if (hstore_conf.site.exec_postprocessing_thread) {
            assert(hstore_conf.site.exec_postprocessing_thread_count > 0);
            if (d)
                LOG.debug("__FILE__:__LINE__ " + String.format("Starting %d post-processing threads", hstore_conf.site.exec_postprocessing_thread_count));
            for (int i = 0; i < hstore_conf.site.exec_postprocessing_thread_count; i++) {
                this.processors.add(new ExecutionSitePostProcessor(this, this.ready_responses));
            } // FOR
        }
        
        // Create all of our parameter manglers
        for (Procedure catalog_proc : this.catalog_db.getProcedures()) {
            if (catalog_proc.getSystemproc()) continue;
            this.param_manglers.put(catalog_proc, new ParameterMangler(catalog_proc));
        } // FOR
        if (d) LOG.debug("__FILE__:__LINE__ " + String.format("Created ParameterManglers for %d procedures", this.param_manglers.size()));
        
        // HACK
        if (hstore_conf.site.exec_neworder_cheat) {
            if (catalog_db.getProcedures().containsKey("neworder")) {
                this.fixed_estimator = new TPCCEstimator(this);
            } else if (catalog_db.getProcedures().containsKey("UpdateLocation")) {
                this.fixed_estimator = new TM1Estimator(this);
            } else if (catalog_db.getProcedures().containsKey("FindOpenSeats")) {
                this.fixed_estimator = new SEATSEstimator(this);
            } else {
                this.fixed_estimator = null;
            }
        } else {
            this.fixed_estimator = null;
        }
    }
    
    // ----------------------------------------------------------------------------
    // LOCAL PARTITION OFFSETS
    // ----------------------------------------------------------------------------
    
    /**
     * 
     * @param partition
     * @return
     */
    public int getLocalPartitionOffset(int partition) {
        return this.LOCAL_PARTITION_OFFSETS[partition];
    }
    
    /**
     * 
     * @param offset
     * @return
     */
    public int getLocalPartitionFromOffset(int offset) {
        return this.LOCAL_PARTITION_REVERSE[offset];
    }
    
    // ----------------------------------------------------------------------------
    // UTILITY METHODS
    // ----------------------------------------------------------------------------

    @Override
    public void updateLogging() {
        d = debug.get();
        t = trace.get();
    }
    
    /**
     * Convenience method to dump out status of this HStoreSite
     * @return
     */
    public String statusSnapshot() {
        return new HStoreSiteStatus(this, hstore_conf).snapshot(true, true, false, false);
    }
    
    public HStoreThreadManager getThreadManager() {
        return (this.threadManager);
    }
    public PartitionEstimator getPartitionEstimator() {
        return (this.p_estimator);
    }
    public AbstractHasher getHasher() {
        return (this.hasher);
    }
    
    public void addExecutionSite(int partition, ExecutionSite executor) {
        assert(executor != null);
        this.executors[partition] = executor;
    }
    public ExecutionSite getExecutionSite(int partition) {
        ExecutionSite es = this.executors[partition]; 
        assert(es != null) : "Unexpected null ExecutionSite for partition #" + partition + " on " + this.getSiteName();
        return (es);
    }
//    public ExecutionSiteHelper getExecutionSiteHelper() {
//        return (this.helper);
//    }
    public Collection<ExecutionSitePostProcessor> getExecutionSitePostProcessors() {
        return (this.processors);
    }
    
    protected HStoreCoordinator initHStoreCoordinator() {
        return new HStoreCoordinator(this);
    }
    public HStoreCoordinator getCoordinator() {
        return (this.hstore_coordinator);
    }

    public HStoreConf getHStoreConf() {
        return (this.hstore_conf);
    }
    public Map<Procedure, ParameterMangler> getParameterManglers() {
        return (this.param_manglers);
    }
    public ParameterMangler getParameterMangler(String proc_name) {
        Procedure catalog_proc = catalog_db.getProcedures().getIgnoreCase(proc_name);
        assert(catalog_proc != null) : "Invalid Procedure name '" + proc_name + "'";
        return (this.param_manglers.get(catalog_proc));
    }
    public TransactionQueueManager getTransactionQueueManager() {
        return (this.txnQueueManager);
    }
    public TransactionIdManager getTransactionIdManager() {
        return (this.txnid_manager);
    }
    public EstimationThresholds getThresholds() {
        return thresholds;
    }
    protected void setThresholds(EstimationThresholds thresholds) {
         this.thresholds = thresholds;
//         if (d) 
         LOG.info("__FILE__:__LINE__ " + "Set new EstimationThresholds: " + thresholds);
    }
    
    public Database getDatabase() {
        return (this.catalog_db);
    }
    
    /**
     * Return the Site catalog object for this HStoreSiteNode
     */
    public Site getSite() {
        return (this.catalog_site);
    }
    public int getSiteId() {
        return (this.site_id);
    }
    public String getSiteName() {
        return (HStoreSite.getThreadName(this.site_id, null, null));
    }
    
    /**
     * Return the list of all the partition ids in this H-Store database cluster
     */
    public Collection<Integer> getAllPartitionIds() {
        return (this.all_partitions);
    }
    
    /**
     * Return the list of partition ids managed by this HStoreSite 
     */
    public Collection<Integer> getLocalPartitionIds() {
        return (this.local_partitions);
    }
    
    public Integer getSiteIdForPartitionId(Integer partition_id) {
        return this.partition_site_xref.get(partition_id);
    }
    
    @SuppressWarnings("unchecked")
    public <T extends AbstractTransaction> T getTransaction(long txn_id) {
        return ((T)this.inflight_txns.get(txn_id));
    }
    /**
     * Get the MapReduce Helper thread 
     */
    public MapReduceHelperThread getMr_helper() {
        return mr_helper;
    }
    
    /**
     * Get the total number of transactions inflight for all partitions 
     */
    protected int getInflightTxnCount() {
        return (this.inflight_txns.size());
    }
    protected int getDTXNQueueSize() {
        int ctr = 0;
        for (Integer p : this.local_partitions) {
            ctr += this.txnQueueManager.getQueueSize(p.intValue());
        }
        return (ctr);
    }
    
    /**
     * Get the number of transactions inflight for this partition
     */
    protected int getInflightTxnCount(int partition) {
//        return (this.inflight_txns_ctr[partition].get());
        return (this.txnQueueManager.getQueueSize(partition));
    }
    
    protected int getQueuedResponseCount() {
        return (this.ready_responses.size());
    }

    /**
     * Relative marker used 
     */
    private int getNextRequestCounter() {
        return (this.request_counter.getAndIncrement());
    }
    
    // ----------------------------------------------------------------------------
    // INITIALIZATION STUFF
    // ----------------------------------------------------------------------------

    /**
     * Initializes all the pieces that we need to start this HStore site up
     */
    protected HStoreSite init() {
        if (d) LOG.debug("__FILE__:__LINE__ " + "Initializing HStoreSite " + this.getSiteName());

        List<ExecutionSite> executor_list = new ArrayList<ExecutionSite>();
        for (int partition : this.local_partitions) {
            executor_list.add(this.getExecutionSite(partition));
        } // FOR
        
        this.hstore_coordinator = this.initHStoreCoordinator();
        
        EventObservableExceptionHandler handler = new EventObservableExceptionHandler();
        EventObserver<Pair<Thread, Throwable>> observer = new EventObserver<Pair<Thread, Throwable>>() {
            @Override
            public void update(EventObservable<Pair<Thread, Throwable>> o, Pair<Thread, Throwable> arg) {
                Thread thread = arg.getFirst();
                Throwable error = arg.getSecond();
                LOG.error("__FILE__:__LINE__ " + String.format("Thread %s had an Exception. Halting H-Store Cluster", thread.getName()),
                          error);
//                if (debug.get()) 
                LOG.error("Is error null? " + (error == null));
                error.printStackTrace();
                hstore_coordinator.shutdownCluster(error, true);
            }
        };
        handler.addObserver(observer);
        
        // First we need to tell the HStoreMessenger to start-up and initialize its connections
        if (d) LOG.debug("__FILE__:__LINE__ " + "Starting HStoreCoordinator for " + this.getSiteName());
        this.hstore_coordinator.start();

        // Start TransactionQueueManager
        Thread t = new Thread(this.txnQueueManager);
        t.setDaemon(true);
        t.setUncaughtExceptionHandler(handler);
        t.start();
        
        // Start Status Monitor
        if (hstore_conf.site.status_interval > 0) {
            if (d) LOG.debug("__FILE__:__LINE__ " + "Starting HStoreSiteStatus monitor thread");
            this.status_monitor = new HStoreSiteStatus(this, hstore_conf);
            t = new Thread(this.status_monitor);
            t.setPriority(Thread.MIN_PRIORITY);
            t.setDaemon(true);
            t.setUncaughtExceptionHandler(handler);
            t.start();
        }
        
        // Start the ExecutionSitePostProcessor
        if (hstore_conf.site.exec_postprocessing_thread) {
            for (ExecutionSitePostProcessor espp : this.processors) {
                t = new Thread(espp);
                t.setDaemon(true);
                t.setUncaughtExceptionHandler(handler);
                t.start();    
            } // FOR
        }
        
        // TODO(xin): Start the MapReduceHelperThread
        // TODO(xin): Only do this if there are MapReduce procedures in the catalog!!!!
        // TODO(xin): Make sure it's a daemon thread
        // TODO(xin): Make sure you set the UncaughtExceptionHandler
        if (this.mr_helper != null) {
            t = new Thread(this.mr_helper);
            t.setDaemon(true);
            t.setUncaughtExceptionHandler(handler);
            t.start();
        }
        
        // Schedule the ExecutionSiteHelper
//        if (d) LOG.debug("__FILE__:__LINE__ " + String.format("Scheduling ExecutionSiteHelper to run every %.1f seconds", hstore_conf.site.helper_interval / 1000f));
//        this.helper = new ExecutionSiteHelper(this,
//                                              executor_list,
//                                              hstore_conf.site.helper_txn_per_round,
//                                              hstore_conf.site.helper_txn_expire,
//                                              hstore_conf.site.txn_profiling);
//        this.helper_pool.scheduleAtFixedRate(this.helper,
//                                             hstore_conf.site.helper_initial_delay,
//                                             hstore_conf.site.helper_interval,
//                                             TimeUnit.MILLISECONDS);
        
        // Then we need to start all of the ExecutionSites in threads
        if (d) LOG.debug("__FILE__:__LINE__ " + "Starting ExecutionSite threads for " + this.local_partitions.size() + " partitions on " + this.getSiteName());
        for (int partition : this.local_partitions) {
            ExecutionSite executor = this.getExecutionSite(partition);
            executor.initHStoreSite(this);

            t = new Thread(executor);
            t.setDaemon(true);
            t.setPriority(Thread.MAX_PRIORITY); // Probably does nothing...
            t.setUncaughtExceptionHandler(handler);
            this.executor_threads[partition] = t;
            t.start();
        } // FOR
        
        if (d) LOG.debug("__FILE__:__LINE__ " + "Preloading cached objects");
        try {
            // Load up everything the QueryPlanUtil
            PlanNodeUtil.preload(this.catalog_db);
            
            // Then load up everything in the PartitionEstimator
            this.p_estimator.preload();
         
            // Don't forget our CatalogUtil friend!
            CatalogUtil.preload(this.catalog_db);
            
        } catch (Exception ex) {
            LOG.fatal("__FILE__:__LINE__ " + "Failed to prepare HStoreSite", ex);
            System.exit(1);
        }
        
        // Add in our shutdown hook
        Runtime.getRuntime().addShutdownHook(new Thread(new ShutdownHook()));
        
        // And mark ourselves as the current HStoreSite in case somebody wants to take us down!
        synchronized (HStoreSite.class) {
            if (SHUTDOWN_HANDLE == null) SHUTDOWN_HANDLE = this;
        } // SYNCH
        
        return (this);
    }
    
    /**
     * Mark this HStoreSite as ready for action!
     */
    protected synchronized HStoreSite start() {
        if (this.ready) {
            LOG.warn("__FILE__:__LINE__ " + "Already told that we were ready... Ignoring");
            return (this);
        }
        this.shutdown_state = ShutdownState.STARTED;
        
        // This message must always be printed in order for the BenchmarkController
        // to know that we're ready!
        System.out.println(String.format("%s [site=%s, ports=%s, #partitions=%d]",
                               HStoreConstants.SITE_READY_MSG,
                               this.getSiteName(),
                               CatalogUtil.getExecutionSitePorts(catalog_site),
                               this.local_partitions.size()));
        this.ready = true;
        this.ready_observable.notifyObservers();
        
        return (this);
    }
    
    /**
     * Returns true if this HStoreSite is fully initialized and running
     * This will be set to false if the system is shutting down
     */
    public boolean isRunning() {
        return (this.ready);
    }

    /**
     * Returns true if this HStoreSite is throttling incoming transactions
     */
//    protected boolean isIncomingThrottled(int partition) {
//        return (this.incoming_throttle[partition]);
//    }
//    protected int getIncomingQueueMax(int partition) {
//        return (this.incoming_queue_max[partition]);
//    }
//    protected int getIncomingQueueRelease(int partition) {
//        return (this.incoming_queue_release[partition]);
//    }
    protected Histogram<Integer> getIncomingPartitionHistogram() {
        return (this.incoming_partitions);
    }
    public ProfileMeasurement getEmptyQueueTime() {
        return (this.idle_time);
    }
    
    // ----------------------------------------------------------------------------
    // EVENT OBSERVABLES
    // ----------------------------------------------------------------------------
    /**
     * Get the Observable handle for this HStoreSite that can alert others when the party is
     * getting started
     */
    public EventObservable<Object> getReadyObservable() {
        return (this.ready_observable);
    }
    /**
     * Get the Observable handle for this HStore for when the first non-sysproc
     * transaction request arrives and we are technically beginning the workload
     * portion of a benchmark run.
     */
    public EventObservable<AbstractTransaction> getStartWorkloadObservable() {
        return (this.startWorkload_observable);
    }
    /**
     * Get the Oberservable handle for this HStoreSite that can alert others when the party is ending
     * @return
     */
    public EventObservable<Object> getShutdownObservable() {
        return (this.shutdown_observable);
    }
    
    // ----------------------------------------------------------------------------
    // HSTORESTITE SHUTDOWN STUFF
    // ----------------------------------------------------------------------------
    
    public static void crash() {
        if (SHUTDOWN_HANDLE != null) {
            SHUTDOWN_HANDLE.hstore_coordinator.shutdownCluster();
        } else {
            LOG.fatal("__FILE__:__LINE__ " + "H-Store has encountered an unrecoverable error and is exiting.");
            LOG.fatal("__FILE__:__LINE__ " + "The log may contain additional information.");
            System.exit(-1);
        }
        
    }
    
    /**
     * Shutdown Hook Thread
     */
    private final class ShutdownHook implements Runnable {
        @Override
        public void run() {
            // Dump out our status
            int num_inflight = inflight_txns.size();
            if (num_inflight > 0) {
                System.err.println("Shutdown [" + num_inflight + " txns inflight]");
            }
        }
    } // END CLASS

    @Override
    public void prepareShutdown(boolean error) {
        this.shutdown_state = ShutdownState.PREPARE_SHUTDOWN;
        this.hstore_coordinator.prepareShutdown(false);
        for (ExecutionSitePostProcessor espp : this.processors) {
            espp.prepareShutdown(false);
        } // FOR
        
        // TODO(xin) Tell the MapReduceHelperThread to prepare to shutdown too
        
        for (int p : this.local_partitions) {
            this.executors[p].prepareShutdown(false);
        } // FOR
//        for (AbstractTransaction ts : this.inflight_txns.values()) {
//            // TODO: Reject all of these
//        }
    }
    
    /**
     * Perform shutdown operations for this HStoreSiteNode
     * This should only be called by HStoreMessenger 
     */
    @Override
    public synchronized void shutdown() {
        if (this.shutdown_state == ShutdownState.SHUTDOWN) {
            if (d) LOG.debug("__FILE__:__LINE__ " + "Already told to shutdown... Ignoring");
            return;
        }
        if (this.shutdown_state != ShutdownState.PREPARE_SHUTDOWN) this.prepareShutdown(false);
        this.shutdown_state = ShutdownState.SHUTDOWN;
//      if (d)
        LOG.info("__FILE__:__LINE__ " + "Shutting down everything at " + this.getSiteName());

        // Stop the monitor thread
        if (this.status_monitor != null) this.status_monitor.shutdown();
        
        // Tell our local boys to go down too
        for (ExecutionSitePostProcessor p : this.processors) {
            p.shutdown();
        }
        // TODO(xin) Tell the MapReduceHelperThread to shutdown too
        this.mr_helper.shutdown();
        
        
        for (int p : this.local_partitions) {
            if (t) LOG.trace("__FILE__:__LINE__ " + "Telling the ExecutionSite for partition " + p + " to shutdown");
            this.executors[p].shutdown();
        } // FOR
      
        // Tell anybody that wants to know that we're going down
        if (t) LOG.trace("__FILE__:__LINE__ " + "Notifying " + this.shutdown_observable.countObservers() + " observers that we're shutting down");
        this.shutdown_observable.notifyObservers();
        
        // Stop the helper
//        this.helper_pool.shutdown();
        
        // Tell all of our event loops to stop
        if (t) LOG.trace("__FILE__:__LINE__ " + "Telling Procedure Listener event loops to exit");
        this.procEventLoop.exitLoop();
        
        // if (t) LOG.trace("__FILE__:__LINE__ " + "Telling Dtxn.Engine event loop to exit");
        // this.engineEventLoop.exitLoop();
        
//        if (d) 
            LOG.info("__FILE__:__LINE__ " + "Completed shutdown process at " + this.getSiteName());
    }
    
    /**
     * Returns true if HStoreSite is in the process of shutting down
     * @return
     */
    @Override
    public boolean isShuttingDown() {
        return (this.shutdown_state == ShutdownState.SHUTDOWN || this.shutdown_state == ShutdownState.PREPARE_SHUTDOWN);
    }
    
    // ----------------------------------------------------------------------------
    // EXECUTION METHODS
    // ----------------------------------------------------------------------------
    
    @Override
    public void procedureInvocation(byte[] serializedRequest, RpcCallback<byte[]> done) {
        long timestamp = (hstore_conf.site.txn_profiling ? ProfileMeasurement.getTime() : -1);
        
        // The serializedRequest is a StoredProcedureInvocation object
        StoredProcedureInvocation request = null;
        FastDeserializer fds = new FastDeserializer(serializedRequest);
        try {
            request = fds.readObject(StoredProcedureInvocation.class);
        } catch (IOException e) {
            throw new RuntimeException("Failed to deserialize incoming StoredProcedureInvocation", e);
        } finally {
            if (request == null)
                throw new RuntimeException("Failed to get ProcedureInvocation object from request bytes");
        }

        // Extract the stuff we need to figure out whether this guy belongs at our site
        request.buildParameterSet();
        assert(request.getParams() != null) : "The parameters object is null for new txn from client #" + request.getClientHandle();
        final Object args[] = request.getParams().toArray(); 
        final Procedure catalog_proc = this.catalog_db.getProcedures().getIgnoreCase(request.getProcName());
        final boolean sysproc = request.isSysProc();
        final boolean mapreduce = catalog_proc.getMapreduce();
        
        int base_partition = request.getBasePartition();
        if (catalog_proc == null) throw new RuntimeException("Unknown procedure '" + request.getProcName() + "'");
        if (d) LOG.debug("__FILE__:__LINE__ " + String.format("Received new stored procedure invocation request for %s [handle=%d, bytes=%d]", catalog_proc.getName(), request.getClientHandle(), serializedRequest.length));

        // Profiling Updates
        if (hstore_conf.site.status_show_txn_info) TxnCounter.RECEIVED.inc(request.getProcName());
        if (hstore_conf.site.exec_profiling && base_partition != -1) {
            this.incoming_partitions.put(base_partition);
        }
        
        // First figure out where this sucker needs to go
        // If it's a sysproc, then it doesn't need to go to a specific partition
        if (sysproc) {
            // HACK: Check if we should shutdown. This allows us to kill things even if the
            // DTXN coordinator is stuck.
            if (catalog_proc.getName().equalsIgnoreCase("@Shutdown")) {
                ClientResponseImpl cresponse = new ClientResponseImpl(1, 1, 1, Hstore.Status.OK, HStoreConstants.EMPTY_RESULT, "");
                FastSerializer out = new FastSerializer();
                try {
                    out.writeObject(cresponse);
                } catch (IOException e) {
                    throw new RuntimeException(e);
                }
                done.run(out.getBytes());
                // Non-blocking....
                this.hstore_coordinator.shutdownCluster(new Exception("Shutdown command received at " + this.getSiteName()), false);
                return;
            }
        // DB2-style Transaction Redirection
        } else if (base_partition != -1 || hstore_conf.site.exec_db2_redirects) {
            if (d) LOG.debug("__FILE__:__LINE__ " + String.format("Using embedded base partition from %s request", request.getProcName()));
            assert(base_partition == request.getBasePartition());    
            
        // Otherwise we use the PartitionEstimator to figure out where this thing needs to go
        } else if (hstore_conf.site.exec_force_localexecution == false) {
            if (d) LOG.debug("__FILE__:__LINE__ " + String.format("Using PartitionEstimator for %s request", request.getProcName()));
            try {
                Integer p = this.p_estimator.getBasePartition(catalog_proc, args, false);
                if (p != null) base_partition = p.intValue(); 
            } catch (Exception ex) {
                throw new RuntimeException(ex);
            }
        }
        // If we don't have a partition to send this transaction to, then we will just pick
        // one our partitions at random. This can happen if we're forcing txns to execute locally
        // or if there are no input parameters <-- this should be in the paper!!!
        if (base_partition == -1) {
            if (t) 
                LOG.trace("__FILE__:__LINE__ " + String.format("Selecting a random local partition to execute %s request [force_local=%s]",
                                        request.getProcName(), hstore_conf.site.exec_force_localexecution));
            base_partition = this.local_partitions.get((int)(Math.abs(request.getClientHandle()) % this.num_local_partitions));
        }
        
        if (d) LOG.debug("__FILE__:__LINE__ " + String.format("Incoming %s transaction request [handle=%d, partition=%d]",
                                       request.getProcName(), request.getClientHandle(), base_partition));
        
        // -------------------------------
        // REDIRECT TXN TO PROPER PARTITION
        // If the dest_partition isn't local, then we need to ship it off to the right location
        // -------------------------------
        TransactionIdManager id_generator = this.txnid_manager;
        if (this.single_partition_sets[base_partition] == null) {
            if (d) LOG.debug("__FILE__:__LINE__ " + String.format("Forwarding %s request to partition %d", request.getProcName(), base_partition));
            
            // Make a wrapper for the original callback so that when the result comes back frm the remote partition
            // we will just forward it back to the client. How sweet is that??
            TransactionRedirectCallback callback = null;
            try {
                callback = (TransactionRedirectCallback)HStoreObjectPools.CALLBACKS_TXN_REDIRECT_REQUEST.borrowObject();
                callback.init(done);
            } catch (Exception ex) {
                throw new RuntimeException("Failed to get ForwardTxnRequestCallback", ex);
            }
            
            // Mark this request as having been redirected
            assert(request.hasBasePartition() == false) : "Trying to redirect " + request.getProcName() + " transaction more than once!";
            StoredProcedureInvocation.markRawBytesAsRedirected(base_partition, serializedRequest);
            
            this.hstore_coordinator.transactionRedirect(serializedRequest, callback, base_partition);
            if (hstore_conf.site.status_show_txn_info) TxnCounter.REDIRECTED.inc(catalog_proc);
            return;
        }
        
        // Grab a new LocalTransactionState object from the target base partition's ExecutionSite object pool
        // This will be the handle that is used all throughout this txn's lifespan to keep track of what it does
        long txn_id = id_generator.getNextUniqueTransactionId();
        LocalTransaction ts = null;
        try {
            if (mapreduce) {
                ts = HStoreObjectPools.STATES_TXN_MAPREDUCE.borrowObject();
            } else {
                ts = HStoreObjectPools.STATES_TXN_LOCAL.borrowObject();
            }
            assert (ts.isInitialized() == false);
        } catch (Throwable ex) {
            LOG.fatal("__FILE__:__LINE__ " + String.format("Failed to instantiate new LocalTransactionState for %s txn #%s",
                                    request.getProcName(), txn_id));
            throw new RuntimeException(ex);
        }
        
        // Disable transaction profiling for sysprocs
        if (hstore_conf.site.txn_profiling && sysproc) {
            ts.profiler.disableProfiling();
        }
        
        // -------------------------------
        // TRANSACTION EXECUTION PROPERTIES
        // -------------------------------
        
        boolean predict_abortable = (hstore_conf.site.exec_no_undo_logging_all == false);
        boolean predict_readOnly = catalog_proc.getReadonly();
        Collection<Integer> predict_touchedPartitions = null;
        TransactionEstimator.State t_state = null; 
        
        // Sysprocs are always multi-partitioned
        // Done(xin): add mapreduce
        if (sysproc || catalog_proc.getMapreduce()) {
            if (t) LOG.trace("__FILE__:__LINE__ " + String.format("New request is for a %s %s, so it has to be multi-partitioned [clientHandle=%d]",
                             (catalog_proc.getMapreduce()?"MapReduce":"sysproc"),request.getProcName(), request.getClientHandle()));
            predict_touchedPartitions = this.all_partitions;
            
        // Force all transactions to be single-partitioned
        } else if (hstore_conf.site.exec_force_singlepartitioned) {
            if (t) LOG.trace("__FILE__:__LINE__ " + String.format("The \"Always Single-Partitioned\" flag is true. Marking new %s transaction as single-partitioned on partition %d [clientHandle=%d]",
                                           request.getProcName(), base_partition, request.getClientHandle()));
            predict_touchedPartitions = this.single_partition_sets[base_partition];
            
        // Assume we're executing TPC-C neworder. Manually examine the input parameters and figure
        // out what partitions it's going to need to touch
        } else if (hstore_conf.site.exec_neworder_cheat) {
            if (t) LOG.trace("__FILE__:__LINE__ " + String.format("Using fixed transaction estimator [clientHandle=%d]", request.getClientHandle()));
            if (this.fixed_estimator != null)
                predict_touchedPartitions = this.fixed_estimator.initializeTransaction(catalog_proc, args);
            if (predict_touchedPartitions == null)
                predict_touchedPartitions = this.single_partition_sets[base_partition];
            
        // Otherwise, we'll try to estimate what the transaction will do (if we can)
        } else {
            if (d) LOG.debug("__FILE__:__LINE__ " + String.format("Using TransactionEstimator to check whether new %s request is single-partitioned [clientHandle=%d]",
                                           request.getProcName(), request.getClientHandle()));
            
            // Grab the TransactionEstimator for the destination partition and figure out whether
            // this mofo is likely to be single-partition or not. Anything that we can't estimate
            // will just have to be multi-partitioned. This includes sysprocs
            TransactionEstimator t_estimator = this.executors[base_partition].getTransactionEstimator();
            
            try {
                // HACK: Convert the array parameters to object arrays...
                Object cast_args[] = this.param_manglers.get(catalog_proc).convert(args);
                if (t) LOG.trace("__FILE__:__LINE__ " + String.format("Txn #%d Parameters:\n%s", txn_id, this.param_manglers.get(catalog_proc).toString(cast_args)));
                
                if (hstore_conf.site.txn_profiling) ts.profiler.startInitEstimation();
                t_state = t_estimator.startTransaction(txn_id, base_partition, catalog_proc, cast_args);
                
                // If there is no TransactinEstimator.State, then there is nothing we can do
                // It has to be executed as multi-partitioned
                if (t_state == null) {
                    if (d) LOG.debug("__FILE__:__LINE__ " + String.format("No TransactionEstimator.State was returned for %s. Executing as multi-partitioned",
                                                            AbstractTransaction.formatTxnName(catalog_proc, txn_id))); 
                    predict_touchedPartitions = this.all_partitions;
                    
                // We have a TransactionEstimator.State, so let's see what it says...
                } else {
                    if (t) LOG.trace("__FILE__:__LINE__ " + "\n" + StringUtil.box(t_state.toString()));
                    MarkovEstimate m_estimate = t_state.getInitialEstimate();
                    
                    // Bah! We didn't get back a MarkovEstimate for some reason...
                    if (m_estimate == null) {
                        if (d) LOG.debug("__FILE__:__LINE__ " + String.format("No MarkovEstimate was found for %s. Executing as multi-partitioned", AbstractTransaction.formatTxnName(catalog_proc, txn_id)));
                        predict_touchedPartitions = this.all_partitions;
                        
                    // Invalid MarkovEstimate. Stick with defaults
                    } else if (m_estimate.isValid() == false) {
                        if (d) LOG.warn("__FILE__:__LINE__ " + String.format("Invalid MarkovEstimate for %s. Marking as not read-only and multi-partitioned.\n%s",
                                AbstractTransaction.formatTxnName(catalog_proc, txn_id), m_estimate));
                        predict_readOnly = catalog_proc.getReadonly();
                        predict_abortable = true;
                        predict_touchedPartitions = this.all_partitions;
                        
                    // Use MarkovEstimate to determine things
                    } else {
                        if (d) {
                            LOG.debug("__FILE__:__LINE__ " + String.format("Using MarkovEstimate for %s to determine if single-partitioned", AbstractTransaction.formatTxnName(catalog_proc, txn_id)));
                            LOG.debug("__FILE__:__LINE__ " + String.format("%s MarkovEstimate:\n%s", AbstractTransaction.formatTxnName(catalog_proc, txn_id), m_estimate));
                        }
                        predict_touchedPartitions = m_estimate.getTouchedPartitions(this.thresholds);
                        predict_readOnly = m_estimate.isReadOnlyAllPartitions(this.thresholds);
                        predict_abortable = (predict_touchedPartitions.size() == 1 || m_estimate.isAbortable(this.thresholds)); // || predict_readOnly == false
                        
                    }
                }
            } catch (Throwable ex) {
                if (t_state != null) {
                    MarkovGraph markov = t_state.getMarkovGraph();
                    GraphvizExport<MarkovVertex, MarkovEdge> gv = MarkovUtil.exportGraphviz(markov, true, markov.getPath(t_state.getInitialPath()));
                    gv.highlightPath(markov.getPath(t_state.getActualPath()), "blue");
                    System.err.println("WROTE MARKOVGRAPH: " + gv.writeToTempFile(catalog_proc));
                }
                LOG.error("__FILE__:__LINE__ " + String.format("Failed calculate estimate for %s request", AbstractTransaction.formatTxnName(catalog_proc, txn_id)), ex);
                predict_touchedPartitions = this.all_partitions;
                predict_readOnly = false;
                predict_abortable = true;
            } finally {
                if (hstore_conf.site.txn_profiling) ts.profiler.stopInitEstimation();
            }
        }
        
<<<<<<< HEAD
        if (mapreduce) {
            ((MapReduceTransaction)ts).init(txn_id, request.getClientHandle(), base_partition,
                    predict_touchedPartitions, predict_readOnly, predict_abortable,
                    t_state, catalog_proc, request, done);
        } else {
            ts.init(txn_id, request.getClientHandle(), base_partition,
                    predict_touchedPartitions, predict_readOnly, predict_abortable,
                    t_state, catalog_proc, request, done);
        }
        
=======
        ts.init(txn_id, request.getClientHandle(), base_partition,
                        predict_touchedPartitions, predict_readOnly, predict_abortable,
                        catalog_proc, request, done);
        if (t_state != null) ts.setEstimatorState(t_state);
//        ClientResponseImpl cresponse = new ClientResponseImpl(txn_id, request.getClientHandle(), Hstore.Status.OK, HStoreConstants.EMPTY_RESULT, "");
//        this.sendClientResponse(ts, cresponse);
//        if (true) return;
>>>>>>> 0d1b8f02
        
        if (hstore_conf.site.txn_profiling) ts.profiler.startTransaction(timestamp);
        if (d) {
            LOG.debug("__FILE__:__LINE__ " + String.format("Initializing %s on partition %d [clientHandle=%d, partitions=%s, readOnly=%s, abortable=%s]",
                      ts, base_partition,
                      request.getClientHandle(),
                      predict_touchedPartitions, predict_readOnly, predict_abortable));
        }
        
        // If this is the first non-sysproc transaction that we've seen, then
        // we will notify anybody that is waiting for this event. This is used to clear
        // out any counters or profiling information that got recorded when we were loading data
        if (this.startWorkload == false && sysproc == false) {
            synchronized (this) {
                if (this.startWorkload == false) {
                    this.startWorkload = true;
                    this.startWorkload_observable.notifyObservers(ts);
                }
            } // SYNCH
        }
        this.dispatchInvocation(ts);
        
        if (d) LOG.debug("__FILE__:__LINE__ " + "Finished initial processing of " + ts + ". Returning back to listen on incoming socket");
    }

    /**
     * 
     * @param ts
     */
    private void dispatchInvocation(LocalTransaction ts) {
        assert(ts.isInitialized()) : String.format("Unexpected uninitialized LocalTranaction for txn #%d", ts.getTransactionId());
        long txn_id = ts.getTransactionId();
        int base_partition = ts.getBasePartition();
                
        // For some odd reason we sometimes get duplicate transaction ids from the VoltDB id generator
        // So we'll just double check to make sure that it's unique, and if not, we'll just ask for a new one
        LocalTransaction dupe = (LocalTransaction)this.inflight_txns.put(txn_id, ts);
        if (dupe != null) {
            // HACK!
            this.inflight_txns.put(txn_id, dupe);
            // long new_txn_id = this.txnid_managers[base_partition].getNextUniqueTransactionId();
            long new_txn_id = this.txnid_manager.getNextUniqueTransactionId();
            if (new_txn_id == txn_id) {
                String msg = "Duplicate transaction id #" + txn_id;
                LOG.fatal("__FILE__:__LINE__ " + "ORIG TRANSACTION:\n" + dupe);
                LOG.fatal("__FILE__:__LINE__ " + "NEW TRANSACTION:\n" + ts);
                this.hstore_coordinator.shutdownCluster(new Exception(msg), true);
            }
            LOG.warn("__FILE__:__LINE__ " + String.format("Had to fix duplicate txn ids: %d -> %d", txn_id, new_txn_id));
            txn_id = new_txn_id;
            ts.setTransactionId(txn_id);
            this.inflight_txns.put(txn_id, ts);
        }
        
        // -------------------------------
        // SINGLE-PARTITION TRANSACTION
        // -------------------------------
        if (ts.isPredictSinglePartition()) {
            if (d) LOG.debug("__FILE__:__LINE__ " + String.format("Fast path single-partition execution for %s on partition %d [handle=%d]",
                             ts, base_partition, ts.getClientHandle()));
            this.transactionStart(ts, base_partition);
        }
        // -------------------------------    
        // DISTRIBUTED TRANSACTION
        // -------------------------------
        else {
            if (d) LOG.debug("__FILE__:__LINE__ " + String.format("Queuing distributed %s to running at partition %d [handle=%d]",
                             ts, base_partition, ts.getClientHandle()));
            
            // Partitions
            // Figure out what partitions we plan on touching for this transaction
            Collection<Integer> predict_touchedPartitions = ts.getPredictTouchedPartitions();
            
            if (ts.isMapReduce() == false) {
                // TransactionEstimator
                // If we know we're single-partitioned, then we *don't* want to tell the Dtxn.Coordinator
                // that we're done at any partitions because it will throw an error
                // Instead, if we're not single-partitioned then that's that only time that 
                // we Tell the Dtxn.Coordinator that we are finished with partitions if we have an estimate
                TransactionEstimator.State s = ts.getEstimatorState(); 
                if (ts.getOriginalTransactionId() == null && s != null && s.getInitialEstimate() != null) {
                    MarkovEstimate est = s.getInitialEstimate();
                    assert(est != null);
                    predict_touchedPartitions.addAll(est.getTouchedPartitions(this.thresholds));
                }
                assert(predict_touchedPartitions.isEmpty() == false) : "Trying to mark " + ts + " as done at EVERY partition!\n" + ts.debug();
            }

            // Check whether our transaction can't run right now because its id is less than
            // the last seen txnid from the remote partitions that it wants to touch
            for (int partition : predict_touchedPartitions) {
                long last_txn_id = this.txnQueueManager.getLastTransaction(partition); 
                if (txn_id < last_txn_id) {
                    // If we catch it here, then we can just block ourselves until
                    // we generate a txn_id with a greater value and then re-add ourselves
                    if (debug.get()) {
                        LOG.warn("__FILE__:__LINE__ " + String.format("Unable to queue %s because the last txn id at partition %d is %d. Restarting...",
                                       ts, partition, last_txn_id));
                        LOG.warn("__FILE__:__LINE__ " + String.format("LastTxnId:#%s / NewTxnId:#%s",
                                           TransactionIdManager.toString(last_txn_id),
                                           TransactionIdManager.toString(txn_id)));
                    }
                    if (hstore_conf.site.status_show_txn_info && ts.getRestartCounter() == 1) TxnCounter.BLOCKED_LOCAL.inc(ts.getProcedure());
                    this.txnQueueManager.queueBlockedDTXN(ts, partition, last_txn_id);
                    return;
                }
            } // FOR
            
            // This callback prevents us from making additional requests to the Dtxn.Coordinator until
            // we get hear back about our our initialization request
            if (hstore_conf.site.txn_profiling) ts.profiler.startCoordinatorBlocked();
            this.hstore_coordinator.transactionInit(ts, ts.getTransactionInitCallback());
        }
    }

    /**
     * 
     * @param txn_id
     * @param callback
     */
    public void transactionInit(long txn_id, Collection<Integer> partitions, TransactionInitWrapperCallback callback) {
        // We should always force a txn from a remote partition into the queue manager
        this.txnQueueManager.insert(txn_id, partitions, callback, true);
    }

    /**
     * 
     * @param ts
     */
    public void transactionStart(LocalTransaction ts, int base_partition) {
        long txn_id = ts.getTransactionId();
        //int base_partition = ts.getBasePartition();
        Procedure catalog_proc = ts.getProcedure();
        if (d) LOG.debug("__FILE__:__LINE__ " + String.format("Starting %s %s on partition %d",
                        (ts.isPredictSinglePartition() ? "single-partition" : "distributed"), ts, base_partition));
        
        ExecutionSite executor = this.executors[base_partition];
        assert(executor != null) :
            "Unable to start " + ts + " - No ExecutionSite exists for partition #" + base_partition + " at HStoreSite " + this.site_id;
        
        if (hstore_conf.site.txn_profiling) ts.profiler.startQueue();
        boolean ret = executor.queueNewTransaction(ts);
        if (hstore_conf.site.status_show_txn_info && ret) {
            assert(catalog_proc != null) : String.format("Null Procedure for txn #%d [hashCode=%d]", txn_id, ts.hashCode());
            TxnCounter.EXECUTED.inc(catalog_proc);
        }
    }
    
<<<<<<< HEAD
    public MapReduceTransaction createMapReduceTransaction(long txn_id, StoredProcedureInvocation invocation, int base_partition) {
        String proc_name = invocation.getProcName();
        Procedure catalog_proc = catalog_db.getProcedures().getIgnoreCase(proc_name);
        if (catalog_proc == null) throw new RuntimeException("Unknown procedure '" + proc_name + "'");
        
        MapReduceTransaction ts = null;
        try {
            ts = HStoreObjectPools.STATES_TXN_MAPREDUCE.borrowObject();
            assert(ts.isInitialized() == false);
        } catch (Throwable ex) {
            LOG.fatal("__FILE__:__LINE__ " + String.format("Failed to instantiate new MapReduceTransaction state for %s txn #%s",
                                    proc_name, txn_id));
            throw new RuntimeException(ex);
        }
        // We should never already have a transaction handle for this txnId
        AbstractTransaction dupe = this.inflight_txns.put(txn_id, ts);
        assert(dupe == null) : "Trying to create multiple transaction handles for " + dupe;

        ts.init(txn_id, base_partition, catalog_proc, invocation);
        LOG.info("__FILE__:__LINE__ " + String.format("Created new MapReduceTransaction state %s from remote partition %d",
                                                      ts, base_partition));
        return (ts);
    }
    
    public RemoteTransaction createRemoteTransaction(long txn_id, FragmentTaskMessage ftask) {
=======
    public RemoteTransaction createRemoteTransaction(long txn_id, TransactionWorkRequest request) {
>>>>>>> 0d1b8f02
        RemoteTransaction ts = null;
        try {
            // Remote Transaction
            ts = HStoreObjectPools.STATES_TXN_REMOTE.borrowObject();
<<<<<<< HEAD
            ts.init(txn_id, ftask.getClientHandle(), ftask.getSourcePartitionId(), ftask.isReadOnly(), true);
            if (d) LOG.debug("__FILE__:__LINE__ " + String.format("Creating new RemoteTransaction state %s from remote partition %d to execute at partition %d [readOnly=%s, singlePartitioned=%s, hashCode=%d]",
                                           ts, ftask.getSourcePartitionId(), ftask.getDestinationPartitionId(), ftask.isReadOnly(), false, ts.hashCode()));
=======
            ts.init(txn_id, request.getSourcePartition(), request.getSysproc(), true);
            if (d) LOG.debug("__FILE__:__LINE__ " + String.format("Creating new RemoteTransactionState %s from remote partition %d [singlePartitioned=%s, hashCode=%d]",
                                           ts, request.getSourcePartition(), false, ts.hashCode()));
>>>>>>> 0d1b8f02
        } catch (Exception ex) {
            LOG.fatal("__FILE__:__LINE__ " + "Failed to construct TransactionState for txn #" + txn_id, ex);
            throw new RuntimeException(ex);
        }
<<<<<<< HEAD
        AbstractTransaction dupe = this.inflight_txns.put(txn_id, ts);
        assert(dupe == null) : "Trying to create multiple transaction handles for " + dupe;
        
        if (t) LOG.trace("__FILE__:__LINE__ " + String.format("Stored new transaction state for %s at partition %d", ts, ftask.getDestinationPartitionId()));
=======
        this.inflight_txns.put(txn_id, ts);
        if (t) LOG.trace("__FILE__:__LINE__ " + String.format("Stored new transaction state for %s", ts));
>>>>>>> 0d1b8f02
        return (ts);
    }
    
    /** TODO(xin)
     * Execute some map work on a particular ExecutionSite
     * @param request
     * @param done
     */
    public void transactionMap(RemoteTransaction ts, FragmentTaskMessage ftask){
        if (d) LOG.debug("__FILE__:__LINE__ " + String.format("Queuing FragmentTaskMessage on partition %d for txn #%d",
                ftask.getDestinationPartitionId(), ts.getTransactionId()));
        
        this.executors[ftask.getDestinationPartitionId()].queueWork(ts, ftask);
    }
    
    /**
     * Execute some work on a particular ExecutionSite
     * @param request
     * @param done
     */
    public void transactionWork(RemoteTransaction ts, TransactionWorkRequest request, PartitionFragment fragment) {
        if (d) LOG.debug("__FILE__:__LINE__ " + String.format("Queuing FragmentTaskMessage on partition %d for txn #%d",
                                                fragment.getPartitionId(), ts.getTransactionId()));
        int partition = fragment.getPartitionId();
        FragmentTaskMessage ftask = ts.getFragmentTaskMessage(fragment);
        this.executors[partition].queueWork(ts, ftask);
    }


    /**
     * This method is the first part of two phase commit for a transaction.
     * If speculative execution is enabled, then we'll notify each the ExecutionSites
     * for the listed partitions that it is done. This will cause all the 
     * that are blocked on this transaction to be released immediately and queued 
     * @param txn_id
     * @param partitions
     * @param updated
     */
    public void transactionPrepare(long txn_id, Collection<Integer> partitions, Collection<Integer> updated) {
        if (d) LOG.debug("__FILE__:__LINE__ " + String.format("2PC:PREPARE Txn #%d [partitions=%s]", txn_id, partitions));
        
        // We could have been asked to participate in a distributed transaction but
        // they never actually sent us anything, so we should just tell the queue manager
        // that the txn is done. There is nothing that we need to do at the ExecutionSites
        AbstractTransaction ts = this.inflight_txns.get(txn_id);
        boolean is_local = (ts instanceof LocalTransaction);
        
        int spec_cnt = 0;
        for (Integer p : partitions) {
            if (this.local_partitions.contains(p) == false) continue;
            
            // Always tell the queue stuff that the transaction is finished at this partition
            if (d) LOG.debug("__FILE__:__LINE__ " + String.format("Telling queue manager that txn #%d is finished at partition %d", txn_id, p));
            this.txnQueueManager.finished(txn_id, Hstore.Status.OK, p.intValue());
            
            // If speculative execution is enabled, then we'll turn it on at the ExecutionSite
            // for this partition
            if (ts != null && hstore_conf.site.exec_speculative_execution) {
                if (d) LOG.debug("__FILE__:__LINE__ " + String.format("Telling partition %d to enable speculative execution because of txn #%d", p, txn_id));
                boolean ret = this.executors[p.intValue()].enableSpeculativeExecution(ts, false);
                if (debug.get() && ret) {
                    spec_cnt++;
                    LOG.debug("__FILE__:__LINE__ " + String.format("Partition %d - Speculative Execution!", p));
                }
            }
            
            if (updated != null) updated.add(p);
            if (is_local) ((LocalTransaction)ts).getTransactionPrepareCallback().decrementCounter(1);

        } // FOR
        if (debug.get() && spec_cnt > 0)
            LOG.debug("__FILE__:__LINE__ " + String.format("Enabled speculative execution at %d partitions because of waiting for txn #%d", spec_cnt, txn_id));
    }
    
    /**
     * This method is used to finally complete the transaction.
     * The ExecutionSite will either commit or abort the transaction at the specified partitions
     * @param txn_id
     * @param status
     * @param partitions
     */
    public void transactionFinish(long txn_id, Hstore.Status status, Collection<Integer> partitions) {
        if (d) LOG.debug("__FILE__:__LINE__ " + String.format("2PC:FINISH Txn #%d [commitStatus=%s, partitions=%s]",
                                       txn_id, status, partitions));
        boolean commit = (status == Hstore.Status.OK);
        
        // If we don't have a AbstractTransaction handle, then we know that we never did anything
        // for this transaction and we can just ignore this finish request. We do have to tell
        // the TransactionQueue manager that we're done though
        AbstractTransaction ts = this.inflight_txns.get(txn_id);
        if (ts != null && ts instanceof RemoteTransaction) {
            if (d) LOG.debug("I am cleaning TransactionCleanupCallback for (RemoteTransaction)");
            TransactionCleanupCallback cleanup_callback = ((RemoteTransaction)ts).getCleanupCallback();
            cleanup_callback.init((RemoteTransaction)ts, status, partitions);
        }
        
        FinishTaskMessage ftask = null;
        for (int p : partitions) {
            if (this.local_partitions.contains(p) == false) {
                if (d) LOG.debug("<transactionFinish in HStoreSite>:local_partitions.contains(partition:" +p +" )==false");
                continue;
            }
            
            if (d) LOG.debug("<transactionFinish in HStoreSite>:local_partitions.contains(partition:" +p +" )==true");
            // We only need to tell the queue stuff that the transaction is finished
            // if it's not an commit because there won't be a 2PC:PREPARE message
            if (commit == false || ts instanceof MapReduceTransaction) this.txnQueueManager.finished(txn_id, status, p);

            // Then actually commit the transaction in the execution engine
            // We only need to do this for distributed transactions, because all single-partition
            // transactions will commit/abort immediately
            
            // FIXME (xin)
            // MapReduceTransaction should really be treated as distributed transaction and go into this loop
            // Actually 
            if (ts != null && ts.isPredictSinglePartition() == false && 
                    ((ts.hasStarted(p) || ts.getBasePartition() == p)) ) {
                if (d) LOG.debug("__FILE__:__LINE__ " + String.format("Calling finishTransaction for %s on partition %d", ts, p));
                
                if (ftask == null) ftask = ts.getFinishTaskMessage(status);
                try {
                    this.executors[p].queueFinish(ts, ftask);
                } catch (Throwable ex) {
                    LOG.error("__FILE__:__LINE__ " + String.format("Unexpected error when trying to finish %s\nHashCode: %d / Status: %s / Partitions: %s",
                                            ts, ts.hashCode(), status, partitions));
                    throw new RuntimeException(ex);
                }
            }
        } // FOR            
    }

    /**
     * 
     * @param ts
     * @param cresponse
     * @return
     */
    private ByteBuffer serializeClientResponse(LocalTransaction ts, ClientResponseImpl cresponse) {
        FastSerializer out = new FastSerializer(ExecutionSite.buffer_pool);
        try {
            out.writeObject(cresponse);
        } catch (IOException e) {
            throw new RuntimeException(e);
        }
        
        // Check whether we should disable throttling
        boolean throttle = (cresponse.getStatus() == Hstore.Status.ABORT_THROTTLED);
        int timestamp = this.getNextRequestCounter();
        
        ByteBuffer buffer = ByteBuffer.wrap(out.getBytes());
        ClientResponseImpl.setThrottleFlag(buffer, throttle);
        ClientResponseImpl.setServerTimestamp(buffer, timestamp);
        
        if (d) LOG.debug("__FILE__:__LINE__ " + String.format("Serialized ClientResponse for %s [throttle=%s, timestamp=%d]",
                                       ts, throttle, timestamp));
        return (buffer);
    }
    
    /**
     * 
     * At this point the transaction should been properly committed or aborted at
     * the ExecutionSite, including if it was mispredicted.
     * @param ts
     * @param cresponse
     */
    public void sendClientResponse(LocalTransaction ts, ClientResponseImpl cresponse) {
        assert(cresponse != null) : "Missing ClientResponse for " + ts;
        Hstore.Status status = cresponse.getStatus();
        assert(cresponse.getClientHandle() != -1) : "The client handle for " + ts + " was not set properly";
        
        // Don't send anything back if it's a mispredict because it's as waste of time...
        // If the txn committed/aborted, then we can send the response directly back to the
        // client here. Note that we don't even need to call HStoreSite.finishTransaction()
        // since that doesn't do anything that we haven't already done!
        if (status != Hstore.Status.ABORT_MISPREDICT) {
            if (d) LOG.debug("__FILE__:__LINE__ " + String.format("Sending back ClientResponse for " + ts));

            // Send result back to client!
            ts.getClientCallback().run(this.serializeClientResponse(ts, cresponse).array());
        }
        // If the txn was mispredicted, then we will pass the information over to the HStoreSite
        // so that it can re-execute the transaction. We want to do this first so that the txn gets re-executed
        // as soon as possible...
        else {
            if (d) LOG.debug("__FILE__:__LINE__ " + String.format("Restarting %s because it mispredicted", ts));
            this.transactionRestart(ts, status);
        }
    }
    
    // ----------------------------------------------------------------------------
    // FAILED TRANSACTIONS (REQUEUE / REJECT / RESTART)
    // ----------------------------------------------------------------------------
    
    /**
     * 
     * @param ts
     */
    public void transactionRequeue(LocalTransaction ts) {
        long old_txn_id = ts.getTransactionId();

        // Make sure that we remove the old txn
        this.inflight_txns.remove(old_txn_id);
        
        long new_txn_id = this.txnid_manager.getNextUniqueTransactionId();
        ts.setTransactionId(new_txn_id);
        this.dispatchInvocation(ts);
        LOG.info("__FILE__:__LINE__ " + String.format("Released blocked txn #%d as new %s", old_txn_id, ts));
    }
    
    /**
     * Rejects a transaction and returns an empty result back to the client
     * The transaction will not be re-queued
     * @param ts
     */
    public void transactionReject(LocalTransaction ts, Hstore.Status status) {
        assert(ts.isInitialized());
        int request_ctr = this.getNextRequestCounter();
        long clientHandle = ts.getClientHandle();
       
        if (d) LOG.debug("__FILE__:__LINE__ " + String.format("Rejecting %s with status %s [clientHandle=%d, requestCtr=%d]",
                                       ts, status, clientHandle, request_ctr));
        
        String statusString = String.format("Transaction was rejected by %s [restarts=%d]", this.getSiteName(), ts.getRestartCounter());
        ClientResponseImpl cresponse = new ClientResponseImpl(ts.getTransactionId(),
                                                              ts.getClientHandle(),
                                                              ts.getBasePartition(),
                                                              status,
                                                              HStoreConstants.EMPTY_RESULT,
                                                              statusString);
        this.sendClientResponse(ts, cresponse);
        

        if (hstore_conf.site.status_show_txn_info) {
            if (status == Status.ABORT_THROTTLED) {
                TxnCounter.THROTTLED.inc(ts.getProcedure());
            } else if (status == Status.ABORT_REJECT) {
                TxnCounter.REJECTED.inc(ts.getProcedure());
            } else {
                assert(false) : "Unexpected " + ts + ": " + status;
            }
        }
    }

    /**
     * The transaction was mispredicted as single-partitioned
     * This method will perform the following operations:
     *  (1) Restart the transaction as new multi-partitioned transaction
     *  (2) Mark the original transaction as aborted
     * @param txn_id
     * @param orig_callback - the original callback to the client
     */
    public void transactionRestart(LocalTransaction orig_ts, Hstore.Status status) {
        assert(orig_ts != null) : "Null LocalTransaction handle [status=" + status + "]";
        assert(orig_ts.isInitialized()) : "Uninitialized transaction??";
        if (d) LOG.debug("__FILE__:__LINE__ " + String.format("%s got hit with a %s! Going to clean-up our mess and re-execute [restarts=%d]",
                                   orig_ts , status, orig_ts.getRestartCounter()));
        int base_partition = orig_ts.getBasePartition();
        StoredProcedureInvocation spi = orig_ts.getInvocation();
        assert(spi != null) : "Missing StoredProcedureInvocation for " + orig_ts;
        
        // If this txn has been restarted too many times, then we'll just give up
        // and reject it outright
        int restart_limit = (orig_ts.isSysProc() ? hstore_conf.site.txn_restart_limit_sysproc :
                                               hstore_conf.site.txn_restart_limit);
        if (orig_ts.getRestartCounter() > restart_limit) {
            if (orig_ts.isSysProc()) {
                throw new RuntimeException(String.format("%s has been restarted %d times! Rejecting...",
                                                         orig_ts, orig_ts.getRestartCounter()));
            } else {
                this.transactionReject(orig_ts, Hstore.Status.ABORT_REJECT);
                return;
            }
        }
        
        // Figure out whether this transaction should be redirected based on what partitions it
        // tried to touch before it was aborted 
        if (status != Hstore.Status.ABORT_RESTART && hstore_conf.site.exec_db2_redirects) {
            Histogram<Integer> touched = orig_ts.getTouchedPartitions();
            Set<Integer> most_touched = touched.getMaxCountValues();
            
            // HACK: We should probably decrement the base partition by one 
            // so that we only consider where they actually executed queries
            
            if (d)
                LOG.debug("__FILE__:__LINE__ " + String.format("Touched partitions for mispredicted %s\n%s", orig_ts, touched));
            Integer redirect_partition = null;
            if (most_touched.size() == 1) {
                redirect_partition = CollectionUtil.first(most_touched);
            } else if (most_touched.isEmpty() == false) {
                redirect_partition = CollectionUtil.random(most_touched);
            } else {
                redirect_partition = CollectionUtil.random(this.all_partitions);
            }
            if (t) {
                LOG.trace("Redirect Partition: " + redirect_partition + " -> " + (this.local_partitions.contains(redirect_partition) == false));
                LOG.trace("Local Partitions: " + this.local_partitions);
            }
            
            // If the txn wants to execute on another node, then we'll send them off *only* if this txn wasn't
            // already redirected at least once. If this txn was already redirected, then it's going to just
            // execute on the same partition, but this time as a multi-partition txn that locks all partitions.
            // That's what you get for messing up!!
            if (this.local_partitions.contains(redirect_partition) == false && spi.hasBasePartition() == false) {
                if (d) LOG.debug("__FILE__:__LINE__ " + String.format("Redirecting mispredicted %s to partition %d", orig_ts, redirect_partition));
                
                spi.setBasePartition(redirect_partition.intValue());
                
                // Add all the partitions that the txn touched before it got aborted
                spi.addPartitions(touched.values());
                
                byte serializedRequest[] = null;
                try {
                    serializedRequest = FastSerializer.serialize(spi);
                } catch (IOException ex) {
                    LOG.fatal("__FILE__:__LINE__ " + "Failed to serialize StoredProcedureInvocation to redirect %s" + orig_ts);
                    this.hstore_coordinator.shutdownCluster(ex, false);
                    return;
                }
                assert(serializedRequest != null);
                
                TransactionRedirectCallback callback;
                try {
                    callback = (TransactionRedirectCallback)HStoreObjectPools.CALLBACKS_TXN_REDIRECT_REQUEST.borrowObject();
                    callback.init(orig_ts.getClientCallback());
                } catch (Exception ex) {
                    throw new RuntimeException("Failed to get ForwardTxnRequestCallback", ex);   
                }
                this.hstore_coordinator.transactionRedirect(serializedRequest, callback, redirect_partition);
                if (hstore_conf.site.status_show_txn_info) TxnCounter.REDIRECTED.inc(orig_ts.getProcedure());
                return;
                
            // Allow local redirect
            } else if (orig_ts.getRestartCounter() <= 1 || spi.hasBasePartition() == false) {
                if (redirect_partition != base_partition && local_partitions.contains(redirect_partition)) {
                    if (d) LOG.info("__FILE__:__LINE__ " + String.format("Redirecting %s to local partition %d. " +
                                                    "[restartCtr=%d]\n%s",
                                                    orig_ts, redirect_partition, orig_ts.getRestartCounter(), touched));
                    base_partition = redirect_partition.intValue();
                    spi.setBasePartition(base_partition);
                }
            } else {
                if (d)
                    LOG.debug("__FILE__:__LINE__ " + String.format("Mispredicted %s has already been aborted once before. " +
                                                                  "Restarting as all-partition txn [restartCtr=%d, redirectPartition=%d]\n%s",
                                                                  orig_ts, orig_ts.getRestartCounter(), redirect_partition, touched));
                touched.putAll(this.local_partitions);
            }
        }

        long new_txn_id = this.txnid_manager.getNextUniqueTransactionId();
        LocalTransaction new_ts = null;
        try {
            new_ts = HStoreObjectPools.STATES_TXN_LOCAL.borrowObject();
        } catch (Exception ex) {
            LOG.fatal("__FILE__:__LINE__ " + "Failed to instantiate new LocalTransactionState for mispredicted " + orig_ts);
            throw new RuntimeException(ex);
        }
        
        // Restart the new transaction
        if (hstore_conf.site.txn_profiling) new_ts.profiler.startTransaction(ProfileMeasurement.getTime());
        
        boolean malloc = false;
        Collection<Integer> predict_touchedPartitions = null;
        if (status == Hstore.Status.ABORT_RESTART) {
            predict_touchedPartitions = orig_ts.getPredictTouchedPartitions();
        } else if (orig_ts.getOriginalTransactionId() == null && orig_ts.hasTouchedPartitions()) {
            // HACK: Ignore ConcurrentModificationException
            predict_touchedPartitions = new HashSet<Integer>();
            malloc = true;
            Collection<Integer> orig_touchedPartitions = orig_ts.getTouchedPartitions().values();
            while (true) {
                try {
                    predict_touchedPartitions.addAll(orig_touchedPartitions);
                } catch (ConcurrentModificationException ex) {
                    continue;
                }
                break;
            } // WHILE
        } else {
            predict_touchedPartitions = this.all_partitions;
        }
        
        if (status == Hstore.Status.ABORT_MISPREDICT && orig_ts.getPendingError() instanceof MispredictionException) {
            MispredictionException ex = (MispredictionException)orig_ts.getPendingError();
            Collection<Integer> partitions = ex.getPartitions().values();
            if (predict_touchedPartitions.containsAll(partitions) == false) {
                if (malloc == false) {
                    predict_touchedPartitions = new HashSet<Integer>(predict_touchedPartitions);
                    malloc = true;
                }
                predict_touchedPartitions.addAll(partitions);
            }
            if (d) LOG.debug("__FILE__:__LINE__ " + orig_ts + " Mispredicted Partitions: " + partitions);
        }
        
        if (predict_touchedPartitions.contains(base_partition) == false) {
            if (malloc == false) {
                predict_touchedPartitions = new HashSet<Integer>(predict_touchedPartitions);
                malloc = true;
            }
            predict_touchedPartitions.add(base_partition);
        }
        
        if (predict_touchedPartitions.isEmpty()) predict_touchedPartitions = this.all_partitions;
        boolean predict_readOnly = orig_ts.getProcedure().getReadonly(); // FIXME
        boolean predict_abortable = true; // FIXME
        new_ts.init(new_txn_id,
                    orig_ts.getClientHandle(),
                    base_partition,
                    predict_touchedPartitions,
                    predict_readOnly,
                    predict_abortable,
                    orig_ts.getProcedure(),
                    orig_ts.getInvocation(),
                    orig_ts.getClientCallback()
        );
        new_ts.setRestartCounter(orig_ts.getRestartCounter() + 1);
        
         if (d) {
            LOG.debug("__FILE__:__LINE__ " + String.format("Re-executing %s as new %s-partition %s on partition %d [partitions=%s]",
                                    orig_ts,
                                    (predict_touchedPartitions.size() == 1 ? "single" : "multi"),
                                    new_ts,
                                    base_partition,
                                    predict_touchedPartitions));
            if (t && status == Hstore.Status.ABORT_MISPREDICT)
                LOG.trace("__FILE__:__LINE__ " + String.format("%s Mispredicted partitions\n%s", new_ts, orig_ts.getTouchedPartitions().values()));
        }
        
        this.dispatchInvocation(new_ts);
    }

    
    // ----------------------------------------------------------------------------
    // TRANSACTION FINISH/CLEANUP METHODS
    // ----------------------------------------------------------------------------

    /**
     * 
     * @param es
     * @param ts
     * @param cr
     */
    public void queueClientResponse(ExecutionSite es, LocalTransaction ts, ClientResponseImpl cr) {
        assert(hstore_conf.site.exec_postprocessing_thread);
        if (d) LOG.debug("__FILE__:__LINE__ " + String.format("Adding ClientResponse for %s from partition %d to processing queue [status=%s, size=%d]",
                                       ts, es.getPartitionId(), cr.getStatus(), this.ready_responses.size()));
        this.ready_responses.add(new Object[]{es, ts, cr});
    }

    /**
     * Perform final cleanup and book keeping for a completed txn
     * @param txn_id
     */
    public void completeTransaction(final long txn_id, final Hstore.Status status) {
        if (d) LOG.debug("__FILE__:__LINE__ " + "Cleaning up internal info for txn #" + txn_id);
        AbstractTransaction abstract_ts = this.inflight_txns.remove(txn_id);
        
        // It's ok for us to not have a transaction handle, because it could be
        // for a remote transaction that told us that they were going to need one
        // of our partitions but then they never actually sent work to us
        if (abstract_ts == null) {
            if (d) LOG.warn("__FILE__:__LINE__ " + String.format("Ignoring clean-up request for txn #%d because we don't have a handle [status=%s]",
                                          txn_id, status));
            return;
        }
        
        assert(txn_id == abstract_ts.getTransactionId()) :
            String.format("Mismatched %s - Expected[%d] != Actual[%s]", abstract_ts, txn_id, abstract_ts.getTransactionId());

        // Nothing else to do for RemoteTransactions other than to just
        // return the object back into the pool
        if (abstract_ts instanceof RemoteTransaction) {
            if (d) LOG.debug("__FILE__:__LINE__ " + String.format("Returning %s to ObjectPool [hashCode=%d]", abstract_ts, abstract_ts.hashCode()));
            HStoreObjectPools.STATES_TXN_REMOTE.returnObject((RemoteTransaction)abstract_ts);
            return;
        }
        
        final LocalTransaction ts = (LocalTransaction)abstract_ts; 
        final int base_partition = ts.getBasePartition();
        final Procedure catalog_proc = ts.getProcedure();
        final boolean singlePartitioned = ts.isPredictSinglePartition();
       
        // Update Transaction profiles
        // We have to calculate the profile information *before* we call ExecutionSite.cleanup!
        // XXX: Should we include totals for mispredicted txns?
        if (hstore_conf.site.txn_profiling && this.status_monitor != null &&
            ts.profiler.isDisabled() == false && status != Hstore.Status.ABORT_MISPREDICT) {
            ts.profiler.stopTransaction();
            this.status_monitor.addTxnProfile(catalog_proc, ts.profiler);
        }
        
        // Clean-up any extra information that we may have for the txn
        TransactionEstimator t_estimator = null;
        if (ts.getEstimatorState() != null) {
            t_estimator = this.executors[base_partition].getTransactionEstimator();
            assert(t_estimator != null);
        }
        try {
            switch (status) {
                case OK:
                    if (t) LOG.trace("__FILE__:__LINE__ " + "Telling the TransactionEstimator to COMMIT " + ts);
                    if (t_estimator != null) t_estimator.commit(txn_id);
                    // We always need to keep track of how many txns we process 
                    // in order to check whether we are hung or not
                    if (this.status_monitor != null) TxnCounter.COMPLETED.inc(catalog_proc);
                    break;
                case ABORT_USER:
                    if (t) LOG.trace("__FILE__:__LINE__ " + "Telling the TransactionEstimator to ABORT " + ts);
                    if (t_estimator != null) t_estimator.abort(txn_id);
                    if (hstore_conf.site.status_show_txn_info)
                        TxnCounter.ABORTED.inc(catalog_proc);
                    break;
                case ABORT_MISPREDICT:
                    if (t) LOG.trace("__FILE__:__LINE__ " + "Telling the TransactionEstimator to IGNORE " + ts);
                    if (t_estimator != null) t_estimator.mispredict(txn_id);
                    if (hstore_conf.site.status_show_txn_info) {
                        (ts.isSpeculative() ? TxnCounter.RESTARTED : TxnCounter.MISPREDICTED).inc(catalog_proc);
                    }
                    break;
                case ABORT_REJECT:
                    if (hstore_conf.site.status_show_txn_info)
                        TxnCounter.REJECTED.inc(catalog_proc);
                    break;
                default:
                    LOG.warn("__FILE__:__LINE__ " + String.format("Unexpected status %s for %s", status, ts));
            } // SWITCH
        } catch (Throwable ex) {
            LOG.error("__FILE__:__LINE__ " + String.format("Unexpected error when cleaning up %s transaction %s",
                                    status, ts), ex);
            // Pass...
        }
        
        // Then update transaction profiling counters
        if (hstore_conf.site.status_show_txn_info) {
            if (ts.isSpeculative()) TxnCounter.SPECULATIVE.inc(catalog_proc);
            if (ts.isExecNoUndoBuffer(base_partition)) TxnCounter.NO_UNDO.inc(catalog_proc);
            if (ts.isSysProc()) {
                TxnCounter.SYSPROCS.inc(catalog_proc);
            } else if (status != Hstore.Status.ABORT_MISPREDICT && ts.isRejected() == false) {
                (singlePartitioned ? TxnCounter.SINGLE_PARTITION : TxnCounter.MULTI_PARTITION).inc(catalog_proc);
            }
        }
        
        // SANITY CHECK
        for (int p : this.local_partitions) {
            assert(ts.equals(this.executors[p].getCurrentDtxn()) == false) :
                String.format("About to finish %s but it is still the current DTXN at partition %d", ts, p);
        } // FOR
        
        assert(ts.isInitialized()) : "Trying to return uninititlized txn #" + txn_id;
        if (d) LOG.debug("__FILE__:__LINE__ " + String.format("Returning %s to ObjectPool [hashCode=%d]", ts, ts.hashCode()));
        if (ts.isMapReduce()) {
            HStoreObjectPools.STATES_TXN_MAPREDUCE.returnObject((MapReduceTransaction)ts);
        } else {
            HStoreObjectPools.STATES_TXN_LOCAL.returnObject(ts);
        }
    }

    // ----------------------------------------------------------------------------
    // MAGIC HSTORESITE LAUNCHER
    // ----------------------------------------------------------------------------
    

    /**
     * Magic HStoreSite launcher
     * This is a blocking call!
     * @throws Exception
     */
    public void run() {
        List<Runnable> runnables = new ArrayList<Runnable>();
        final HStoreSite hstore_site = this;
        final Site catalog_site = hstore_site.getSite();
        
        // ----------------------------------------------------------------------------
        // (1) Procedure Request Listener Thread (one per Site)
        // ----------------------------------------------------------------------------
        runnables.add(new Runnable() {
            public void run() {
                final Thread self = Thread.currentThread();
                self.setName(HStoreSite.getThreadName(hstore_site, "listen"));
                if (hstore_site.getHStoreConf().site.cpu_affinity)
                    hstore_site.getThreadManager().registerProcessingThread();
                
                // Then fire off this thread to have it do some work as it comes in 
                Throwable error = null;
                try {
                    hstore_site.voltListener.bind(catalog_site.getProc_port());
                    hstore_site.procEventLoop.setExitOnSigInt(true);
                    hstore_site.ready_latch.countDown();
                    hstore_site.procEventLoop.run();
                } catch (Throwable ex) {
                    if (ex != null && ex.getMessage() != null && ex.getMessage().contains("Connection closed") == false) {
                        error = ex;
                    }
                }
                if (error != null && hstore_site.isShuttingDown() == false) {
                    LOG.warn("__FILE__:__LINE__ " + String.format("Procedure Listener is stopping! [error=%s, hstore_shutdown=%s]",
                                           (error != null ? error.getMessage() : null), hstore_site.shutdown_state), error);
                    hstore_site.hstore_coordinator.shutdownCluster(error);
                }
            };
        });
        
        // ----------------------------------------------------------------------------
        // (5) HStoreSite Setup Thread
        // ----------------------------------------------------------------------------
        if (d) LOG.debug("__FILE__:__LINE__ " + String.format("Starting HStoreSite [site=%d]", hstore_site.getSiteId()));
        hstore_site.ready_latch = new CountDownLatch(runnables.size());
        runnables.add(new Runnable() {
            public void run() {
                final Thread self = Thread.currentThread();
                self.setName(HStoreSite.getThreadName(hstore_site, "setup"));
                if (hstore_site.getHStoreConf().site.cpu_affinity)
                    hstore_site.getThreadManager().registerProcessingThread();
                
                // Always invoke HStoreSite.start() right away, since it doesn't depend on any
                // of the stuff being setup yet
                hstore_site.init();
                
                // But then wait for all of the threads to be finished with their initializations
                // before we tell the world that we're ready!
                if (hstore_site.ready_latch.getCount() > 0) {
                    if (d) LOG.debug("__FILE__:__LINE__ " + String.format("Waiting for %d threads to complete initialization tasks", hstore_site.ready_latch.getCount()));
                    try {
                        hstore_site.ready_latch.await();
                    } catch (Exception ex) {
                        LOG.error("__FILE__:__LINE__ " + "Unexpected interuption while waiting for engines to start", ex);
                        hstore_site.hstore_coordinator.shutdownCluster(ex);
                    }
                }
                hstore_site.start();
            }
        });
        
        // This will block the MAIN thread!
        ThreadUtil.runNewPool(runnables);
    }
}<|MERGE_RESOLUTION|>--- conflicted
+++ resolved
@@ -915,11 +915,10 @@
         assert(request.getParams() != null) : "The parameters object is null for new txn from client #" + request.getClientHandle();
         final Object args[] = request.getParams().toArray(); 
         final Procedure catalog_proc = this.catalog_db.getProcedures().getIgnoreCase(request.getProcName());
+        if (catalog_proc == null) throw new RuntimeException("Unknown procedure '" + request.getProcName() + "'");
         final boolean sysproc = request.isSysProc();
         final boolean mapreduce = catalog_proc.getMapreduce();
-        
         int base_partition = request.getBasePartition();
-        if (catalog_proc == null) throw new RuntimeException("Unknown procedure '" + request.getProcName() + "'");
         if (d) LOG.debug("__FILE__:__LINE__ " + String.format("Received new stored procedure invocation request for %s [handle=%d, bytes=%d]", catalog_proc.getName(), request.getClientHandle(), serializedRequest.length));
 
         // Profiling Updates
@@ -1125,26 +1124,18 @@
             }
         }
         
-<<<<<<< HEAD
         if (mapreduce) {
-            ((MapReduceTransaction)ts).init(txn_id, request.getClientHandle(), base_partition,
+            ((MapReduceTransaction)ts).init(
+                    txn_id, request.getClientHandle(), base_partition,
                     predict_touchedPartitions, predict_readOnly, predict_abortable,
-                    t_state, catalog_proc, request, done);
+                    catalog_proc, request, done);
         } else {
-            ts.init(txn_id, request.getClientHandle(), base_partition,
+            ts.init(
+                    txn_id, request.getClientHandle(), base_partition,
                     predict_touchedPartitions, predict_readOnly, predict_abortable,
-                    t_state, catalog_proc, request, done);
-        }
-        
-=======
-        ts.init(txn_id, request.getClientHandle(), base_partition,
-                        predict_touchedPartitions, predict_readOnly, predict_abortable,
-                        catalog_proc, request, done);
+                    catalog_proc, request, done);
+        }
         if (t_state != null) ts.setEstimatorState(t_state);
-//        ClientResponseImpl cresponse = new ClientResponseImpl(txn_id, request.getClientHandle(), Hstore.Status.OK, HStoreConstants.EMPTY_RESULT, "");
-//        this.sendClientResponse(ts, cresponse);
-//        if (true) return;
->>>>>>> 0d1b8f02
         
         if (hstore_conf.site.txn_profiling) ts.profiler.startTransaction(timestamp);
         if (d) {
@@ -1293,7 +1284,6 @@
         }
     }
     
-<<<<<<< HEAD
     public MapReduceTransaction createMapReduceTransaction(long txn_id, StoredProcedureInvocation invocation, int base_partition) {
         String proc_name = invocation.getProcName();
         Procedure catalog_proc = catalog_db.getProcedures().getIgnoreCase(proc_name);
@@ -1318,36 +1308,22 @@
         return (ts);
     }
     
-    public RemoteTransaction createRemoteTransaction(long txn_id, FragmentTaskMessage ftask) {
-=======
     public RemoteTransaction createRemoteTransaction(long txn_id, TransactionWorkRequest request) {
->>>>>>> 0d1b8f02
         RemoteTransaction ts = null;
         try {
             // Remote Transaction
             ts = HStoreObjectPools.STATES_TXN_REMOTE.borrowObject();
-<<<<<<< HEAD
-            ts.init(txn_id, ftask.getClientHandle(), ftask.getSourcePartitionId(), ftask.isReadOnly(), true);
-            if (d) LOG.debug("__FILE__:__LINE__ " + String.format("Creating new RemoteTransaction state %s from remote partition %d to execute at partition %d [readOnly=%s, singlePartitioned=%s, hashCode=%d]",
-                                           ts, ftask.getSourcePartitionId(), ftask.getDestinationPartitionId(), ftask.isReadOnly(), false, ts.hashCode()));
-=======
             ts.init(txn_id, request.getSourcePartition(), request.getSysproc(), true);
             if (d) LOG.debug("__FILE__:__LINE__ " + String.format("Creating new RemoteTransactionState %s from remote partition %d [singlePartitioned=%s, hashCode=%d]",
                                            ts, request.getSourcePartition(), false, ts.hashCode()));
->>>>>>> 0d1b8f02
         } catch (Exception ex) {
             LOG.fatal("__FILE__:__LINE__ " + "Failed to construct TransactionState for txn #" + txn_id, ex);
             throw new RuntimeException(ex);
         }
-<<<<<<< HEAD
         AbstractTransaction dupe = this.inflight_txns.put(txn_id, ts);
         assert(dupe == null) : "Trying to create multiple transaction handles for " + dupe;
         
-        if (t) LOG.trace("__FILE__:__LINE__ " + String.format("Stored new transaction state for %s at partition %d", ts, ftask.getDestinationPartitionId()));
-=======
-        this.inflight_txns.put(txn_id, ts);
         if (t) LOG.trace("__FILE__:__LINE__ " + String.format("Stored new transaction state for %s", ts));
->>>>>>> 0d1b8f02
         return (ts);
     }
     
