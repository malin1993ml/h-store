/***************************************************************************
 *   Copyright (C) 2011 by H-Store Project                                 *
 *   Brown University                                                      *
 *   Massachusetts Institute of Technology                                 *
 *   Yale University                                                       *
 *                                                                         *
 *   Permission is hereby granted, free of charge, to any person obtaining *
 *   a copy of this software and associated documentation files (the       *
 *   "Software"), to deal in the Software without restriction, including   *
 *   without limitation the rights to use, copy, modify, merge, publish,   *
 *   distribute, sublicense, and/or sell copies of the Software, and to    *
 *   permit persons to whom the Software is furnished to do so, subject to *
 *   the following conditions:                                             *
 *                                                                         *
 *   The above copyright notice and this permission notice shall be        *
 *   included in all copies or substantial portions of the Software.       *
 *                                                                         *
 *   THE SOFTWARE IS PROVIDED "AS IS", WITHOUT WARRANTY OF ANY KIND,       *
 *   EXPRESS OR IMPLIED, INCLUDING BUT NOT LIMITED TO THE WARRANTIES OF    *
 *   MERCHANTABILITY, FITNESS FOR A PARTICULAR PURPOSE AND NONINFRINGEMENT.*
 *   IN NO EVENT SHALL THE AUTHORS BE LIABLE FOR ANY CLAIM, DAMAGES OR     *
 *   OTHER LIABILITY, WHETHER IN AN ACTION OF CONTRACT, TORT OR OTHERWISE, *
 *   ARISING FROM, OUT OF OR IN CONNECTION WITH THE SOFTWARE OR THE USE OR *
 *   OTHER DEALINGS IN THE SOFTWARE.                                       *
 ***************************************************************************/
package edu.mit.hstore.dtxn;

import java.util.*;
import java.util.Map.Entry;
import java.util.concurrent.CountDownLatch;
import java.util.concurrent.LinkedBlockingDeque;

import org.apache.commons.collections15.map.ListOrderedMap;
import org.apache.log4j.Logger;
import org.voltdb.ClientResponseImpl;
import org.voltdb.SQLStmt;
import org.voltdb.StoredProcedureInvocation;
import org.voltdb.VoltProcedure;
import org.voltdb.VoltTable;
import org.voltdb.catalog.CatalogType;
import org.voltdb.catalog.PlanFragment;
import org.voltdb.catalog.Procedure;
import org.voltdb.exceptions.SerializableException;
import org.voltdb.messaging.InitiateTaskMessage;

import ca.evanjones.protorpc.ProtoRpcController;

import com.google.protobuf.RpcCallback;

import edu.brown.catalog.CatalogUtil;
import edu.brown.hstore.Hstore;
import edu.brown.hstore.Hstore.TransactionWorkRequest.InputDependency;
import edu.brown.hstore.Hstore.TransactionWorkRequest.PartitionFragment;
import edu.brown.logging.LoggerUtil;
import edu.brown.logging.LoggerUtil.LoggerBoolean;
import edu.brown.markov.TransactionEstimator;
import edu.brown.statistics.Histogram;
import edu.brown.utils.StringUtil;
import edu.mit.hstore.HStoreConstants;
import edu.mit.hstore.HStoreObjectPools;
import edu.mit.hstore.HStoreSite;
import edu.mit.hstore.callbacks.TransactionFinishCallback;
import edu.mit.hstore.callbacks.TransactionInitCallback;
import edu.mit.hstore.callbacks.TransactionPrepareCallback;

/**
 * 
 * @author pavlo
 */
public class LocalTransaction extends AbstractTransaction {
    private static final Logger LOG = Logger.getLogger(LocalTransaction.class);
    private final static LoggerBoolean debug = new LoggerBoolean(LOG.isDebugEnabled());
    private final static LoggerBoolean trace = new LoggerBoolean(LOG.isTraceEnabled());
    static {
        LoggerUtil.attachObserver(LOG, debug, trace);
    }
    private static boolean d = debug.get();
    private static boolean t = trace.get();

    private static final Set<PartitionFragment> EMPTY_SET = Collections.emptySet();
    
    // ----------------------------------------------------------------------------
    // TRANSACTION INVOCATION DATA MEMBERS
    // ----------------------------------------------------------------------------
    
    /**
     * The original StoredProcedureInvocation request that was sent to the HStoreSite
     * XXX: Why do we need to keep this?
     */
<<<<<<< HEAD
    protected StoredProcedureInvocation invocation;
=======
    private StoredProcedureInvocation invocation;
    
    private final InitiateTaskMessage itask;
>>>>>>> 0d1b8f02

    /**
     * The set of partitions that we expected this partition to touch.
     */
    protected Collection<Integer> predict_touchedPartitions;
    
    /**
     * The partitions that we told the Dtxn.Coordinator that we were done with
     */
    protected final Set<Integer> done_partitions = new HashSet<Integer>();
    
    /**
     * A handle to the execution state of this transaction
     * This will only get set when the transaction starts running.
     */
    protected ExecutionState state;
    
    /**
     * 
     */
    private Long orig_txn_id;
    
    private short restart_ctr = 0;
    
    /**
     * 
     */
    protected Procedure catalog_proc;

    /**
     * The queued up ClientResponse that we need to send back for this txn
     */
<<<<<<< HEAD
    public boolean sysproc;
    
=======
    private ClientResponseImpl cresponse;


>>>>>>> 0d1b8f02
    /**
     * Whether this txn is being executed specutatively
     */
    private boolean exec_speculative = false;
    
    /**
     * TransctionEstimator State Handle
     */
    private TransactionEstimator.State estimator_state;
    
    /**
     * 
     */
    public final TransactionProfile profiler;

    /**
     * Cached ProtoRpcControllers
     */
    public final ProtoRpcController rpc_transactionInit[];
    public final ProtoRpcController rpc_transactionWork[];
    public final ProtoRpcController rpc_transactionPrepare[];
    public final ProtoRpcController rpc_transactionFinish[];
    
    // ----------------------------------------------------------------------------
    // CALLBACKS
    // ----------------------------------------------------------------------------
    
    /**
     * This callback is used to release the transaction once we get
     * the acknowledgments back from all of the partitions that we're going to access.
     * This is only needed for distributed transactions. 
     */
    protected TransactionInitCallback init_callback;
    
    /**
     * This callback is used to keep track of what partitions have replied that they are 
     * ready to commit/abort our transaction.
     * This is only needed for distributed transactions.
     */
    protected TransactionPrepareCallback prepare_callback; 
    
    private TransactionFinishCallback finish_callback;
    
    /**
     * Final RpcCallback to the client
     */
    private RpcCallback<byte[]> client_callback;
    
    // ----------------------------------------------------------------------------
    // INITIALIZATION
    // ----------------------------------------------------------------------------
    
    /**
     * Constructor
     */
    public LocalTransaction(HStoreSite hstore_site) {
        super(hstore_site);
        this.profiler = (hstore_site.getHStoreConf().site.txn_profiling ? new TransactionProfile() : null);
        
        this.itask = new InitiateTaskMessage();
        
        int num_sites = CatalogUtil.getNumberOfSites(hstore_site.getSite());
        this.rpc_transactionInit = new ProtoRpcController[num_sites];
        this.rpc_transactionWork = new ProtoRpcController[num_sites];
        this.rpc_transactionPrepare = new ProtoRpcController[num_sites];
        this.rpc_transactionFinish = new ProtoRpcController[num_sites];
    }

<<<<<<< HEAD
    @SuppressWarnings("unchecked")
    public LocalTransaction init(long txnId, long clientHandle, int base_partition,
                                       boolean predict_readOnly, boolean predict_canAbort) {
        assert(this.predict_touchedPartitions != null);
        super.init(txnId, clientHandle, base_partition,
                (this.predict_touchedPartitions.size() == 1), predict_readOnly, predict_canAbort, true);
        
        if (this.predict_singlePartition == false) {
            try {
                this.init_callback = HStoreObjectPools.CALLBACKS_TXN_INIT.borrowObject(); 
                this.init_callback.init(this);
                
                this.prepare_callback = HStoreObjectPools.CALLBACKS_TXN_PREPARE.borrowObject();
                this.prepare_callback.init(this);
                
                // Don't initialize this until later, because we need to know 
                // what the final status of the txn
                this.finish_callback = HStoreObjectPools.CALLBACKS_TXN_FINISH.borrowObject();
                
            } catch (Exception ex) {
                throw new RuntimeException(ex);
            }
        }
        return (this);
    }

=======
>>>>>>> 0d1b8f02
    /**
     * Main initialization method for LocalTransaction
     * @param txnId
     * @param clientHandle
     * @param base_partition
     * @param predict_singlePartition
     * @param predict_readOnly
     * @param predict_canAbort
     * @param estimator_state
     * @param catalog_proc
     * @param invocation
     * @param client_callback
     * @return
     */
    public LocalTransaction init(long txnId, long clientHandle, int base_partition,
                                 Collection<Integer> predict_touchedPartitions, boolean predict_readOnly, boolean predict_canAbort,
                                 Procedure catalog_proc, StoredProcedureInvocation invocation, RpcCallback<byte[]> client_callback) {
        assert(predict_touchedPartitions != null && predict_touchedPartitions.isEmpty() == false);
        
        this.predict_touchedPartitions = predict_touchedPartitions;
        this.catalog_proc = catalog_proc;
<<<<<<< HEAD
        this.sysproc = catalog_proc.getSystemproc();
              
        this.invocation = invocation;
        this.client_callback = client_callback;
        
        return this.init(txnId, clientHandle, base_partition, predict_readOnly, predict_canAbort);
    }
    
    /**
     * Initialization that copies information from the mispredicted original TransactionState 
     * @param txnId
     * @param base_partition
     * @param orig
     * @return
     */
    public LocalTransaction init(long txnId, int base_partition, LocalTransaction orig,
                                 Collection<Integer> predict_touchedPartitions, boolean predict_readOnly, boolean predict_abortable) {
        this.predict_touchedPartitions = predict_touchedPartitions;
        this.orig_txn_id = orig.getTransactionId();
        this.catalog_proc = orig.catalog_proc;
        this.sysproc = orig.sysproc;

        this.invocation = orig.invocation;
        this.client_callback = orig.client_callback;
        // this.estimator_state = orig.estimator_state;
=======
        this.invocation = invocation;
        this.client_callback = client_callback;
        
        super.init(txnId, clientHandle, base_partition, catalog_proc.getSystemproc(),
                  (this.predict_touchedPartitions.size() == 1), predict_readOnly, predict_canAbort, true);
>>>>>>> 0d1b8f02
        
        // Initialize the InitialTaskMessage
        // We have to wrap the StoredProcedureInvocation object into an
        // InitiateTaskMessage so that it can be put into the ExecutionSite's execution queue
        this.itask.setTransactionId(txnId);
        this.itask.setSrcPartition(base_partition);
        this.itask.setDestPartition(base_partition);
        this.itask.setReadOnly(predict_readOnly);
        this.itask.setStoredProcedureInvocation(invocation);
        
        if (this.predict_singlePartition == false) {
            try {
                this.init_callback = HStoreObjectPools.CALLBACKS_TXN_INIT.borrowObject(); 
                this.init_callback.init(this);
                
                this.prepare_callback = HStoreObjectPools.CALLBACKS_TXN_PREPARE.borrowObject();
                this.prepare_callback.init(this);
                
                // Don't initialize this until later, because we need to know 
                // what the final status of the txn
                this.finish_callback = HStoreObjectPools.CALLBACKS_TXN_FINISH.borrowObject();
                
            } catch (Exception ex) {
                throw new RuntimeException("Unexpected error when trying to initialize " + this, ex);
            }
        }
        
        return (this);
    }

    /**
     * Testing Constructor
     * @param txnId
     * @param base_partition
     * @param predict_touchedPartitions
     * @param catalog_proc
     * @return
     */
    public LocalTransaction testInit(long txnId, int base_partition, Collection<Integer> predict_touchedPartitions, Procedure catalog_proc) {
        this.predict_touchedPartitions = predict_touchedPartitions;
        this.catalog_proc = catalog_proc;
        boolean predict_singlePartition = (this.predict_touchedPartitions.size() == 1);
        
        return (LocalTransaction)super.init(
                          txnId,                        // TxnId
                          Integer.MAX_VALUE,            // ClientHandle
                          base_partition,               // BasePartition
                          catalog_proc.getSystemproc(), // SysProc
                          predict_singlePartition,      // SinglePartition
                          catalog_proc.getReadonly(),   // ReadOnly
                          true,                         // Abortable
                          true                          // ExecLocal
        );
    }
    
    
    public void setExecutionState(ExecutionState state) {
        assert(this.state == null);
        this.state = state;
    }
    
    protected void resetExecutionState() {
        this.state = null;
    }
    
    /**
     * Returns true if this LocalTransaction was actually started
     * in the ExecutionSite.
     * @return
     */
    public boolean wasExecuted() {
        return (this.state != null);
    }
    
    @Override
    public boolean isInitialized() {
        return (this.catalog_proc != null && super.isInitialized());
    }
    
    @Override
    public void finish() {
        super.finish();

        // Return our LocalTransactionInitCallback
        if (this.init_callback != null) {
            HStoreObjectPools.CALLBACKS_TXN_INIT.returnObject(this.init_callback);
            this.init_callback = null;
        }
        // Return our TransactionPrepareCallback
        if (this.prepare_callback != null) {
            HStoreObjectPools.CALLBACKS_TXN_PREPARE.returnObject(this.prepare_callback);
            this.prepare_callback = null;
        }
        // Return our TransactionFinishCallback
        if (this.finish_callback != null) {
            HStoreObjectPools.CALLBACKS_TXN_FINISH.returnObject(this.finish_callback);
            this.finish_callback = null;
        }
        // Return our TransactionEstimator.State handle
        if (this.estimator_state != null) {
            TransactionEstimator.POOL_STATES.returnObject(this.estimator_state);
            this.estimator_state = null;
        }
        
        this.state = null;
        this.orig_txn_id = null;
        this.catalog_proc = null;
<<<<<<< HEAD
        this.sysproc = false;
        
=======
>>>>>>> 0d1b8f02
        this.exec_speculative = false;
        this.predict_touchedPartitions = null;
        this.done_partitions.clear();
        this.restart_ctr = 0;
        this.cresponse = null;  
        
        if (this.profiler != null) this.profiler.finish();
    }
    
    public void setTransactionId(long txn_id) { 
        this.txn_id = txn_id;
    }
    
    // ----------------------------------------------------------------------------
    // EXECUTION ROUNDS
    // ----------------------------------------------------------------------------
    
    @Override
    public void initRound(int partition, long undoToken) {
        assert(this.state != null);
        assert(this.state.queued_results.isEmpty()) : 
            String.format("Trying to initialize ROUND #%d for %s but there are %d queued results",
                           this.round_ctr[this.hstore_site.getLocalPartitionOffset(partition)],
                           this, this.state.queued_results.size());

        if (d) LOG.debug("__FILE__:__LINE__ " + String.format("Initializing ROUND #%d on partition %d for %s [undoToken=%d]", 
                                                this.round_ctr[this.hstore_site.getLocalPartitionOffset(partition)],
                                                partition, this, undoToken));
        
        super.initRound(partition, undoToken);
        
        if (this.base_partition == partition) {
            // Reset these guys here so that we don't waste time in the last round
            if (this.last_undo_token[hstore_site.getLocalPartitionOffset(partition)] != null) {
                this.state.clearRound();
            }
        }
    }
    
    public void fastInitRound(int partition, long undoToken) {
        super.initRound(partition, undoToken);
    }
    
    @Override
    public void startRound(int partition) {
        // Same site, different partition
        if (this.base_partition != partition) {
            super.startRound(partition);
            return;
        }
        
        // Same site, same partition
        assert(this.state.output_order.isEmpty());
        assert(this.state.batch_size > 0);
        if (d) LOG.debug("__FILE__:__LINE__ " + String.format("Starting ROUND #%d on partition %d for local %s with %d queued Statements [blocked=%d]", 
                                                this.round_ctr[this.hstore_site.getLocalPartitionOffset(partition)],
                                                partition, this, this.state.batch_size, this.state.blocked_tasks.size()));
   
        if (this.predict_singlePartition == false) this.state.lock.lock();
        try {
            // Create our output counters
            for (int stmt_index = 0; stmt_index < this.state.batch_size; stmt_index++) {
                if (t) LOG.trace(String.format("%s - Examining %d dependencies at stmt_index %d",
                                 this, this.state.dependencies[stmt_index].size(), stmt_index));
                for (DependencyInfo dinfo : this.state.dependencies[stmt_index].values()) {
                    if (this.state.internal_dependencies.contains(dinfo.getDependencyId()) == false) {
                        this.state.output_order.add(dinfo.getDependencyId());
                    }
                } // FOR
            } // FOR
            assert(this.state.batch_size == this.state.output_order.size()) :
                String.format("%s - Expected %d output dependencies but we queued up %d\n%s",
                              this, this.state.batch_size, this.state.output_order.size(),
                              StringUtil.join("\n", this.state.output_order));
            
            // Release any queued responses/results
            if (this.state.queued_results.isEmpty() == false) {
                if (t) LOG.trace("__FILE__:__LINE__ " + "Releasing " + this.state.queued_results.size() + " queued results");
                int key[] = new int[2];
                for (Entry<Integer, VoltTable> e : this.state.queued_results.entrySet()) {
                    this.state.getPartitionDependencyFromKey(e.getKey().intValue(), key);
                    this.processResultResponse(key[0], key[1], e.getKey().intValue(), true, e.getValue());
                } // FOR
                this.state.queued_results.clear();
            }
            
            // Now create the latch
            int count = this.state.dependency_ctr - this.state.received_ctr;
            assert(count >= 0);
            assert(this.state.dependency_latch == null) : "This should never happen!\n" + this.toString();
            this.state.dependency_latch = new CountDownLatch(count);
            
            // It's now safe to change our state to STARTED
            super.startRound(partition);
        } finally {
            if (this.predict_singlePartition == false) this.state.lock.unlock();
        } // SYNCH
    }
    
    @Override
    public void finishRound(int partition) {
        if (d) LOG.debug("__FILE__:__LINE__ " + String.format("Finishing ROUND #%d on partition %d for %s", 
                                                this.round_ctr[this.hstore_site.getLocalPartitionOffset(partition)],
                                                partition, this));
        
        if (this.base_partition == partition) {
            // Same site, same partition
            assert(this.state.dependency_ctr == this.state.received_ctr) :
                String.format("Trying to finish ROUND #%d on partition %d for %s before it was started",
                              this.round_ctr[this.hstore_site.getLocalPartitionOffset(partition)],
                              partition, this);
            assert(this.state.queued_results.isEmpty()) :
                String.format("Trying to finish ROUND #%d on partition %d for %s but there are %d queued results",
                              this.round_ctr[this.hstore_site.getLocalPartitionOffset(partition)],
                              partition, this, this.state.queued_results.size());
        }
        
        // This doesn't need to be synchronized because we know that only our
        // thread should be calling this
        super.finishRound(partition);
        
        // Same site, different partition
        if (this.base_partition != partition) return;
        
        if (this.predict_singlePartition == false) this.state.lock.lock();
        try {
            // Reset our initialization flag so that we can be ready to run more stuff the next round
            if (this.state.dependency_latch != null) {
                assert(this.state.dependency_latch.getCount() == 0);
                if (t) LOG.debug("__FILE__:__LINE__ " + "Setting CountDownLatch to null for txn #" + this.txn_id);
                this.state.dependency_latch = null;
            }
            this.state.clearRound();
        } finally {
            if (this.predict_singlePartition == false) this.state.lock.unlock();
        } // SYNCH
    }
    
    /**
     * Quickly finish this round for a single-partition txn. This allows us
     * to change the state to FINISHED without having to go through the
     * INIT and START states first (since we know that we will not be getting results randomly
     * from PartitionFragments executed on remote partitions). 
     * @param partition The partition to finish this txn on
     */
    public void fastFinishRound(int partition) {
        this.round_state[hstore_site.getLocalPartitionOffset(partition)] = RoundState.STARTED;
        super.finishRound(partition);
        this.state.clearRound();
    }
    
    // ----------------------------------------------------------------------------
    // ERROR HANDLING
    // ----------------------------------------------------------------------------
    
    /**
     * 
     * @param error
     * @param wakeThread
     */
    public void setPendingError(SerializableException error, boolean wakeThread) {
        boolean spin_latch = (this.pending_error == null);
        super.setPendingError(error);
        if (wakeThread == false) return;
        
        // Spin through this so that the waiting thread wakes up and sees that they got an error
        if (spin_latch) {
            while (this.state.dependency_latch.getCount() > 0) {
                this.state.dependency_latch.countDown();
            } // WHILE
        }        
    }
    
    @Override
    public synchronized void setPendingError(SerializableException error) {
        this.setPendingError(error, true);
    }

    // ----------------------------------------------------------------------------
    // CALLBACK METHODS
    // ----------------------------------------------------------------------------
    
    public TransactionInitCallback getTransactionInitCallback() {
        return (this.init_callback);
    }
    public TransactionPrepareCallback getTransactionPrepareCallback() {
        return (this.prepare_callback);
    }
    /**
     * Initialize the TransactionFinishCallback for this transaction using the
     * given status indicator. You should always use this callback and not allocate
     * one yourself!
     * @param status
     * @return
     */
    public TransactionFinishCallback initTransactionFinishCallback(Hstore.Status status) {
        assert(this.finish_callback.isInitialized() == false);
        this.finish_callback.init(this, status);
        return (this.finish_callback);
    }
    public TransactionFinishCallback getTransactionFinishCallback() {
        return (this.finish_callback);
    }
    public RpcCallback<byte[]> getClientCallback() {
        return (this.client_callback);
    }
    
    // ----------------------------------------------------------------------------
    // ACCESS METHODS
    // ----------------------------------------------------------------------------
    
<<<<<<< HEAD
    public boolean isMapReduce() {
    	return (this.catalog_proc.getMapreduce());
=======
    public void setClientResponse(ClientResponseImpl cresponse) {
        assert(this.cresponse == null);
        this.cresponse = cresponse;
    }
    public ClientResponseImpl getClientResponse() {
        assert(this.cresponse != null);
        return (this.cresponse);
>>>>>>> 0d1b8f02
    }
    
    public void setBatchSize(int batchSize) {
        this.state.batch_size = batchSize;
    }
    
    public InitiateTaskMessage getInitiateTaskMessage() {
        return (this.itask);
    }
    public StoredProcedureInvocation getInvocation() {
        return invocation;
    }

    /**
     * Return the original txn id that this txn was restarted for (after a mispredict)
     * @return
     */
    public Long getOriginalTransactionId() {
        return (this.orig_txn_id);
    }
    public short getRestartCounter() {
        return (this.restart_ctr);
    }
    public void setRestartCounter(int val) {
        this.restart_ctr = (short)val;
    }
    
    public Collection<Integer> getDonePartitions() {
        return (this.done_partitions);
    }
    public Histogram<Integer> getTouchedPartitions() {
        return (this.state.exec_touchedPartitions);
    }
    public boolean hasTouchedPartitions() {
        if (this.state != null) {
            return (this.state.exec_touchedPartitions != null);
        }
        return (false);
    }
    public String getProcedureName() {
        return (this.catalog_proc != null ? this.catalog_proc.getName() : null);
    }
    
    /**
     * Return the underlying procedure catalog object
     * The VoltProcedure must have already been set
     * @return
     */
    public Procedure getProcedure() {
        return (this.catalog_proc);
    }
    
    public int getDependencyCount() { 
        return (this.state.dependency_ctr);
    }
    
    /**
     * Returns true if this transaction still has PartitionFragments
     * that need to be dispatched to the appropriate ExecutionSite 
     * @return
     */
    public boolean stillHasPartitionFragments() {
        return (this.state.still_has_tasks);
//        this.state.lock.lock();
//        try {
//            return (this.state.blocked_tasks.isEmpty() == false ||
//                    this.state.unblocked_tasks.isEmpty() == false);
//        } finally {
//            this.state.lock.unlock();
//        }
    }
    
    protected Set<PartitionFragment> getBlockedPartitionFragments() {
        return (this.state.blocked_tasks);
    }
    public LinkedBlockingDeque<Collection<PartitionFragment>> getUnblockedPartitionFragmentsQueue() {
        return (this.state.unblocked_tasks);
    }
    
    public TransactionEstimator.State getEstimatorState() {
        return (this.estimator_state);
    }
    public void setEstimatorState(TransactionEstimator.State state) {
        this.estimator_state = state;
    }
    
    /**
     * Return the latch that will block the ExecutionSite's thread until
     * all of the query results have been retrieved for this transaction's
     * current SQLStmt batch
     */
    public CountDownLatch getDependencyLatch() {
        return this.state.dependency_latch;
    }
    
    /**
     * Return the number of statements that have been queued up in the last batch
     * @return
     */
    protected int getStatementCount() {
        return (this.state.batch_size);
    }
    protected Map<Integer, DependencyInfo> getStatementDependencies(int stmt_index) {
        return (this.state.dependencies[stmt_index]);
    }
    /**
     * 
     * @param stmt_index Statement Index
     * @param d_id Output Dependency Id
     * @return
     */
    protected DependencyInfo getDependencyInfo(int stmt_index, int d_id) {
        return (this.state.dependencies[stmt_index].get(d_id));
    }
    
    
    protected List<Integer> getOutputOrder() {
        return (this.state.output_order);
    }
    
    public Set<Integer> getInternalDependencyIds() {
        return (this.state.internal_dependencies);
    }
    

    public void setSpeculative(boolean speculative) {
        this.exec_speculative = speculative;
    }
    /**
     * Returns true if this transaction is being executed speculatively
     * @return
     */
    public boolean isSpeculative() {
        return (this.exec_speculative);
    }
    
    
    /**
     * Returns true if this Transaction has executed only on a single-partition
     * @return
     */
    public boolean isExecSinglePartition() {
        return (this.state.exec_touchedPartitions.getValueCount() <= 1);
    }
    /**
     * Returns true if the given FragmentTaskMessage is currently set as blocked for this txn
     * @param ftask
     * @return
     */
    public boolean isBlocked(PartitionFragment ftask) {
        return (this.state.blocked_tasks.contains(ftask));
    }
    
    public Collection<Integer> getPredictTouchedPartitions() {
        return (this.predict_touchedPartitions);
    }
    
    // ----------------------------------------------------------------------------
    // ProtoRpcController CACHE
    // ----------------------------------------------------------------------------
    
    private ProtoRpcController getProtoRpcController(ProtoRpcController cache[], int site_id) {
//        return new ProtoRpcController();
        if (cache[site_id] == null) {
            cache[site_id] = new ProtoRpcController();
        } else {
            cache[site_id].reset();
        }
        return (cache[site_id]);
    }
    
    public ProtoRpcController getTransactionInitController(int site_id) {
        return this.getProtoRpcController(this.rpc_transactionInit, site_id);
    }
    public ProtoRpcController getTransactionWorkController(int site_id) {
        return this.getProtoRpcController(this.rpc_transactionWork, site_id);
    }
    public ProtoRpcController getTransactionPrepareController(int site_id) {
        return this.getProtoRpcController(this.rpc_transactionPrepare, site_id);
    }
    public ProtoRpcController getTransactionFinishController(int site_id) {
        return this.getProtoRpcController(this.rpc_transactionFinish, site_id);
    }
    
    // ----------------------------------------------------------------------------
    // DEPENDENCY TRACKING METHODS
    // ----------------------------------------------------------------------------
    
    /**
     * 
     * @param d_id
     * @return
     */
    private DependencyInfo getOrCreateDependencyInfo(int stmt_index, Integer d_id) {
        Map<Integer, DependencyInfo> stmt_dinfos = this.state.dependencies[stmt_index];
        if (stmt_dinfos == null) {
            stmt_dinfos = new HashMap<Integer, DependencyInfo>();
            this.state.dependencies[stmt_index] = stmt_dinfos;
        }
        DependencyInfo dinfo = stmt_dinfos.get(d_id);
        if (dinfo == null) {
            // First try to get one that we have used before in a previous round for this txn
            dinfo = this.state.reusable_dependencies.poll();
            if (dinfo != null) {
                dinfo.finish();
            // If there is nothing local, then we have to go get an object from the global pool
            } else {
                try {
                    dinfo = HStoreObjectPools.STATES_DEPENDENCYINFO.borrowObject();
                } catch (Exception ex) {
                    throw new RuntimeException(ex);
                }
            }
            
            // Always initialize the DependencyInfo regardless of how we got it 
            dinfo.init(this, stmt_index, d_id.intValue());
            stmt_dinfos.put(d_id, dinfo);
        }
        return (dinfo);
    }
    
    /**
     * Get the final results of the last round of execution for this Transaction
     * @return
     */
    public VoltTable[] getResults() {
        final VoltTable results[] = new VoltTable[this.state.output_order.size()];
        if (d) LOG.debug("__FILE__:__LINE__ " + "Generating output results with " + results.length + " tables for txn #" + this.txn_id);
        for (int stmt_index = 0; stmt_index < results.length; stmt_index++) {
            Integer dependency_id = this.state.output_order.get(stmt_index);
            assert(dependency_id != null) :
                "Null output dependency id for Statement index " + stmt_index + " in txn #" + this.txn_id;
            assert(this.state.dependencies[stmt_index] != null) :
                "Missing dependency set for stmt_index #" + stmt_index + " in txn #" + this.txn_id;
            assert(this.state.dependencies[stmt_index].containsKey(dependency_id)) :
                "Missing info for DependencyId " + dependency_id + " for Statement index " + stmt_index + " in txn #" + this.txn_id;
            
            results[stmt_index] = this.state.dependencies[stmt_index].get(dependency_id).getResult();
            assert(results[stmt_index] != null) :
                "Null output result for Statement index " + stmt_index + " in txn #" + this.txn_id;
        } // FOR
        return (results);
    }
    
    /**
     * Queues up a PartitionFragment for this txn
     * If the return value is true, then the FragmentTaskMessage is blocked waiting for dependencies
     * If the return value is false, then the FragmentTaskMessage can be executed immediately (either locally or on at a remote partition)
     * @param ftask
     */
    public boolean addPartitionFragment(PartitionFragment ftask) {
        int offset = hstore_site.getLocalPartitionOffset(this.base_partition);
        assert(this.round_state[offset] == RoundState.INITIALIZED) :
            String.format("Invalid round state %s for %s at partition %d", this.round_state[offset], this, this.base_partition);
        
        // The partition that this task is being sent to for execution
        boolean blocked = false;
        final int partition = ftask.getPartitionId();
        final int num_fragments = ftask.getFragmentIdCount();
        
        // PAVLO: 2011-12-10
        // We moved updating the exec_touchedPartitions histogram into the
        // BatchPlanner so that we won't increase the counter for a partition
        // if we read from a replicated table at the local partition
        // this.state.exec_touchedPartitions.put(partition, num_fragments);
        
        // PAVLO 2011-12-20
        // I don't know why, but before this loop used to be synchronized
        // It definitely does not need to be because this is only invoked by the
        // transaction's base partition ExecutionSite
        for (int i = 0; i < num_fragments; i++) {
            int stmt_index = ftask.getStmtIndex(i);
            
            // If this task produces output dependencies, then we need to make 
            // sure that the txn wait for it to arrive first
            int output_dep_id = ftask.getOutputDepId(i);
            if (output_dep_id != HStoreConstants.NULL_DEPENDENCY_ID) {
                if (d)
                    LOG.debug("__FILE__:__LINE__ " + String.format("[%02d] Adding new DependencyInfo for PlanFragment %d in %s [partition=%d, stmtIndex=%d, outputDepId=%d]",
                                                     this.state.dependency_ctr,
                                                     ftask.getFragmentId(i),
                                                     this, partition, stmt_index, output_dep_id));
                this.getOrCreateDependencyInfo(stmt_index, output_dep_id).addPartition(partition);
                this.state.dependency_ctr++;
                
                // Store the stmt_index of when this dependency will show up
                Integer key_idx = this.state.createPartitionDependencyKey(partition, output_dep_id);
                Queue<Integer> rest_stmt_ctr = this.state.results_dependency_stmt_ctr.get(key_idx);
                if (rest_stmt_ctr == null) {
                    rest_stmt_ctr = new LinkedList<Integer>();
                    this.state.results_dependency_stmt_ctr.put(key_idx, rest_stmt_ctr);
                }
                rest_stmt_ctr.add(stmt_index);
                if (t) 
                    LOG.trace("__FILE__:__LINE__ " + String.format("Set Dependency Statement Counters for <%d %d>: %s", partition, output_dep_id, rest_stmt_ctr));
            } // IF
            
            // If this task needs an input dependency, then we need to make sure it arrives at
            // the executor before it is allowed to start executing
            InputDependency input_dep_ids = ftask.getInputDepId(i);
            if (input_dep_ids.getIdsCount() > 0) {
                for (int dependency_id : input_dep_ids.getIdsList()) {
                    if (dependency_id != HStoreConstants.NULL_DEPENDENCY_ID) {
                        if (d)
                            LOG.debug(String.format("Creating internal input dependency %d for PlanFragment %d in %s", 
                                                    dependency_id, ftask.getFragmentId(i), this)); 
                        
                        this.getOrCreateDependencyInfo(stmt_index, dependency_id).addBlockedPartitionFragment(ftask);
                        this.state.internal_dependencies.add(dependency_id);
                        if (blocked == false) {
                            this.state.blocked_tasks.add(ftask);
                            blocked = true;   
                        }
                    }
                } // FOR
            }
            
            if (d) {
                LOG.debug(String.format("%s - Examining %d dependencies at stmt_index %d",
                                        this, this.state.dependencies[stmt_index].size(), stmt_index));
                int output_ctr = 0;
                for (DependencyInfo dinfo : this.state.dependencies[stmt_index].values()) {
                    if (this.state.internal_dependencies.contains(dinfo.getDependencyId()) == false) {
                        output_ctr++;
                        LOG.debug(dinfo.toString() + " => Output!");
                    }
                } // FOR
                LOG.debug(String.format("%s Output Dependencies for StmtIndex %d : %d", 
                                        this, stmt_index, output_ctr));
            }
            
        } // FOR

        if (d) {
            CatalogType catalog_stmt = null;
            if (catalog_proc.getSystemproc()) {
                catalog_stmt = catalog_proc;
            } else {
                for (int i = 0; i < num_fragments; i++) {
                    int frag_id = ftask.getFragmentId(i);
                    PlanFragment catalog_frag = CatalogUtil.getPlanFragment(catalog_proc, frag_id);
                    catalog_stmt = catalog_frag.getParent();
                    if (catalog_stmt != null) break;
                } // FOR
            }
            LOG.debug("__FILE__:__LINE__ " + String.format("Queued up PartitionFragment %s for %s on partition %d and marked as %s",
                                             catalog_stmt.fullName(), this, partition, (blocked ? "blocked" : "not blocked")));
            if (t) LOG.trace("__FILE__:__LINE__ " + "PartitionFragment Contents for txn #" + this.txn_id + ":\n" + ftask);
        }
        return (blocked);
    }
    
    /**
     * 
     * @param partition
     * @param dependency_id
     * @param result
     */
    public void addResult(int partition, int dependency_id, VoltTable result) {
        assert(result != null) :
            "The result for DependencyId " + dependency_id + " is null in txn #" + this.txn_id;
        int key = this.state.createPartitionDependencyKey(partition, dependency_id);
        this.processResultResponse(partition, dependency_id, key, false, result);
    }
    
    /**
     * 
     * @param partition
     * @param dependency_id
     * @param result
     */
    private void processResultResponse(final int partition, final int dependency_id, final int key, final boolean force, VoltTable result) {
        int base_offset = hstore_site.getLocalPartitionOffset(this.base_partition);
        assert(result != null);
        assert(this.round_state[base_offset] == RoundState.INITIALIZED || this.round_state[base_offset] == RoundState.STARTED) :
            String.format("Invalid round state %s for %s at partition %d", this.round_state[base_offset], this, this.base_partition);
        
        if (debug.get()) LOG.debug("__FILE__:__LINE__ " + String.format("Attemping to add new result for {Partition:%d, Dependency:%d} in %s [numRows=%d]",
                                                  partition, dependency_id, this, result.getRowCount()));
        
        // If the txn is still in the INITIALIZED state, then we just want to queue up the results
        // for now. They will get released when we switch to STARTED 
        // This is the only part that we need to synchonize on
        if (force == false) {
            if (this.predict_singlePartition == false) this.state.lock.lock();
            try {
                if (this.round_state[base_offset] == RoundState.INITIALIZED) {
                    assert(this.state.queued_results.containsKey(key) == false) : 
                        String.format("%s - Duplicate result {Partition:%d, Dependency:%d} [key=%d]",
                                      this,  partition, dependency_id, key);
                    this.state.queued_results.put(key, result);
                    if (d) LOG.debug("__FILE__:__LINE__ " + String.format("%s - Queued result {Partition:%d, Dependency:%d} until the round is started [key=%s]",
                                                            this, partition, dependency_id, key));
                    return;
                }
                if (d) {
                    LOG.debug("__FILE__:__LINE__ " + "Storing new result for key " + key + " in txn #" + this.txn_id);
                    if (t) LOG.trace("__FILE__:__LINE__ " + "Result stmt_ctr(key=" + key + "): " + this.state.results_dependency_stmt_ctr.get(key));
                }
            } finally {
                if (this.predict_singlePartition == false) this.state.lock.unlock();
            } // SYNCH
        }
            
        // Each partition+dependency_id should be unique for a Statement batch.
        // So as the results come back to us, we have to figure out which Statement it belongs to
        DependencyInfo dinfo = null;
        Queue<Integer> queue = this.state.results_dependency_stmt_ctr.get(key);
        assert(queue != null) :
            String.format("Unexpected {Partition:%d, Dependency:%d} in %s",
                          partition, dependency_id, this);
        assert(queue.isEmpty() == false) :
            String.format("No more statements for {Partition:%d, Dependency:%d} in %s [key=%d]\nresults_dependency_stmt_ctr = %s",
                          partition, dependency_id, this, key, this.state.results_dependency_stmt_ctr);

        int stmt_index = queue.remove().intValue();
        dinfo = this.getDependencyInfo(stmt_index, dependency_id);
        assert(dinfo != null) :
            "Unexpected DependencyId " + dependency_id + " from partition " + partition + " for txn #" + this.txn_id + " [stmt_index=" + stmt_index + "]\n" + result;
        dinfo.addResult(partition, result);
        
        if (this.predict_singlePartition == false) this.state.lock.lock();
        try {
            this.state.received_ctr++;
            
            // Check whether we need to start running stuff now
            // 2011-12-31: This needs to be synchronized because they might check
            //             whether there are no more blocked tasks before we 
            //             can add to_unblock to the unblocked_tasks queue
            if (this.state.blocked_tasks.isEmpty() == false && dinfo.hasTasksReady()) {
                Collection<PartitionFragment> to_unblock = dinfo.getAndReleaseBlockedPartitionFragments();
                assert(to_unblock != null);
                assert(to_unblock.isEmpty() == false);
                if (d) 
                    LOG.debug("__FILE__:__LINE__ " + String.format("Got %d PartitionFragments to unblock for txn #%d that were waiting for DependencyId %d",
                                               to_unblock.size(), this.txn_id, dinfo.getDependencyId()));
                this.state.blocked_tasks.removeAll(to_unblock);
                this.state.unblocked_tasks.addLast(to_unblock);
            }
            else if (d) {
                LOG.debug("__FILE__:__LINE__ " + String.format("No PartitionFragments to unblock for %s after storing {Partition:%d, Dependency:%d} " +
                                                               "[blockedTasks=%d, dinfo.hasTasksReady=%s]",
                                                                this, partition, dependency_id, this.state.blocked_tasks.size(), dinfo.hasTasksReady()));
            }
        
            if (this.state.dependency_latch != null) {    
                this.state.dependency_latch.countDown();
                    
                // HACK: If the latch is now zero, then push an EMPTY set into the unblocked queue
                // This will cause the blocked ExecutionSite thread to wake up and realize that he's done
                if (this.state.dependency_latch.getCount() == 0) {
                    if (d)
                        LOG.debug(String.format("%s - Pushing EMPTY_SET to ExecutionSite because all the dependencies have arrived!", this));
                    this.state.unblocked_tasks.addLast(EMPTY_SET);
                }
                if (d)
                    LOG.debug("__FILE__:__LINE__ " + String.format("%s - Setting CountDownLatch to %d",
                                                     this, this.state.dependency_latch.getCount()));
            }

            this.state.still_has_tasks = this.state.blocked_tasks.isEmpty() == false ||
                                         this.state.unblocked_tasks.isEmpty() == false;
        } finally {
            if (this.predict_singlePartition == false) this.state.lock.unlock();
        } // SYNCH
        
        if (d) {
            Map<String, Object> m = new ListOrderedMap<String, Object>();
            m.put("Blocked Tasks", this.state.blocked_tasks.size());
            m.put("DependencyInfo", dinfo.toString());
            m.put("hasTasksReady", dinfo.hasTasksReady());
            LOG.debug("__FILE__:__LINE__ " + this + "\n" + StringUtil.formatMaps(m));
            if (t) LOG.trace(this.debug());
        }
    }

    /**
     * Populate the given map with the the dependency results that are used for
     * internal plan execution. Note that these are not the results that should be
     * sent to the client.
     * @param fragment
     * @param results
     * @return
     */
    public Map<Integer, List<VoltTable>> removeInternalDependencies(PartitionFragment fragment, Map<Integer, List<VoltTable>> results) {
        if (d) LOG.debug("__FILE__:__LINE__ " + String.format("Retrieving %d internal dependencies for %s PartitionFragment:\n%s",
                                                fragment.getInputDepIdCount(), this, fragment));
        
        Collection<Integer> localPartitionIds = hstore_site.getLocalPartitionIds();
        for (int i = 0, cnt = fragment.getFragmentIdCount(); i < cnt; i++) {
            int stmt_index = fragment.getStmtIndex(i);
            InputDependency input_dep_ids = fragment.getInputDepId(i);
            
            if (t) LOG.trace(String.format("Examining %d input dependencies for PlanFragment %d in %s\n%s",
                                           fragment.getInputDepId(i).getIdsCount(), fragment.getFragmentId(i), this, fragment));
            for (int input_d_id : input_dep_ids.getIdsList()) {
                if (input_d_id == HStoreConstants.NULL_DEPENDENCY_ID) continue;
                
                DependencyInfo dinfo = this.getDependencyInfo(stmt_index, input_d_id);
                assert(dinfo != null);
                int num_tables = dinfo.getResults().size();
                assert(dinfo.getPartitions().size() == num_tables) :
                    String.format("Number of results retrieved for <Stmt #%d, DependencyId #%d> is %d " +
                                  "but we were expecting %d in %s\n%s\n%s\n%s%s", 
                                  stmt_index, input_d_id, num_tables, dinfo.getPartitions().size(), this,
                                  this.toString(), fragment.toString(),
                                  StringUtil.SINGLE_LINE, this.debug()); 
                results.put(input_d_id, dinfo.getResults(localPartitionIds, true));
                if (d) LOG.debug("__FILE__:__LINE__ " + String.format("<Stmt#%d, DependencyId#%d> -> %d VoltTables",
                                               stmt_index, input_d_id, results.get(input_d_id).size()));
            } // FOR
        } // FOR
        return (results);
    }
    
    public List<VoltTable> getInternalDependency(int stmt_index, int input_d_id) {
        if (d) LOG.debug("__FILE__:__LINE__ " + String.format("Retrieving %d internal dependencies for <Stmt #%d, DependencyId #%d> in %s",
                                                this.state.internal_dependencies.size(), stmt_index, input_d_id, this));
        
        DependencyInfo dinfo = this.getDependencyInfo(stmt_index, input_d_id);
        assert(dinfo != null) :
            String.format("No DependencyInfo object for <Stmt #%d, DependencyId #%d> in %s",
                          stmt_index, input_d_id, this);
        int num_tables = dinfo.getResults().size();
        assert(dinfo.getPartitions().size() == num_tables) :
                    String.format("Number of results from partitions retrieved for <Stmt #%d, DependencyId #%d> " +
                                  "is %d but we were expecting %d in %s\n%s\n%s%s", 
                                  stmt_index, input_d_id, num_tables, dinfo.getPartitions().size(), this,
                                  this.toString(), StringUtil.SINGLE_LINE, this.debug()); 
        return (dinfo.getResults(hstore_site.getLocalPartitionIds(), true));
    }
    
    // ----------------------------------------------------------------------------
    // We can attach input dependencies used on non-local partitions
    // ----------------------------------------------------------------------------

    
    @Override
    public String toString() {
        if (this.isInitialized()) {
            return (String.format("%s #%d/%d", this.getProcedureName(), this.txn_id, this.base_partition));
//            return (String.format("%s #%d/%d/%d", this.getProcedureName(), this.txn_id, this.base_partition, this.hashCode()));
        } else {
            return ("<Uninitialized>");
        }
    }
    
    @Override
    public String debug() {
        List<Map<String, Object>> maps = new ArrayList<Map<String,Object>>();
        Map<String, Object> m;
        
        // Basic Info
        m = super.getDebugMap();
        m.put("Procedure", this.getProcedureName());
<<<<<<< HEAD
        m.put("SysProc", this.sysproc);
        
=======
>>>>>>> 0d1b8f02
        maps.add(m);
        
        // Predictions
        m = new ListOrderedMap<String, Object>();
        m.put("Predict Single-Partitioned", (this.predict_touchedPartitions != null ? this.isPredictSinglePartition() : "???"));
        m.put("Predict Touched Partitions", this.getPredictTouchedPartitions());
        m.put("Predict Read Only", this.isPredictReadOnly());
        m.put("Predict Abortable", this.isPredictAbortable());
        m.put("Restart Counter", this.restart_ctr);
        m.put("Estimator State", this.estimator_state);
        maps.add(m);
        
        // Actual Execution
        if (this.state != null) {
            m = new ListOrderedMap<String, Object>();
            m.put("Exec Single-Partitioned", this.isExecSinglePartition());
            m.put("Speculative Execution", this.exec_speculative);
            m.put("Exec Read Only", Arrays.toString(this.exec_readOnly));
            m.put("Touched Partitions", this.state.exec_touchedPartitions);
            m.put("Dependency Ctr", this.state.dependency_ctr);
            m.put("Internal Ctr", this.state.internal_dependencies.size());
            m.put("Received Ctr", this.state.received_ctr);
            m.put("CountdownLatch", this.state.dependency_latch);
            m.put("# of Blocked Tasks", this.state.blocked_tasks.size());
            m.put("# of Statements", this.state.batch_size);
            m.put("Expected Results", this.state.results_dependency_stmt_ctr.keySet());
            maps.add(m);
        }

        // Additional Info
        m = new ListOrderedMap<String, Object>();
        m.put("Original Txn Id", this.orig_txn_id);
        m.put("Client Callback", this.client_callback);
        m.put("Prepare Callback", this.prepare_callback);
        maps.add(m);

        // Profile Times
        if (this.profiler != null) maps.add(this.profiler.debugMap());
        
        StringBuilder sb = new StringBuilder();
        sb.append(StringUtil.formatMaps(maps.toArray(new Map<?, ?>[maps.size()])));
        
        if (this.state != null) {
            sb.append(StringUtil.SINGLE_LINE);
            String stmt_debug[] = new String[this.state.batch_size];
            
            VoltProcedure voltProc = state.executor.getVoltProcedure(catalog_proc.getName());
            assert(voltProc != null);
            SQLStmt stmts[] = voltProc.voltLastQueriesExecuted();
            
            // This won't work in test cases
//            assert(stmt_debug.length == stmts.length) :
//                String.format("Expected %d SQLStmts but we only got %d", stmt_debug.length, stmts.length); 
            
            for (int stmt_index = 0; stmt_index < stmt_debug.length; stmt_index++) {
                Map<Integer, DependencyInfo> s_dependencies = new HashMap<Integer, DependencyInfo>(this.state.dependencies[stmt_index]); 
                Set<Integer> dependency_ids = new HashSet<Integer>(s_dependencies.keySet());
                String inner = "";
                
                inner += "  Statement #" + stmt_index;
                if (stmts != null && stmts.length > 0) { 
                    inner += " - " + stmts[stmt_index].getStatement().getName();
                }
                inner += "\n";
//                inner += "  Output Dependency Id: " + (this.state.output_order.contains(stmt_index) ? this.state.output_order.get(stmt_index) : "<NOT STARTED>") + "\n";
                
                inner += "  Dependency Partitions:\n";
                for (Integer dependency_id : dependency_ids) {
                    inner += "    [" + dependency_id + "] => " + s_dependencies.get(dependency_id).getPartitions() + "\n";
                } // FOR
                
                inner += "  Dependency Results:\n";
                for (Integer dependency_id : dependency_ids) {
                    inner += "    [" + dependency_id + "] => [";
                    String add = "";
                    for (VoltTable vt : s_dependencies.get(dependency_id).getResults()) {
                        inner += add + (vt == null ? vt : "{" + vt.getRowCount() + " tuples}");
                        add = ",";
                    }
                    inner += "]\n";
                } // FOR
                
                inner += "  Blocked PartitionFragments:\n";
                boolean none = true;
                for (Integer dependency_id : dependency_ids) {
                    DependencyInfo d = s_dependencies.get(dependency_id);
                    for (PartitionFragment task : d.getBlockedPartitionFragments()) {
                        if (task == null) continue;
                        inner += "    [" + dependency_id + "] => [";
                        String add = "";
                        for (int frag_id : task.getFragmentIdList()) {
                            inner += add + frag_id;
                            add = ", ";
                        } // FOR
                        inner += "] ";
                        if (d.hasTasksReady()) {
                            inner += "*READY*";
                        }
                        else if (d.hasTasksReleased()) {
                            inner += "*RELEASED*";
                        }
                        else {
                            inner += String.format("%d / %d", d.getResults().size(), d.getPartitions().size());
                        }
                        inner += "\n";
                        none = false;
                    }
                } // FOR
                if (none) inner += "    <none>\n";
                stmt_debug[stmt_index] = inner;
            } // (dependencies)
            sb.append(StringUtil.columns(stmt_debug));
        }
        
        return (sb.toString());
    }
	
}<|MERGE_RESOLUTION|>--- conflicted
+++ resolved
@@ -87,13 +87,9 @@
      * The original StoredProcedureInvocation request that was sent to the HStoreSite
      * XXX: Why do we need to keep this?
      */
-<<<<<<< HEAD
     protected StoredProcedureInvocation invocation;
-=======
-    private StoredProcedureInvocation invocation;
     
     private final InitiateTaskMessage itask;
->>>>>>> 0d1b8f02
 
     /**
      * The set of partitions that we expected this partition to touch.
@@ -126,14 +122,9 @@
     /**
      * The queued up ClientResponse that we need to send back for this txn
      */
-<<<<<<< HEAD
-    public boolean sysproc;
-    
-=======
     private ClientResponseImpl cresponse;
-
-
->>>>>>> 0d1b8f02
+    
+
     /**
      * Whether this txn is being executed specutatively
      */
@@ -202,35 +193,6 @@
         this.rpc_transactionFinish = new ProtoRpcController[num_sites];
     }
 
-<<<<<<< HEAD
-    @SuppressWarnings("unchecked")
-    public LocalTransaction init(long txnId, long clientHandle, int base_partition,
-                                       boolean predict_readOnly, boolean predict_canAbort) {
-        assert(this.predict_touchedPartitions != null);
-        super.init(txnId, clientHandle, base_partition,
-                (this.predict_touchedPartitions.size() == 1), predict_readOnly, predict_canAbort, true);
-        
-        if (this.predict_singlePartition == false) {
-            try {
-                this.init_callback = HStoreObjectPools.CALLBACKS_TXN_INIT.borrowObject(); 
-                this.init_callback.init(this);
-                
-                this.prepare_callback = HStoreObjectPools.CALLBACKS_TXN_PREPARE.borrowObject();
-                this.prepare_callback.init(this);
-                
-                // Don't initialize this until later, because we need to know 
-                // what the final status of the txn
-                this.finish_callback = HStoreObjectPools.CALLBACKS_TXN_FINISH.borrowObject();
-                
-            } catch (Exception ex) {
-                throw new RuntimeException(ex);
-            }
-        }
-        return (this);
-    }
-
-=======
->>>>>>> 0d1b8f02
     /**
      * Main initialization method for LocalTransaction
      * @param txnId
@@ -252,39 +214,12 @@
         
         this.predict_touchedPartitions = predict_touchedPartitions;
         this.catalog_proc = catalog_proc;
-<<<<<<< HEAD
-        this.sysproc = catalog_proc.getSystemproc();
               
         this.invocation = invocation;
         this.client_callback = client_callback;
         
-        return this.init(txnId, clientHandle, base_partition, predict_readOnly, predict_canAbort);
-    }
-    
-    /**
-     * Initialization that copies information from the mispredicted original TransactionState 
-     * @param txnId
-     * @param base_partition
-     * @param orig
-     * @return
-     */
-    public LocalTransaction init(long txnId, int base_partition, LocalTransaction orig,
-                                 Collection<Integer> predict_touchedPartitions, boolean predict_readOnly, boolean predict_abortable) {
-        this.predict_touchedPartitions = predict_touchedPartitions;
-        this.orig_txn_id = orig.getTransactionId();
-        this.catalog_proc = orig.catalog_proc;
-        this.sysproc = orig.sysproc;
-
-        this.invocation = orig.invocation;
-        this.client_callback = orig.client_callback;
-        // this.estimator_state = orig.estimator_state;
-=======
-        this.invocation = invocation;
-        this.client_callback = client_callback;
-        
         super.init(txnId, clientHandle, base_partition, catalog_proc.getSystemproc(),
                   (this.predict_touchedPartitions.size() == 1), predict_readOnly, predict_canAbort, true);
->>>>>>> 0d1b8f02
         
         // Initialize the InitialTaskMessage
         // We have to wrap the StoredProcedureInvocation object into an
@@ -392,11 +327,7 @@
         this.state = null;
         this.orig_txn_id = null;
         this.catalog_proc = null;
-<<<<<<< HEAD
-        this.sysproc = false;
-        
-=======
->>>>>>> 0d1b8f02
+        
         this.exec_speculative = false;
         this.predict_touchedPartitions = null;
         this.done_partitions.clear();
@@ -608,10 +539,10 @@
     // ACCESS METHODS
     // ----------------------------------------------------------------------------
     
-<<<<<<< HEAD
     public boolean isMapReduce() {
     	return (this.catalog_proc.getMapreduce());
-=======
+    }
+    
     public void setClientResponse(ClientResponseImpl cresponse) {
         assert(this.cresponse == null);
         this.cresponse = cresponse;
@@ -619,7 +550,6 @@
     public ClientResponseImpl getClientResponse() {
         assert(this.cresponse != null);
         return (this.cresponse);
->>>>>>> 0d1b8f02
     }
     
     public void setBatchSize(int batchSize) {
@@ -1175,11 +1105,7 @@
         // Basic Info
         m = super.getDebugMap();
         m.put("Procedure", this.getProcedureName());
-<<<<<<< HEAD
-        m.put("SysProc", this.sysproc);
-        
-=======
->>>>>>> 0d1b8f02
+        
         maps.add(m);
         
         // Predictions
