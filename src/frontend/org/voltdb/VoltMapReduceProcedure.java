package org.voltdb;

import java.nio.ByteBuffer;
import java.util.Iterator;

import org.apache.log4j.Logger;
import org.voltdb.catalog.Procedure;
import org.voltdb.messaging.FastSerializer;
import org.voltdb.types.SortDirectionType;
import org.voltdb.utils.Pair;
import org.voltdb.utils.ReduceInputIterator;
import org.voltdb.utils.VoltTableUtil;

import com.google.protobuf.ByteString;

import edu.brown.hstore.Hstoreservice.Status;
import edu.brown.hstore.Hstoreservice.TransactionReduceResponse.ReduceResult;
import edu.brown.hstore.PartitionExecutor;
import edu.brown.hstore.callbacks.TransactionMapWrapperCallback;
import edu.brown.hstore.callbacks.TransactionReduceWrapperCallback;
import edu.brown.hstore.dtxn.MapReduceTransaction;
import edu.brown.logging.LoggerUtil;
import edu.brown.logging.LoggerUtil.LoggerBoolean;
import edu.brown.utils.PartitionEstimator;

public abstract class VoltMapReduceProcedure<K> extends VoltProcedure {
    public static final Logger LOG = Logger.getLogger(VoltMapReduceProcedure.class);
    private final static LoggerBoolean debug = new LoggerBoolean(LOG.isDebugEnabled());
    private final static LoggerBoolean trace = new LoggerBoolean(LOG.isTraceEnabled());
    static {
        LoggerUtil.attachObserver(LOG, debug, trace);
    }

    private SQLStmt mapInputQuery;
    
    // This reduceInputQuery is prepared to executed REDUCE by internal system instead of Java code
    private SQLStmt reduceInputQuery;

    // Thread-local data
    private MapReduceTransaction mr_ts;
    private VoltTable map_output;
    
    private VoltTable reduce_input;
    private VoltTable reduce_output;
    
    // -----------------------------------------------------------------
    // MAP REDUCE API
    // -----------------------------------------------------------------

    /**
     * Returns the schema of the MapOutput table
     * @return
     */
    public abstract VoltTable.ColumnInfo[] getMapOutputSchema();    
    /**
     * Returns the schema of the ReduceOutput table
     * @return
     */
    public abstract VoltTable.ColumnInfo[] getReduceOutputSchema();
    
    /**
     * @param tuple
     */
    public abstract void map(VoltTableRow tuple);

    /**
     * @param r
     */
    public abstract void reduce(K key, Iterator<VoltTableRow> rows);
    
    // -----------------------------------------------------------------
    // INTERNAL METHODS
    // -----------------------------------------------------------------
    
    @Override
    public void globalInit(PartitionExecutor site, Procedure catalogProc, BackendTarget eeType, HsqlBackend hsql,
            PartitionEstimator pEstimator) {
        super.globalInit(site, catalogProc, eeType, hsql, pEstimator);
        
        // Get the SQLStmt handles for the input queries
        this.mapInputQuery = this.getSQLStmt(catalogProc.getMapinputquery());
        assert (this.mapInputQuery != null) : "Missing MapInputQuery " + catalogProc.getMapinputquery();
        this.reduceInputQuery = this.getSQLStmt(catalogProc.getReduceinputquery());
    }
    
    /**
     * 
     * @return
     */
    public final VoltTable run(Object params[]) {
        assert (this.hstore_site != null) : "error in VoltMapReduceProcedure...for hstore_site..........";

        VoltTable result = null;

        // The MapReduceTransaction handle will have all the key information we need about this txn
        long txn_id = this.getTransactionId();
        this.mr_ts = this.hstore_site.getTransaction(txn_id);
        assert (mr_ts != null) : "Unexpected null MapReduceTransaction handle for " + this.m_localTxnState;


        // If this invocation is at the txn's base partition, then it is
        // responsible for sending out the coordination messages to the other partitions
        boolean is_local = (this.partitionId == mr_ts.getBasePartition());

        if (mr_ts.isMapPhase()) {
            // If this is the base partition, then we'll send the out the MAP
            // initialization requests to all of the partitions
            if (is_local) {
                // Send out network messages to all other partitions to tell them to
                // execute the MAP phase of this job
                if (debug.get())
                    LOG.debug("<VoltMapReduceProcedure.run> is executing ..<Map>...local!!!....\n");
                this.executor.getHStoreCoordinator().transactionMap(mr_ts, mr_ts.getTransactionMapCallback());
            }
            
            this.map_output = mr_ts.getMapOutputByPartition(this.partitionId);
            assert(this.map_output != null);

            if (debug.get())
                LOG.debug("<VoltMapReduceProcedure.run> is executing ..<MAP>..\n");
            // Execute the map
            voltQueueSQL(mapInputQuery, params);
            VoltTable mapResult[] = voltExecuteSQLForceSinglePartition();
            assert (mapResult.length == 1);
            
            // Check whether the HStoreConf flag for locking the entire cluster
            // is true. If it is, then we have to tell the queue manager that we're done.
            // MapReduceTransaction should finish forever...
<<<<<<< HEAD
            if (this.hstore_conf.site.mr_map_blocking) {
                hstore_site.getTransactionQueueManager().finished(txn_id, Status.OK, this.partitionId);
            }
            
=======
            hstore_site.getTransactionQueueManager().lockFinished(txn_id, Status.OK, this.partitionId);
>>>>>>> 09a5b1e8

            if (debug.get())
                LOG.debug(String.format("MAP: About to process %d records for %s on partition %d",
                          mapResult[0].getRowCount(), this.m_localTxnState, this.partitionId));

            if (debug.get())
                LOG.debug(String.format("<MapInputTable> Partition:%d\n %s", this.partitionId,mapResult[0]));

            while (mapResult[0].advanceRow()) {
                this.map(mapResult[0].getRow());
            } // WHILE
            
            if (debug.get())
                LOG.debug(String.format("MAP: %s generated %d results on partition %d",
                          this.m_localTxnState, this.map_output.getRowCount(), this.partitionId));
            if (debug.get())
                LOG.debug(String.format("<MapOutputTable> Partition:%d\n %s", this.partitionId,this.map_output));
            
            result = mr_ts.getMapOutputByPartition(this.partitionId);

            // Always invoke the TransactionMapWrapperCallback to let somebody know that
            // we finished the MAP phase at this partition
            TransactionMapWrapperCallback callback = mr_ts.getTransactionMapWrapperCallback();
            assert (callback != null) : "Unexpected null callback for " + mr_ts;
            assert (callback.isInitialized()) : "Unexpected uninitalized callback for " + mr_ts;
            callback.run(this.partitionId);
        }

        else if (mr_ts.isReducePhase()) {
            // If this is the local/base partition, send out the start REDUCE message 
            if (is_local) {
                if (debug.get())
                    LOG.debug("<VoltMapReduceProcedure.run> is executing ..<Reduce>...local!!!....\n");
                // Send out network messages to all other partitions to tell them to execute the Reduce phase of this job
                this.executor.getHStoreCoordinator().transactionReduce(mr_ts, mr_ts.getTransactionReduceCallback());
            }
            this.reduce_input = null; // 
            this.reduce_input = mr_ts.getReduceInputByPartition(this.partitionId);
            assert(this.reduce_input != null);
            if(debug.get()) 
                LOG.debug("__FILE__:__LINE__ " + String.format("TXN: %s, [Stage] \n<VoltMapReduceProcedure.run> is executing <Reduce>..",mr_ts)); 
            if (debug.get())
                LOG.debug(String.format("<ReduceInputTable> Partition:%d\n %s", this.partitionId,this.reduce_input));
            
            
            // Sort the the MAP_OUTPUT table
            // Build an "smart" iterator that loops through the MAP_OUTPUT table key-by-key
            VoltTable sorted = VoltTableUtil.sort(this.reduce_input, Pair.of(0, SortDirectionType.ASC));
            //VoltTable sorted = VoltTableUtil.sort(mr_ts.getReduceInputByPartition(this.partitionId), Pair.of(0, SortDirectionType.ASC));
            assert(sorted != null);
            if (debug.get())
                LOG.debug(String.format("<Sorted_ReduceInputTable> Partition:%d\n %s", this.partitionId,sorted));
            
            this.reduce_output = mr_ts.getReduceOutputByPartition(this.partitionId);
            assert(this.reduce_output != null);
  
            // Make a Hstore.PartitionResult
            ReduceInputIterator<K> rows = new ReduceInputIterator<K>(sorted);

            // Loop over that iterator and call runReduce
            if (debug.get())
                LOG.debug(String.format("REDUCE: About to process %d records for %s on partition %d",
                          sorted.getRowCount(), this.m_localTxnState, this.partitionId));
            
            while (rows.hasNext()) {
                K key = rows.getKey();
                this.reduce(key, rows); 
            }
            
            if (debug.get())
                LOG.debug(String.format("<ReduceOutputTable> Partition:%d\n %s", this.partitionId,this.reduce_output));
            
            // Loop over that iterator and call runReduce
            if (debug.get())
                LOG.debug(String.format("REDUCE: %s generated %d results on partition %d",
                          this.m_localTxnState, this.reduce_output.getRowCount(), this.partitionId));
            ByteString reduceOutData = null;
            try {
                ByteBuffer b = ByteBuffer.wrap(FastSerializer.serialize(reduce_output));
                reduceOutData = ByteString.copyFrom(b.array()); 
            } catch (Exception ex) {
                throw new RuntimeException(String.format("Unexpected error when serializing %s reduceOutput data for partition %d",
                                                         mr_ts, this.partitionId), ex);
            }
            ReduceResult.Builder builder = ReduceResult.newBuilder()
                                                       .setData(reduceOutData)
                                                       .setPartitionId(this.partitionId)
                                                       .setStatus(Status.OK);
           
            TransactionReduceWrapperCallback callback = mr_ts.getTransactionReduceWrapperCallback();
            assert (callback != null) : "Unexpected null TransactionReduceWrapperCallback for " + mr_ts;
            assert (callback.isInitialized()) : "Unexpected uninitalized TransactionReduceWrapperCallback for " + mr_ts;
            callback.run(builder.build());
        }
        
        return (result);
    }
    
    /**
     * 
     * @param key
     * @param row
     */
    public final void mapEmit(K key, Object row[]) {
        assert(key == row[0]);
        this.map_output.addRow(row);       
    }

    /**
     * 
     * @param row
     */
    public final void reduceEmit(Object row[]) {
        this.reduce_output.addRow(row);
    }
    
    @Override
    public void finish() {
//        for (int i = 0; i < this.mr_ts.getSize(); i++) {
//            this.mr_ts.getLocalTransaction(i).finish();
//        } // FOR
    }
    
    public final int getPartitionId() {
        return partitionId;
    }
    public final void setPartitionId(int partitionId) {
        this.partitionId = partitionId;
    }
    

}
<|MERGE_RESOLUTION|>--- conflicted
+++ resolved
@@ -126,15 +126,10 @@
             // Check whether the HStoreConf flag for locking the entire cluster
             // is true. If it is, then we have to tell the queue manager that we're done.
             // MapReduceTransaction should finish forever...
-<<<<<<< HEAD
             if (this.hstore_conf.site.mr_map_blocking) {
-                hstore_site.getTransactionQueueManager().finished(txn_id, Status.OK, this.partitionId);
-            }
-            
-=======
-            hstore_site.getTransactionQueueManager().lockFinished(txn_id, Status.OK, this.partitionId);
->>>>>>> 09a5b1e8
-
+                hstore_site.getTransactionQueueManager().lockFinished(txn_id, Status.OK, this.partitionId);
+            }
+            
             if (debug.get())
                 LOG.debug(String.format("MAP: About to process %d records for %s on partition %d",
                           mapResult[0].getRowCount(), this.m_localTxnState, this.partitionId));
