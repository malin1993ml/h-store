--- conflicted
+++ resolved
@@ -741,13 +741,12 @@
         InsertPlanNode insertNode = new InsertPlanNode(m_context, getNextPlanNodeId());
         insertNode.setTargetTableName(targetTable.getTypeName());
         insertNode.setMultiPartition(m_singlePartition == false);
-<<<<<<< HEAD
-        
-        AbstractPlanNode inputNode = null;
-        if (m_parsedInsert.hasSelect()) {
-        	inputNode = getNextSelectPlan();
-        } else {
-	        
+
+		AbstractPlanNode inputNode = null;
+		if (m_parsedInsert.hasSelect()) {
+			inputNode = getNextSelectPlan();
+		} else {
+
 	        // the materialize node creates a tuple to insert (which is frankly not
 	        // always optimal)
 	        MaterializePlanNode materializeNode =
@@ -756,8 +755,7 @@
 	        // get the ordered list of columns for the targettable using a helper
 	        // function they're not guaranteed to be in order in the catalog
 	        List<Column> columns =
-	            CatalogUtil
-	                    .getSortedCatalogItems(targetTable.getColumns(), "index");
+	            CatalogUtil.getSortedCatalogItems(targetTable.getColumns(), "index");
 	
 	        // for each column in the table in order...
 	        for (Column column : columns) {
@@ -801,59 +799,6 @@
 	            materializeNode.appendOutputColumn(colInfo);
 	        }
 	        inputNode = materializeNode;
-=======
-
-        // the materialize node creates a tuple to insert (which is frankly not
-        // always optimal)
-        MaterializePlanNode materializeNode =
-            new MaterializePlanNode(m_context, getNextPlanNodeId());
-
-        // get the ordered list of columns for the targettable using a helper
-        // function they're not guaranteed to be in order in the catalog
-        List<Column> columns =
-            CatalogUtil.getSortedCatalogItems(targetTable.getColumns(), "index");
-
-        // for each column in the table in order...
-        for (Column column : columns) {
-
-            // get the expression for the column
-            AbstractExpression expr = m_parsedInsert.columns.get(column);
-
-            // if there's no expression, make sure the column has
-            // some supported default value
-            if (expr == null) {
-                // if it's not nullable or defaulted we have a problem
-                if (column.getNullable() == false && column.getDefaulttype() == 0)
-                {
-                    throw new PlanningErrorException("Column " + column.getName()
-                            + " has no default and is not nullable.");
-                }
-                ConstantValueExpression const_expr =
-                    new ConstantValueExpression();
-                expr = const_expr;
-                if (column.getDefaulttype() != 0)
-                {
-                    const_expr.setValue(column.getDefaultvalue());
-                }
-                else
-                {
-                    const_expr.setValue("NULL");
-                }
-            }
-            // set the expression type to match the corresponding Column.
-            // in reality, the expression will cast its resulting NValue to
-            // the intermediate table's tuple; but, that tuple takes its
-            // type from these expression types (for now). The tempTuple is
-            // eventually tableTuple::copy()'d into the persistent table
-            // and must match the persistent table's column type and size.
-            // A little round-about, I know. Will get better.
-            expr.setValueSize(column.getSize());
-            expr.setValueType(VoltType.get((byte)column.getType()));
-
-            // add column to the materialize node.
-            PlanColumn colInfo = m_context.getPlanColumn(expr, column.getTypeName());
-            materializeNode.appendOutputColumn(colInfo);
->>>>>>> e33d394d
         }
 
         // connect the insert and the materialize nodes together
