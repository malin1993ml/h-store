/* This file is part of VoltDB.
 * Copyright (C) 2008-2010 VoltDB Inc.
 *
 * VoltDB is free software: you can redistribute it and/or modify
 * it under the terms of the GNU General Public License as published by
 * the Free Software Foundation, either version 3 of the License, or
 * (at your option) any later version.
 *
 * VoltDB is distributed in the hope that it will be useful,
 * but WITHOUT ANY WARRANTY; without even the implied warranty of
 * MERCHANTABILITY or FITNESS FOR A PARTICULAR PURPOSE.  See the
 * GNU General Public License for more details.
 *
 * You should have received a copy of the GNU General Public License
 * along with VoltDB.  If not, see <http://www.gnu.org/licenses/>.
 */

package org.voltdb.jni;

import java.io.File;
import java.nio.ByteBuffer;
import java.util.ArrayDeque;
import java.util.List;
import java.util.Map;
import java.util.Map.Entry;
import java.util.concurrent.ConcurrentHashMap;

import org.apache.log4j.Level;
import org.apache.log4j.Logger;
import org.voltdb.DependencySet;
import org.voltdb.ParameterSet;
import org.voltdb.SysProcSelector;
import org.voltdb.TableStreamType;
import org.voltdb.VoltTable;
import org.voltdb.catalog.Table;
import org.voltdb.exceptions.EEException;
import org.voltdb.export.ExportProtoMessage;
import org.voltdb.messaging.FastDeserializer;
import org.voltdb.utils.DBBPool.BBContainer;
import org.voltdb.utils.LogKeys;
import org.voltdb.utils.VoltLoggerFactory;

import edu.brown.hstore.HStore;
import edu.brown.hstore.PartitionExecutor;
import edu.brown.logging.LoggerUtil;
import edu.brown.logging.LoggerUtil.LoggerBoolean;
import edu.brown.utils.StringUtil;

/**
 * Wrapper for native Execution Engine library. There are two implementations,
 * one using JNI and one using IPC. ExecutionEngine provides a consistent interface
 * for these implementations to the ExecutionSite.
 */
public abstract class ExecutionEngine implements FastDeserializer.DeserializationMonitor {
    private static final Logger LOG = Logger.getLogger(ExecutionEngine.class);
    private static final LoggerBoolean debug = new LoggerBoolean();
    private static final LoggerBoolean trace = new LoggerBoolean();
    static {
        LoggerUtil.attachObserver(LOG, debug, trace);
    }

//    private static boolean voltSharedLibraryLoaded = false;
    protected PartitionExecutor executor;

    // is the execution site dirty
    protected boolean m_dirty;
    
    // Whether the anti-cache feature is enabled
    protected boolean m_anticache;
    
    /** Error codes exported for JNI methods. */
    public static final int ERRORCODE_SUCCESS = 0;
    public static final int ERRORCODE_ERROR = 1; // just error or not so far.
    public static final int ERRORCODE_WRONG_SERIALIZED_BYTES = 101;
    public static final int ERRORCODE_NO_DATA = 102;

    /** Create an ee and load the volt shared library */
    public ExecutionEngine(final PartitionExecutor executor) {
        this.executor = executor;
    }
    
    /** Make the EE clean and ready to do new transactional work. */
    public void resetDirtyStatus() {
        m_dirty = false;
    }

    /** Has the database changed any state since the last reset of dirty status? */
    public boolean getDirtyStatus() {
        return m_dirty;
    }
    
    public PartitionExecutor getPartitionExecutor(){
	return executor;
    }

    /** Utility method to verify return code and throw as required */
    final protected void checkErrorCode(final int errorCode) {
        if (errorCode != ERRORCODE_SUCCESS) {
            if (debug.val) LOG.error(String.format("Unexpected ExecutionEngine error [code=%d]", errorCode));
            throwExceptionForError(errorCode);
        }
    }

    /**
     * Utility method to generate an EEXception that can be overridden by
     * derived classes
     **/
    protected void throwExceptionForError(final int errorCode) {
        throw new EEException(errorCode);
    }

    @Override
    public void deserializedBytes(final int numBytes) {
    }

    /*
     * State to manage dependency tables for the current work unit.
     * The EE pulls from this state as necessary across JNI (or IPC)
     */
    DependencyTracker m_dependencyTracker = new DependencyTracker();

    /**
     * Called by Java to store dependencies for the EE. Creates
     * a private list of dependencies to be manipulated by the tracker.
     * Does not copy the table data - references WorkUnit's tables.
     * @param dependencies
     */
    public void stashWorkUnitDependencies(final Map<Integer, List<VoltTable>> dependencies) {
        if (debug.val)
            LOG.debug(String.format("Stashing %d InputDependencies:\n%s",
                      dependencies.size(), StringUtil.formatMaps(dependencies)));
        m_dependencyTracker.trackNewWorkUnit(dependencies);
    }

    /**
     * Stash a single dependency. Exists only for test cases.
     * @param depId
     * @param vt
     */
    public void stashDependency(final int depId, final VoltTable vt) {
        m_dependencyTracker.addDependency(depId, vt);
    }


    private class DependencyTracker {
        private final Map<Integer, ArrayDeque<VoltTable>> m_depsById = new ConcurrentHashMap<Integer, ArrayDeque<VoltTable>>();

        private final Logger hostLog =
            Logger.getLogger("HOST", VoltLoggerFactory.instance());

        /**
         * Add a single dependency. Exists only for test cases.
         * @param depId
         * @param vt
         */
        void addDependency(final int depId, final VoltTable vt) {
            ArrayDeque<VoltTable> deque = m_depsById.get(depId);
            if (deque == null) {
                deque = new ArrayDeque<VoltTable>();
                m_depsById.put(depId, deque);
            }
            deque.add(vt);
        }

        /**
         * Store dependency tables for later retrieval by the EE.
         * @param workunit
         */
        void trackNewWorkUnit(final Map<Integer, List<VoltTable>> dependencies) {
            for (final Entry<Integer, List<VoltTable>> e : dependencies.entrySet()) {
                // could do this optionally - debug only.
                if (debug.val) verifyDependencySanity(e.getKey(), e.getValue());
                // create a new list of references to the workunit's table
                // to avoid any changes to the WorkUnit's list. But do not
                // copy the table data.
                ArrayDeque<VoltTable> deque = m_depsById.get(e.getKey());
                if (deque == null) {
                    deque = new ArrayDeque<VoltTable>();
                // intentionally overwrite the previous dependency id.
                // would a lookup and a clear() be faster?
                m_depsById.put(e.getKey(), deque);
                } else {
                    deque.clear();
                }
                for (VoltTable vt : e.getValue()) {
                    if (vt != null) deque.add(vt);
                } // FOR
            }
            if (debug.val) LOG.debug("Current InputDepencies:\n" + StringUtil.formatMaps(m_depsById));
        }

        public VoltTable nextDependency(final int dependencyId) {
            // this formulation retains an arraydeque in the tracker that is
            // overwritten by the next transaction using this dependency id. If
            // the EE requests all dependencies (as is expected), the deque
            // will not retain any references to VoltTables (which is the goal).
            final ArrayDeque<VoltTable> vtstack = m_depsById.get(dependencyId);
            if (vtstack != null && vtstack.size() > 0) {
                // java doc. says this amortized constant time.
                return vtstack.pop();
            }
            else if (vtstack == null) {
                assert(false) : "receive without associated tracked dependency. [depId=" + dependencyId + "]";
                return null;
            }
            else {
                return null;
            }
        }

        /**
         * Log and exit if a dependency list fails an invariant.
         * @param dependencyId
         * @param dependencies
         */
        void verifyDependencySanity(final Integer dependencyId, final List<VoltTable> dependencies) {
            if (dependencies == null) {
                hostLog.l7dlog(Level.FATAL, LogKeys.host_ExecutionSite_DependencyNotFound.name(),
                               new Object[] { dependencyId }, null);
                HStore.crashDB();
            }
            for (final Object dependency : dependencies) {
                if (dependency == null) {
                    hostLog.l7dlog(Level.FATAL, LogKeys.host_ExecutionSite_DependencyContainedNull.name(),
                                   new Object[] { dependencyId },
                            null);
                    HStore.crashDB();
                }
                if (!(dependency instanceof VoltTable)) {
                    hostLog.l7dlog(Level.FATAL, LogKeys.host_ExecutionSite_DependencyNotVoltTable.name(),
                                   new Object[] { dependencyId }, null);
                    HStore.crashDB();
                }
                if (trace.val) LOG.trace(String.format("Storing Dependency %d\n:%s", dependencyId, dependency));
            } // FOR

        }
    }



    /*
     * Interface backend invokes to communicate to Java frontend
     */


    /**
     * Call VoltDB.crashVoltDB on behalf of the EE
     * @param reason Reason the EE crashed
     */
    public static void crashVoltDB(String reason, String traces[], String filename, int lineno) {
        if (reason != null) {
            LOG.fatal("ExecutionEngine requested that we crash: " + reason);
            LOG.fatal("Error was in " + filename + ":" + lineno + "\n" + StringUtil.join("\n", traces));
        }
        HStore.crashDB();
    }

    /**
     * Called from the ExecutionEngine to request serialized dependencies.
     */
    public byte[] nextDependencyAsBytes(final int dependencyId) {
        final VoltTable vt =  m_dependencyTracker.nextDependency(dependencyId);
        if (vt != null) {
            ByteBuffer buffer = vt.getDirectDataReference();
            if (debug.val) LOG.debug(String.format("Passing Dependency %d to EE [rows=%d, cols=%d, bytes=%d/%d]\n%s",
                                           dependencyId,
                                           vt.getRowCount(),
                                           vt.getColumnCount(),
                                           vt.getUnderlyingBufferSize(),
                                           buffer.array().length,
                                           vt.toString()));
            assert(buffer.hasArray());
            return (buffer.array());
        }
        // Note that we will hit this after retrieving all the VoltTables for the given dependencyId
        // It does not mean that there were no VoltTables at all, it just means that 
        // we have gotten all of them
        else if (debug.val) {
            LOG.warn(String.format("Failed to find Dependency %d for EE [dep=%s, count=%d, ids=%s]",
                                    dependencyId,
                                    m_dependencyTracker.m_depsById.get(dependencyId),
                                    m_dependencyTracker.m_depsById.size(),
                                    m_dependencyTracker.m_depsById.keySet()));
        }
        return null;
    }

    /*
     * Interface frontend invokes to communicate to CPP execution engine.
     */

    abstract public boolean activateTableStream(final int tableId, TableStreamType type);

    /**
     * Serialize more tuples from the specified table that already has a stream enabled
     * @param c Buffer to serialize tuple data too
     * @param tableId Catalog ID of the table to serialize
     * @return A positive number indicating the number of bytes serialized or 0 if there is no more data.
     *        -1 is returned if there is an error (such as the table not having the specified stream type activated).
     */
    public abstract int tableStreamSerializeMore(BBContainer c, int tableId, TableStreamType type);

    public abstract void processRecoveryMessage( ByteBuffer buffer, long pointer);
    
    // ARIES
    public abstract void doAriesRecoveryPhase(long replayPointer, long replayLogSize, long replayTxnId);

    /** Releases the Engine object. */
    abstract public void release() throws EEException, InterruptedException;

    /** Pass the catalog to the engine */
    abstract public void loadCatalog(final String serializedCatalog) throws EEException;

    /** Pass diffs to apply to the EE's catalog to update it */
    abstract public void updateCatalog(final String diffCommands, int catalogVersion) throws EEException;

    /** Run a plan fragment */
    abstract public DependencySet executePlanFragment(
        long planFragmentId, int outputDepId,
        int inputDepId, ParameterSet parameterSet,
        long txnId, long lastCommittedTxnId, long undoQuantumToken)
      throws EEException;

    /** Run a plan fragment */
    abstract public VoltTable executeCustomPlanFragment(
            String plan, int outputDepId,
            int inputDepId, long txnId,
            long lastCommittedTxnId, long undoQuantumToken) throws EEException;

    /** Run multiple query plan fragments */
    abstract public DependencySet executeQueryPlanFragmentsAndGetDependencySet(long[] planFragmentIds,
                                                                       int numFragmentIds,
                                                                       int[] input_depIds,
                                                                       int[] output_depIds,
                                                                       ParameterSet[] parameterSets,
                                                                       int numParameterSets,
                                                                       long txnId, long lastCommittedTxnId,
                                                                       long undoQuantumToken) throws EEException;

//    abstract public DependencySet executeQueryPlanFragmentsAndGetDependencySet(long[] planFragmentIds,
//            int numFragmentIds,
//            int[] input_depIds,
//            int[] output_depIds,
//            ByteString serializedParameterSets[],
//            int numParameterSets,
//            long txnId, long lastCommittedTxnId,
//            long undoQuantumToken) throws EEException;
    
    /** Run multiple query plan fragments */
    public VoltTable[] executeQueryPlanFragmentsAndGetResults(long[] planFragmentIds,
                                                                       int numFragmentIds,
                                                                       int[] input_depIds,
                                                                       int[] output_depIds,
                                                                       ParameterSet[] parameterSets,
                                                                       int numParameterSets,
                                                                       long txnId, long lastCommittedTxnId,
                                                                       long undoQuantumToken) throws EEException {
        DependencySet dset = this.executeQueryPlanFragmentsAndGetDependencySet(
                planFragmentIds, numFragmentIds,
                input_depIds,
                output_depIds,
                parameterSets, numParameterSets, txnId, lastCommittedTxnId, undoQuantumToken);
        assert(dset != null);
        return (dset.dependencies);
    }

    /** Used for test code only (AFAIK jhugg) */
    abstract public VoltTable serializeTable(int tableId) throws EEException;

    abstract public void loadTable(
        int tableId, VoltTable table, long txnId,
        long lastCommittedTxnId, long undoToken, boolean allowExport) throws EEException;

    /**
     * Set the log levels to be used when logging in this engine
     * @param logLevels Levels to set
     * @throws EEException
     */
    abstract public boolean setLogLevels(long logLevels) throws EEException;

    /**
     * This method should be called roughly every second. It allows the EE
     * to do periodic non-transactional work.
     * @param time The current time in milliseconds since the epoch. See
     * System.currentTimeMillis();
     */
    abstract public void tick(long time, long lastCommittedTxnId);

    /**
     * Instruct EE to come to an idle state. Flush Export buffers, finish
     * any in-progress checkpoint, etc.
     */
    abstract public void quiesce(long lastCommittedTxnId);

    /**
     * Retrieve a set of statistics using the specified selector from the StatisticsSelector enum.
     * @param selector Selector from StatisticsSelector specifying what statistics to retrieve
     * @param locators CatalogIds specifying what set of items the stats should come from.
     * @param interval Return counters since the beginning or since this method was last invoked
     * @param now Timestamp to return with each row
     * @return Array of results tables. An array of length 0 indicates there are no results. null indicates failure.
     */
    abstract public VoltTable[] getStats(
            SysProcSelector selector,
            int locators[],
            boolean interval,
            Long now);

    /**
     * Instruct the EE to start/stop its profiler.
     */
    public abstract int toggleProfiler(int toggle);

    /**
     * Release all undo actions up to and including the specified undo token
     * @param undoToken The undo token.
     */
    public abstract boolean releaseUndoToken(long undoToken);

    /**
     * Undo all undo actions back to and including the specified undo token
     * @param undoToken The undo token.
     */
    public abstract boolean undoUndoToken(long undoToken);

    /**
     * Execute an Export action against the execution engine.
     * @param ackAction true if this message instructs an ack.
     * @param pollAction true if this message instructs a poll.
     * @param syncAction TODO
     * @param ackTxnId if an ack, the transaction id being acked
     * @param tableId the table being polled or acked.
     * @param syncOffset TODO
     * @return the response ExportMessage
     */
    public abstract ExportProtoMessage exportAction(
            boolean ackAction, boolean pollAction, boolean resetAction, boolean syncAction,
            long ackOffset, long seqNo, int partitionId, long tableId);

    /**
     * Calculate a hash code for a table.
     * @param pointer Pointer to an engine instance
     * @param tableId table to calculate a hash code for
     */
    public abstract long tableHashCode(int tableId);

    /**
     * Compute the partition to which the parameter value maps using the
     * ExecutionEngine's hashinator.  Currently only valid for int types
     * (tiny, small, integer, big) and strings.
     *
     * THIS METHOD IS CURRENTLY ONLY USED FOR TESTING
     */
    public abstract int hashinate(Object value, int partitionCount);

    // ARIES
    public abstract long getArieslogBufferLength();

    public abstract void getArieslogData(int bufferLength, byte[] arieslogDataArray);

    public abstract long readAriesLogForReplay(long[] size);

    public abstract void freePointerToReplayLog(long ariesReplayPointer);
    
    /*
     * Declare the native interface. Structurally, in Java, it would be cleaner to
     * declare this in ExecutionEngineJNI.java. However, that would necessitate multiple
     * jni_class instances in the execution engine. From the EE perspective, a single
     * JNI class is better.  So put this here with the backend->frontend api definition.
     */

    protected native byte[] nextDependencyTest(int dependencyId);

    /**
     * Just creates a new VoltDBEngine object and returns it to Java.
     * Never fail to destroy() for the VoltDBEngine* once you call this method
     * NOTE: Call initialize() separately for initialization.
     * This does strictly nothing so that this method never throws an exception.
     * @return the created VoltDBEngine pointer casted to jlong.
    */
    protected native long nativeCreate(boolean isSunJVM);
    /**
     * Releases all resources held in the execution engine.
     * @param pointer the VoltDBEngine pointer to be destroyed
     * @return error code
     */
    protected native int nativeDestroy(long pointer);

    /**
     * Initializes the execution engine with given parameter.
     * @param pointer the VoltDBEngine pointer to be initialized
     * @param cluster_id id of the cluster the execution engine belongs to
     * @param siteId this id will be set to the execution engine
     * @param partitionId id of partitioned assigned to this EE
     * @param hostId id of the host this EE is running on
     * @param hostname name of the host this EE is running on
     * @return error code
     */
    protected native int nativeInitialize(
            long pointer,
            int clusterIndex,
            int siteId,
            int partitionId,
            int hostId,
            String hostname);

    /**
     * Sets (or re-sets) all the shared direct byte buffers in the EE.
     * @param pointer
     * @param parameter_buffer
     * @param parameter_buffer_size
     * @param resultBuffer
     * @param result_buffer_size
     * @param exceptionBuffer
     * @param exception_buffer_size
     * @return error code
     */
    protected native int nativeSetBuffers(long pointer, ByteBuffer parameter_buffer, int parameter_buffer_size,
                                          ByteBuffer resultBuffer, int result_buffer_size,
                                          ByteBuffer exceptionBuffer, int exception_buffer_size,
                                          ByteBuffer ariesLogBuffer, int arieslog_buffer_size);
    
    /**
     * Load the system catalog for this engine.
     * @param pointer the VoltDBEngine pointer
     * @param serialized_catalog the root catalog object serialized as text strings.
     * this parameter is jstring, not jbytearray because Catalog is serialized into
     * human-readable text strings separated by line feeds.
     * @return error code
     */
    protected native int nativeLoadCatalog(long pointer, String serialized_catalog);

    /**
     * Update the EE's catalog.
     * @param pointer the VoltDBEngine pointer
     * @param diff_commands Commands to apply to the existing EE catalog to update it
     * @param catalogVersion
     * @return error code
     */
    protected native int nativeUpdateCatalog(long pointer, String diff_commands, int catalogVersion);

    /**
     * This method is called to initially load table data.
     * @param pointer the VoltDBEngine pointer
     * @param table_id catalog ID of the table
     * @param serialized_table the table data to be loaded
     * @param Length of the serialized table
     * @param undoToken token for undo quantum where changes should be logged.
     */
    protected native int nativeLoadTable(long pointer, int table_id, byte[] serialized_table,
            long txnId, long lastCommittedTxnId, long undoToken, boolean allowExport);

    //Execution

    /**
     * Executes a plan fragment with the given parameter set.
     * @param pointer the VoltDBEngine pointer
     * @param plan_fragment_id ID of the plan fragment to be executed.
     * @return error code
     */
    protected native int nativeExecutePlanFragment(long pointer, long planFragmentId,
            int outputDepId, int inputDepId, long txnId, long lastCommittedTxnId, long undoToken);

    protected native int nativeExecuteCustomPlanFragment(long pointer, String plan,
            int outputDepId, int inputDepId, long txnId, long lastCommittedTxnId, long undoToken);

    /**
     * Executes multiple plan fragments with the given parameter sets and gets the results.
     * @param pointer the VoltDBEngine pointer
     * @param planFragmentIds ID of the plan fragment to be executed.
     * @return error code
     */
    protected native int nativeExecuteQueryPlanFragmentsAndGetResults(long pointer,
            long[] planFragmentIds, int numFragments,
            int[] input_depIds,
            int[] outputDepIds,
            long txnId, long lastCommittedTxnId, long undoToken);

    /**
     * Serialize the result temporary table.
     * @param pointer the VoltDBEngine pointer
     * @param table_id Id of the table to be serialized
     * @param outputBuffer buffer to be filled with the table.
     * @param outputCapacity maximum number of bytes to write to buffer.
     * @return serialized temporary table
     */
    protected native int nativeSerializeTable(long pointer, int table_id,
                                              ByteBuffer outputBuffer, int outputCapacity);

    /**
     * This method should be called roughly every second. It allows the EE
     * to do periodic non-transactional work.
     * @param time The current time in milliseconds since the epoch. See
     * System.currentTimeMillis();
     */
    protected native void nativeTick(long pointer, long time, long lastCommittedTxnId);

    /**
     * Native implementation of quiesce engine interface method.
     * @param pointer
     */
    protected native void nativeQuiesce(long pointer, long lastCommittedTxnId);

    /**
     * Retrieve a set of statistics using the specified selector ordinal from the StatisticsSelector enum.
     * @param stat_selector Ordinal value of a statistic selector from StatisticsSelector.
     * @param catalog_locators CatalogIds specifying what set of items the stats should come from.
     * @param interval Return counters since the beginning or since this method was last invoked
     * @param now Timestamp to return with each row
     * @return Number of result tables, 0 on no results, -1 on failure.
     */
    protected native int nativeGetStats(
            long pointer,
            int stat_selector,
            int catalog_locators[],
            boolean interval,
            long now);

    /**
     * Toggle profile gathering within the execution engine
     * @param mode 0 to disable. 1 to enable.
     * @return 0 on success.
     */
    protected native int nativeToggleProfiler(long pointer, int mode);

    /**
     * Use the EE's hashinator to compute the partition to which the
     * value provided in the input parameter buffer maps.  This is
     * currently a test-only method.
     * @param pointer
     * @param partitionCount
     * @return
     */
    protected native int nativeHashinate(long pointer, int partitionCount);

    /**
     * @param nextUndoToken The undo token to associate with future work
     * @return true for success false for failure
     */
    protected native boolean nativeSetUndoToken(long pointer, long nextUndoToken);

    /**
     * @param undoToken The undo token to release
     * @return true for success false for failure
     */
    protected native boolean nativeReleaseUndoToken(long pointer, long undoToken);

    /**
     * @param undoToken The undo token to undo
     * @return true for success false for failure
     */
    protected native boolean nativeUndoUndoToken(long pointer, long undoToken);

    /**
     * @param pointer Pointer to an engine instance
     * @param logLevels Levels for the various loggers
     * @return true for success false for failure
     */
    protected native boolean nativeSetLogLevels(long pointer, long logLevels);

    /**
     * Active a table stream of the specified type for a table.
     * @param pointer Pointer to an engine instance
     * @param tableId Catalog ID of the table
     * @param streamType type of stream to activate
     * @return <code>true</code> on success and <code>false</code> on failure
     */
    protected native boolean nativeActivateTableStream(long pointer, int tableId, int streamType);

    /**
     * Serialize more tuples from the specified table that has an active stream of the specified type
     * @param pointer Pointer to an engine instance
     * @param bufferPointer Buffer to serialize data to
     * @param offset Offset into the buffer to start serializing to
     * @param length length of the buffer
     * @param tableId Catalog ID of the table to serialize
     * @param streamType type of stream to pull data from
     * @return A positive number indicating the number of bytes serialized or 0 if there is no more data.
     *         -1 is returned if there is an error (such as the table not being COW mode).
     */
    protected native int nativeTableStreamSerializeMore(long pointer, long bufferPointer, int offset, int length, int tableId, int streamType);

    /**
     * Process a recovery message and load the data it contains.
     * @param pointer Pointer to an engine instance
     * @param message Recovery message to load
     */
    protected native void nativeProcessRecoveryMessage(long pointer, long message, int offset, int length);

    /**
     * Calculate a hash code for a table.
     * @param pointer Pointer to an engine instance
     * @param tableId table to calculate a hash code for
     */
    protected native long nativeTableHashCode(long pointer, int tableId);

    /**
     * Perform an export poll or ack action. Poll data will be returned via the usual
     * results buffer. A single action may encompass both a poll and ack.
     * @param pointer Pointer to an engine instance
     * @param mAckAction True if an ack is requested
     * @param mPollAction True if a  poll is requested
     * @param mAckOffset The offset being ACKd.
     * @param mTableId The table ID being acted against.
     * @return
     */
    protected native long nativeExportAction(
            long pointer,
            boolean ackAction,
            boolean pollAction,
            boolean resetAction,
            boolean syncAction,
            long mAckOffset,
            long seqNo,
            long mTableId);

    // ----------------------------------------------------------------------------
    // READ/WRITE SET TRACKING
    // ----------------------------------------------------------------------------
    
    /**
     * Enable/disable row-level tracking for a transaction at runtime.
     * @param value
     * @throws EEException
     */
    public abstract void trackingEnable(Long txnId) throws EEException;
    
    /**
     * Enable/disable tracking the read/write sets of individual transactions at runtime.
     * @param pointer 
     * @param value
     * @return
     * @throws EEException
     */
    protected native int nativeTrackingEnable(long pointer, long txnId) throws EEException;
    
    /**
     * Mark a txn as finished in the EE. This will clean up the row tracking stuff.
     * @param txnId
     * @throws EEException
     */
    public abstract void trackingFinish(Long txnId) throws EEException;
    
    /**
     * Mark a txn as finished in the EE. This will clean up the row tracking stuff.
     * @param value
     * @param pointer
     * @return
     * @throws EEException
     */
    protected native int nativeTrackingFinish(long pointer, long txnId) throws EEException;
    
    /**
     * Get the read set for this txn.
     * @param txnId
     * @throws EEException
     */
    public abstract VoltTable trackingReadSet(Long txnId) throws EEException;
    
    /**
     * Get the read set for this txn.
     * @param value
     * @param pointer
     * @return
     * @throws EEException
     */
    protected native int nativeTrackingReadSet(long pointer, long txnId) throws EEException;
    
    /**
     * Get the write set for this txn.
     * @param txnId
     * @throws EEException
     */
    public abstract VoltTable trackingWriteSet(Long txnId) throws EEException;
    
    /**
     * Get the write set for this txn.
     * @param value
     * @param pointer
     * @return
     * @throws EEException
     */
    protected native int nativeTrackingWriteSet(long pointer, long txnId) throws EEException;

    
    // ----------------------------------------------------------------------------
    // ANTI-CACHING
    // ----------------------------------------------------------------------------
    
    /**
     * Initialize anti-caching at this partition's EE.
     * <B>NOTE:</B> This must be invoked before loadCatalog is invoked
     * @param dbDir
     * @param blockSize TODO
     * @throws EEException
     */
    public abstract void antiCacheInitialize(File dbDir, long blockSize) throws EEException;
    
    /**
     * 
     * @param catalog_tbl
     * @param block_ids
     */
    public abstract void antiCacheReadBlocks(Table catalog_tbl, short block_ids[], int tuple_offsets[]);

    /**
     * Forcibly tell the EE that it needs to evict a certain number of bytes
     * for a table. This is most likely only useful for testing
     * @param catalog_tbl
     * @param block_size The number of bytes to evict from the target table
     * @return TODO
     */
    public abstract VoltTable antiCacheEvictBlock(Table catalog_tbl, long block_size, int num_blocks);
    
    /**
     * Forcibly tell the EE that it needs to evict a certain number of bytes
     * for a table in batch. 
     * @param catalog_tbl
     * @param childTable 
     * @param block_size The number of bytes to evict from the target table
     */
    public abstract VoltTable antiCacheEvictBlockInBatch(Table catalog_tbl, Table childTable, long block_size, int num_blocks);
    
    /**
     * Instruct the EE to merge in the unevicted blocks into the table's regular data.
     * This is a blocking call and should only be executed when there is no other transaction
     * running at this partition.
     * @param catalog_tbl
     */
    public abstract void antiCacheMergeBlocks(Table catalog_tbl);
        
    /**
     * Enables the anti-cache feature in the EE. The given database directory path
     * must be a unique location for this partition where the EE can store 
     * evicted blocks of tuples. The EE assumes that the parent directories 
     * for dbDir exist and are writable.  
     * @param pointer
     * @param dbDir
     * @param blockSize TODO
     * @return
     */
    protected native int nativeAntiCacheInitialize(long pointer, String dbDir, long blockSize);
    
     /**
     * 
     * @param pointer
     * @param tableId
     * @param block_ids
     * @return
     */
    protected native int nativeAntiCacheReadBlocks(long pointer, int tableId, short block_ids[], int tuple_offsets[]);
    
    /**
     * 
     * @param pointer
     * @param tableId
     * @param blockSize
     * @return
     */
    protected native int nativeAntiCacheEvictBlock(long pointer, int tableId, long blockSize, int num_blocks);

    /**
     * 
     * @param pointer
     * @param tableId
     * @param blockSize
     * @return
     */
    protected native int nativeAntiCacheEvictBlockInBatch(long pointer, int tableId, int childTableId, long blockSize, int num_blocks);

    /**
     * 
     * @param pointer
     * @param tableId
     * @return
     */
    protected native int nativeAntiCacheMergeBlocks(long pointer, int tableId);
    
    /**
     * This code only does anything useful on MACOSX.
     * On LINUX, procfs is read to get RSS
     * @return Returns the RSS size in bytes or -1 on error (or wrong platform).
     */
<<<<<<< HEAD
    public native static long nativeGetRSS();

=======
    public native static long nativeGetRSS();    
    
    // ----------------------------------------------------------------------------
    // STORAGE MMAP
    // ----------------------------------------------------------------------------
    
    public abstract void MMAPInitialize(File dbDir, long mapSize, long syncFrequency) throws EEException;
    
    /**
     * Enables the mmap storage feature in the EE. The given database directory path
     * must be a unique location for this partition where the EE can store MMAP'ed files.
     */
    protected native int nativeMMAPInitialize(long pointer, String dbDir, long mapSize, long syncFrequency);

    // ----------------------------------------------------------------------------
    // ARIES
    // ----------------------------------------------------------------------------

    public abstract void ARIESInitialize(File dbDir, File logFile) throws EEException;

    /**
     * Enables the ARIES  feature in the EE. The given database directory path
     * must be a unique location for this partition where the EE can store ARIES logs
     */
    protected native int nativeARIESInitialize(long pointer, String dbDir, String logFile);
        
    protected native void nativeDoAriesRecoveryPhase(long pointer, long replayPointer, long replayLogSize, long replayTxnId);

    protected native long nativeGetArieslogBufferLength(long pointer);
    
    protected native void nativeRewindArieslogBuffer(long pointer);

    protected native long nativeReadAriesLogForReplay(long pointer, long[] size);

    protected native void nativeFreePointerToReplayLog(long pointer, long ariesReplayPointer);

    
>>>>>>> 57bdfa5e
}<|MERGE_RESOLUTION|>--- conflicted
+++ resolved
@@ -882,10 +882,6 @@
      * On LINUX, procfs is read to get RSS
      * @return Returns the RSS size in bytes or -1 on error (or wrong platform).
      */
-<<<<<<< HEAD
-    public native static long nativeGetRSS();
-
-=======
     public native static long nativeGetRSS();    
     
     // ----------------------------------------------------------------------------
@@ -922,6 +918,5 @@
 
     protected native void nativeFreePointerToReplayLog(long pointer, long ariesReplayPointer);
 
-    
->>>>>>> 57bdfa5e
+   
 }