/* This file is part of VoltDB.
 * Copyright (C) 2008-2010 VoltDB L.L.C.
 *
 * VoltDB is free software: you can redistribute it and/or modify
 * it under the terms of the GNU General Public License as published by
 * the Free Software Foundation, either version 3 of the License, or
 * (at your option) any later version.
 *
 * VoltDB is distributed in the hope that it will be useful,
 * but WITHOUT ANY WARRANTY; without even the implied warranty of
 * MERCHANTABILITY or FITNESS FOR A PARTICULAR PURPOSE.  See the
 * GNU General Public License for more details.
 *
 * You should have received a copy of the GNU General Public License
 * along with VoltDB.  If not, see <http://www.gnu.org/licenses/>.
 */

package org.voltdb.jni;

import java.io.File;

import org.voltdb.DependencySet;
import org.voltdb.ParameterSet;
import org.voltdb.SysProcSelector;
import org.voltdb.TableStreamType;
import org.voltdb.VoltTable;
import org.voltdb.VoltTable.ColumnInfo;
import org.voltdb.VoltType;
import org.voltdb.catalog.Table;
import org.voltdb.exceptions.EEException;
import org.voltdb.export.ExportProtoMessage;
import org.voltdb.utils.NotImplementedException;
import org.voltdb.utils.DBBPool.BBContainer;

public class MockExecutionEngine extends ExecutionEngine {

    public MockExecutionEngine() {
        super(null);
    }

    @Override
    public DependencySet executePlanFragment(final long planFragmentId, int outputDepId,
            int inputDepIdfinal, ParameterSet parameterSet, final long txnId,
            final long lastCommittedTxnId, final long undoToken) throws EEException
    {
        // Create a mocked up dependency pair. Required by some tests
        VoltTable vt;
        vt = new VoltTable(new ColumnInfo[] {
                           new ColumnInfo("foo", VoltType.INTEGER)});
        vt.addRow(Integer.valueOf(1));
        return new DependencySet(outputDepId, vt);
    }

    @Override
    public DependencySet executeQueryPlanFragmentsAndGetDependencySet(
            long[] planFragmentIds,
            int numFragmentIds,
            int[] input_depIds,
            int[] output_depIds,
            ParameterSet[] parameterSets,
            int numParameterSets,
            long txnId, long lastCommittedTxnId, long undoToken) throws EEException {
        
        // TODO
        return (null);
    }

    @Override
    public VoltTable executeCustomPlanFragment(final String plan, int outputDepId,
            int inputDepId, final long txnId, final long lastCommittedTxnId, final long undoQuantumToken)
            throws EEException {
        // TODO Auto-generated method stub
        return null;
    }

    @Override
    public VoltTable[] executeQueryPlanFragmentsAndGetResults(final long[] planFragmentIds, final int numFragmentIds,
            final int[] input_depIds,
            final int[] output_depIds,
            final ParameterSet[] parameterSets,
            final int numParameterSets, final long txnId, final long lastCommittedTxnId, final long undoToken) throws EEException {
        // TODO Auto-generated method stub
        return null;
    }

    @Override
    public VoltTable[] getStats(final SysProcSelector selector, final int[] locators, boolean interval, Long now) {
        // TODO Auto-generated method stub
        return null;
    }

    @Override
    public void loadCatalog(final String serializedCatalog) throws EEException {
        // TODO Auto-generated method stub
    }

    @Override
    public void updateCatalog(final String catalogDiffs, int catalogVersion) throws EEException {
        // TODO Auto-generated method stub
    }

    @Override
    public void loadTable(final int tableId, final VoltTable table, final long txnId,
        final long lastCommittedTxnId, final long undoToken, final boolean allowExport)
    throws EEException
    {
        // TODO Auto-generated method stub
    }

    @Override
    public void release() throws EEException {
        // TODO Auto-generated method stub
    }

    @Override
    public boolean releaseUndoToken(final long undoToken) {
        // TODO Auto-generated method stub
        return false;
    }

    @Override
    public VoltTable serializeTable(final int tableId) throws EEException {
        // TODO Auto-generated method stub
        return null;
    }

    @Override
    public void tick(final long time, final long lastCommittedTxnId) {
        // TODO Auto-generated method stub
    }

    @Override
    public int toggleProfiler(final int toggle) {
        // TODO Auto-generated method stub
        return 0;
    }

    @Override
    public boolean undoUndoToken(final long undoToken) {
        // TODO Auto-generated method stub
        return false;
    }

    @Override
    public boolean setLogLevels(final long logLevels) throws EEException {
        // TODO Auto-generated method stub
        return false;
    }

    @Override
    public void quiesce(long lastCommittedTxnId) {
        // TODO Auto-generated method stub

    }

    @Override
    public boolean activateTableStream(int tableId, TableStreamType type) {
        // TODO Auto-generated method stub
        return false;
    }

    @Override
    public int tableStreamSerializeMore(BBContainer c, int tableId, TableStreamType type) {
        // TODO Auto-generated method stub
        return 0;
    }

    @Override
    public ExportProtoMessage exportAction(boolean ackAction, boolean pollAction,
            boolean resetAction, boolean syncAction,
            long ackOffset, long seqNo, int partitionId, long mTableId) {
        // TODO Auto-generated method stub
        return null;
    }
    @Override
    public void processRecoveryMessage( java.nio.ByteBuffer buffer, long pointer) {
        // TODO Auto-generated method stub

    }

    @Override
    public long tableHashCode( int tableId) {
        throw new UnsupportedOperationException();
    }

    @Override
    public int hashinate(Object value, int partitionCount) {
        // TODO Auto-generated method stub
        return 0;
    }

    @Override
    public void trackingEnable(Long txnId) throws EEException {
        // TODO Auto-generated method stub
    }
    @Override
    public void trackingFinish(Long txnId) throws EEException {
        // TODO Auto-generated method stub
    }
    @Override
    public VoltTable trackingReadSet(Long txnId) throws EEException {
        // TODO Auto-generated method stub
        return null;
    }
    @Override
    public VoltTable trackingWriteSet(Long txnId) throws EEException {
        // TODO Auto-generated method stub
        return null;
    }
    
    @Override
    public void antiCacheInitialize(File dbFilePath, long blockSize) throws EEException {
        // TODO Auto-generated method stub
    }
    @Override
    public void antiCacheReadBlocks(Table catalog_tbl, short[] block_ids, int[] tuple_offsets) {
        // TODO Auto-generated method stub
    }
    @Override
    public void antiCacheMergeBlocks(Table catalog_tbl) {
        // TODO Auto-generated method stub
    }

    @Override
    public VoltTable antiCacheEvictBlock(Table catalog_tbl, long block_size, int num_blocks) {
        // TODO Auto-generated method stub
        return (null);
    }
<<<<<<< HEAD

	@Override
	public VoltTable antiCacheEvictBlockInBatch(Table catalog_tbl,
			Table childTable, long block_size, int num_blocks) {
		// TODO Auto-generated method stub
		return null;
	}
=======
    
    @Override
    public void MMAPInitialize(File dbDir, long mapSize, long syncFrequency) throws EEException {
     // TODO Auto-generated method stub        
    }
    
    @Override
    public void ARIESInitialize(File dbDir, File logFile) throws EEException {
     // TODO Auto-generated method stub        
    }

    @Override
    public long getArieslogBufferLength() { 
    // XXX: do nothing, we only implement this for JNI now.
        return 0;
    }

    @Override
    public void getArieslogData(int bufferLength, byte[] arieslogDataArray) { 
    // XXX: do nothing, we only implement this for JNI now.
    }

    @Override
    public void doAriesRecoveryPhase(long replayPointer, long replayLogSize, long replayTxnId) { 
    // TODO Auto-generated method stub
    }

    @Override
    public void freePointerToReplayLog(long ariesReplayPointer) {
        // TODO Auto-generated method stub
    }

    @Override
    public long readAriesLogForReplay(long[] size) {
        // TODO Auto-generated method stub
        return 0;
    }
    
>>>>>>> 57bdfa5e
}<|MERGE_RESOLUTION|>--- conflicted
+++ resolved
@@ -226,7 +226,7 @@
         // TODO Auto-generated method stub
         return (null);
     }
-<<<<<<< HEAD
+
 
 	@Override
 	public VoltTable antiCacheEvictBlockInBatch(Table catalog_tbl,
@@ -234,7 +234,7 @@
 		// TODO Auto-generated method stub
 		return null;
 	}
-=======
+
     
     @Override
     public void MMAPInitialize(File dbDir, long mapSize, long syncFrequency) throws EEException {
@@ -273,5 +273,5 @@
         return 0;
     }
     
->>>>>>> 57bdfa5e
+
 }