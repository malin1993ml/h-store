/* This file is part of VoltDB.
 * Copyright (C) 2008-2010 VoltDB Inc.
 *
 * VoltDB is free software: you can redistribute it and/or modify
 * it under the terms of the GNU General Public License as published by
 * the Free Software Foundation, either version 3 of the License, or
 * (at your option) any later version.
 *
 * VoltDB is distributed in the hope that it will be useful,
 * but WITHOUT ANY WARRANTY; without even the implied warranty of
 * MERCHANTABILITY or FITNESS FOR A PARTICULAR PURPOSE.  See the
 * GNU General Public License for more details.
 *
 * You should have received a copy of the GNU General Public License
 * along with VoltDB.  If not, see <http://www.gnu.org/licenses/>.
 */

package org.voltdb.jni;

import java.io.File;
import java.io.IOException;
import java.nio.ByteBuffer;
import java.util.Arrays;
import java.util.HashMap;
import java.util.Map;

import org.apache.log4j.Logger;
import org.voltdb.DependencySet;
import org.voltdb.ParameterSet;
import org.voltdb.PrivateVoltTableFactory;
import org.voltdb.SysProcSelector;
import org.voltdb.TableStreamType;
import org.voltdb.VoltProcedure;
import org.voltdb.VoltTable;
import org.voltdb.catalog.Table;
import org.voltdb.exceptions.EEException;
import org.voltdb.exceptions.SerializableException;
import org.voltdb.export.ExportProtoMessage;
import org.voltdb.messaging.FastDeserializer;
import org.voltdb.messaging.FastSerializer;
import org.voltdb.messaging.FastSerializer.BufferGrowCallback;
import org.voltdb.utils.DBBPool.BBContainer;

import edu.brown.hstore.HStoreConstants;
import edu.brown.hstore.PartitionExecutor;
import edu.brown.logging.LoggerUtil;
import edu.brown.logging.LoggerUtil.LoggerBoolean;

/**
 * Wrapper for native Execution Engine library.
 * All native methods are private to make it simple
 * and keep Java/C++ separated as much as possible.
 * These native methods basically just receive IDs in primitive types
 * to simplify JNI calls. This is why these native methods are private and
 * we have public methods that receive objects for type-safety.
 * For each methods, see comments in hstorejni.cpp.
 * Read <a href="package-summary.html">com.horinzontica.jni</a> for
 * guidelines to add/modify JNI methods.
 */
public class ExecutionEngineJNI extends ExecutionEngine {
    private static final Logger LOG = Logger.getLogger(ExecutionEngineJNI.class);
    private static final LoggerBoolean debug = new LoggerBoolean();
    private static final LoggerBoolean trace = new LoggerBoolean();
    static {
        LoggerUtil.attachObserver(LOG, debug, trace);
    }

    /** The HStoreEngine pointer. */
    private long pointer;

    /** Create a FastSerializer for serializing arguments to C++. Use a direct
    ByteBuffer as it will be passed directly to the C++ code. */
    private final FastSerializer fsForParameterSet;

    /**
     * A deserializer backed by a direct byte buffer, for fast access from C++.
     * Since this is generally the largest shared buffer between Java and C++
     * it is also generally speaking (since there are no larger shared buffers)
     * the largest possible message size that can be sent between the IPC backend
     * and Java. Every time the size of this buffer is changed the MAX_MSG_SZ define
     * in voltdbipc.cpp must be changed to match so that tests and apps
     * that rely on being able to serialize large results sets will get the same amount of storage
     * when using the IPC backend.
     **/
    private final BBContainer deserializerBufferOrigin = org.voltdb.utils.DBBPool.allocateDirect(1024 * 1024 * 10);
    private FastDeserializer deserializer = new FastDeserializer(deserializerBufferOrigin.b);

    private final BBContainer exceptionBufferOrigin = org.voltdb.utils.DBBPool.allocateDirect(1024 * 1024 * 20);
    private ByteBuffer exceptionBuffer = exceptionBufferOrigin.b;

    // ARIES
    private final BBContainer ariesLogBufferOrigin = org.voltdb.utils.DBBPool.allocateDirect(5 * 1024 * 1024 * 20);
    private ByteBuffer ariesLogBuffer = ariesLogBufferOrigin.b;
    
    /**
     * Java cache for read/write tracking sets
     */
    private Map<Long, VoltTable[]> trackingCache;
    
    /**
     * initialize the native Engine object.
     */
    public ExecutionEngineJNI(
            final PartitionExecutor executor,
            final int clusterIndex,
            final int siteId,
            final int partitionId,
            final int hostId,
            final String hostname)
    {
        // base class loads the volt shared library
        super(executor);
        //exceptionBuffer.order(ByteOrder.nativeOrder());
        if (debug.val) LOG.debug("Creating Execution Engine [site#=" + siteId + ", partition#=" + partitionId + "]");
        /*
         * (Ning): The reason I'm testing if we're running in Sun's JVM is that
         * EE needs this info in order to decide whether it's safe to install
         * the signal handler or not.
         */
	 pointer = nativeCreate(System.getProperty("java.vm.vendor", "xyz").toLowerCase().contains("sun microsystems"));
        nativeSetLogLevels(this.pointer, EELoggers.getLogLevels());
        int errorCode =
            nativeInitialize(
                    pointer,
                    clusterIndex,
                    siteId,
                    partitionId,
                    hostId,
                    hostname);
        checkErrorCode(errorCode);
        fsForParameterSet = new FastSerializer(false, new BufferGrowCallback() {
            public void onBufferGrow(final FastSerializer obj) {
                if (trace.val) LOG.trace("Parameter buffer has grown. re-setting to EE..");
                final int code = nativeSetBuffers(pointer,
                        fsForParameterSet.getContainerNoFlip().b,
                        fsForParameterSet.getContainerNoFlip().b.capacity(),
                        deserializer.buffer(), deserializer.buffer().capacity(),
                        exceptionBuffer, exceptionBuffer.capacity(),
                        ariesLogBuffer, ariesLogBuffer.capacity());
                checkErrorCode(code);
            }
        }, null);

        errorCode = nativeSetBuffers(this.pointer, fsForParameterSet.getContainerNoFlip().b,
                fsForParameterSet.getContainerNoFlip().b.capacity(),
                deserializer.buffer(), deserializer.buffer().capacity(),
                exceptionBuffer, exceptionBuffer.capacity(),
                ariesLogBuffer, ariesLogBuffer.capacity());

        checkErrorCode(errorCode);
        
        //LOG.info("Initialized Execution Engine");
    }

    /** Utility method to throw a Runtime exception based on the error code and serialized exception **/
    @Override
    final protected void throwExceptionForError(final int errorCode) throws RuntimeException {
        exceptionBuffer.clear();
        final int exceptionLength = exceptionBuffer.getInt();
        if (debug.val) LOG.debug("EEException Length: " + exceptionLength);

        if (exceptionLength == 0) {
            throw new EEException(errorCode);
        } else {
            exceptionBuffer.position(0);
            exceptionBuffer.limit(4 + exceptionLength);
            SerializableException ex = null;
            try {
                ex = SerializableException.deserializeFromBuffer(exceptionBuffer);
            } catch (Throwable e) {
                ex = new SerializableException(); 
                e.printStackTrace();
            }
            throw ex;
        }
    }

    /**
     * Releases the Engine object.
     * This method is automatically called from #finalize(), but
     * it's recommended to call this method just after you finish
     * using the object.
     * @see #nativeDestroy(long)
     */
    @Override
    public void release() throws EEException {
        if (trace.val) LOG.trace("Releasing Execution Engine... " + pointer);
        if (this.pointer != 0L) {
            final int errorCode = nativeDestroy(this.pointer);
            pointer = 0L;
            checkErrorCode(errorCode);
        }
        deserializer = null;
        deserializerBufferOrigin.discard();
        exceptionBuffer = null;
        exceptionBufferOrigin.discard();
        if (trace.val) LOG.trace("Released Execution Engine.");
    }
    
    /**
     *  Provide a serialized catalog and initialize version 0 of the engine's
     *  catalog.
     */
    @Override
    public void loadCatalog(final String serializedCatalog) throws EEException {
        //C++ JSON deserializer is not thread safe, must synchronize
        LOG.trace("Loading Application Catalog...");
        int errorCode = 0;
        synchronized (ExecutionEngineJNI.class) {
            errorCode = nativeLoadCatalog(this.pointer, serializedCatalog);
        }
        checkErrorCode(errorCode);
        //LOG.info("Loaded Catalog.");
    }

    /**
     * Provide a catalog diff and a new catalog version and update the
     * engine's catalog.
     */
    @Override
    public void updateCatalog(final String catalogDiffs, int catalogVersion) throws EEException {
        //C++ JSON deserializer is not thread safe, must synchronize
        if (trace.val) LOG.trace("Loading Application Catalog...");
        int errorCode = 0;
        synchronized (ExecutionEngineJNI.class) {
            errorCode = nativeUpdateCatalog(this.pointer, catalogDiffs, catalogVersion);
        }
        checkErrorCode(errorCode);
        //LOG.info("Loaded Catalog.");
    }

    /**
     * @param undoToken Token identifying undo quantum for generated undo info
     */
    @Override
    public DependencySet executePlanFragment(final long planFragmentId,
                                              final int outputDepId,
                                              final int inputDepId,
                                              final ParameterSet parameterSet,
                                              final long txnId,
                                              final long lastCommittedTxnId,
                                              final long undoToken)
      throws EEException
    {
        if (trace.val) LOG.trace("Executing planfragment:" + planFragmentId + ", params=" + parameterSet.toString());
        
        if (this.trackingCache != null) {
            this.trackingResetCacheEntry(txnId);
        }

        // serialize the param set
        fsForParameterSet.clear();
        try {
            parameterSet.writeExternal(fsForParameterSet);
        } catch (final IOException exception) {
            throw new RuntimeException(exception); // can't happen
        }
        // checkMaxFsSize();
        // Execute the plan, passing a raw pointer to the byte buffer.
        deserializer.clear();
        final int errorCode = nativeExecutePlanFragment(this.pointer, planFragmentId, outputDepId, inputDepId,
                                                        txnId, lastCommittedTxnId, undoToken);
        checkErrorCode(errorCode);

        try {
            // read the complete size of the buffer used (ignored here)
            deserializer.readInt();
            // check if anything was changed
            final boolean dirty = deserializer.readBoolean();
            if (dirty)
                m_dirty = true;
            // read the number of tables returned by this fragment
            final int numDependencies = deserializer.readInt();
            final VoltTable dependencies[] = new VoltTable[numDependencies];
            final int depIds[] = new int[numDependencies];
            for (int i = 0; i < numDependencies; ++i) {
                depIds[i] = deserializer.readInt();
                dependencies[i] = deserializer.readObject(VoltTable.class);
            } // FOR
            assert(depIds.length == 1);
            return new DependencySet(depIds, dependencies);
        } catch (final IOException ex) {
            LOG.error("Failed to deserialze result dependencies" + ex);
            throw new EEException(ERRORCODE_WRONG_SERIALIZED_BYTES);
        }

    }

    @Override
    public VoltTable executeCustomPlanFragment(final String plan, final int outputDepId,
            final int inputDepId, final long txnId, final long lastCommittedTxnId,
            final long undoQuantumToken) throws EEException
    {
        if (this.trackingCache != null) {
            this.trackingResetCacheEntry(txnId);
        }
        
        fsForParameterSet.clear();
        deserializer.clear();
        //C++ JSON deserializer is not thread safe, must synchronize
        int errorCode = 0;
        synchronized (ExecutionEngineJNI.class) {
            errorCode = nativeExecuteCustomPlanFragment(this.pointer, plan, outputDepId, inputDepId,
                                                        txnId, lastCommittedTxnId, undoQuantumToken);
        }
        checkErrorCode(errorCode);

        try {
            deserializer.readInt(); // total size of the data
            // check if anything was changed
            final boolean dirty = deserializer.readBoolean();
            if (dirty)
                m_dirty = true;
            final int numDependencies = deserializer.readInt();
            assert(numDependencies == 1);
            final VoltTable dependencies[] = new VoltTable[numDependencies];
            for (int i = 0; i < numDependencies; ++i) {
                /*int depId =*/ deserializer.readInt();
                dependencies[i] = deserializer.readObject(VoltTable.class);
            }
            return dependencies[0];
        } catch (final IOException ex) {
            LOG.error("Failed to deserialze result dependencies" + ex);
            throw new EEException(ERRORCODE_WRONG_SERIALIZED_BYTES);
        }
    }

    /**
     * @param undoToken Token identifying undo quantum for generated undo info
     * Wrapper for {@link #nativeExecuteQueryPlanFragmentsAndGetResults(long, int[], int, long, long, long)}.
     */
    @Override
    public DependencySet executeQueryPlanFragmentsAndGetDependencySet(
            long[] planFragmentIds,
            int batchSize,
            int[] input_depIds,
            int[] output_depIds,
            ParameterSet[] parameterSets,
            int numParameterSets,
            long txnId, long lastCommittedTxnId, long undoToken) throws EEException {

        assert(parameterSets != null) : "Null ParameterSets for txn #" + txnId;
        assert(planFragmentIds.length == parameterSets.length) :
            String.format("Expected %d ParameterSets but there were %d for txn #%d\n" +
            		      "PlanFragments:%s\nParameterSets:%s",
                          planFragmentIds.length, parameterSets.length, txnId,
                          Arrays.toString(planFragmentIds),
                          Arrays.toString(parameterSets));
        
        if (batchSize == 0) {
            LOG.warn("No fragments to execute. Returning empty DependencySet");
            return (new DependencySet(new int[0], HStoreConstants.EMPTY_RESULT));
        }
        
        if (this.trackingCache != null) {
            this.trackingResetCacheEntry(txnId);
        }

        // serialize the param sets
        fsForParameterSet.clear();
        try {
            for (int i = 0; i < batchSize; ++i) {
                assert(parameterSets[i] != null) :
                    String.format("Null ParameterSet at offset %d for txn #%d\n" +
                                  "PlanFragments:%s\nParameterSets:%s",
                                  i, txnId,
                                  Arrays.toString(planFragmentIds),
                                  Arrays.toString(parameterSets));
                
                parameterSets[i].writeExternal(fsForParameterSet);
                if (trace.val)
                    LOG.trace(String.format("Batch Executing planfragment:%d, params=%s",
                              planFragmentIds[i], parameterSets[i]));
            }
        } catch (final IOException exception) {
            throw new RuntimeException(exception); // can't happen
        }

        // Execute the plan, passing a raw pointer to the byte buffers for input and output
        deserializer.clear();
        final int errorCode = nativeExecuteQueryPlanFragmentsAndGetResults(this.pointer,
                planFragmentIds, batchSize,
                input_depIds,
                output_depIds,
                txnId, lastCommittedTxnId, undoToken);
        checkErrorCode(errorCode);

        // get a copy of the result buffers and make the tables use the copy
        ByteBuffer fullBacking = deserializer.buffer();
        try {
            // read the complete size of the buffer used
            fullBacking.getInt();
            // check if anything was changed
            m_dirty = (fullBacking.get() == 1 ? true : false);

            // get a copy of the buffer
            // Because this is a copy, that means we don't have to worry about the EE overwriting us
            // Not sure of the implications for performance.
             // deserializer.readBuffer(totalSize);
            
            // At this point we don't know how many dependencies we expect to get back from our fragments.
            // We're just going to assume that each PlanFragment generated one and only one output dependency
            VoltTable results[] = new VoltTable[batchSize];
            int dependencies[] = new int[batchSize];
            int dep_ctr = 0;
            for (int i = 0; i < batchSize; ++i) {
                int numDependencies = fullBacking.getInt(); // number of dependencies for this frag
                assert(numDependencies == 1) :
                    "Unexpected multiple output dependencies from PlanFragment #" + planFragmentIds[i];
                
                // PAVLO: Since we can't pass the dependency ids using nativeExecuteQueryPlanFragmentsAndGetResults(),
                // the results will come back without a dependency id. So we have to just assume
                // that the frags were executed in the order that we passed to the EE and that we
                // can just use the list of output_depIds that we have 
                for (int ii = 0; ii < numDependencies; ++ii) {
                    assert(dep_ctr < output_depIds.length) : 
                        "Trying to get depId #" + dep_ctr + ": " + Arrays.toString(output_depIds);
                    fullBacking.getInt(); // IGNORE 
                    int depid = output_depIds[dep_ctr];
                    assert(depid >= 0);
                    
                    int tableSize = fullBacking.getInt();
                    assert(tableSize < 10000000);
                    byte tableBytes[] = new byte[tableSize];
                    fullBacking.get(tableBytes, 0, tableSize);
                    final ByteBuffer tableBacking = ByteBuffer.wrap(tableBytes);
//                    fullBacking.position(fullBacking.position() + tableSize);

                    results[dep_ctr] = PrivateVoltTableFactory.createVoltTableFromBuffer(tableBacking, true);
                    dependencies[dep_ctr] = depid;
                    if (debug.val) LOG.debug(String.format("%d - New output VoltTable for DependencyId %d [origTableSize=%d]\n%s",
                                                   txnId, depid, tableSize, results[dep_ctr].toString())); 
                    dep_ctr++;
                } // FOR
            } // FOR
            
            return (new DependencySet(dependencies, results));
        } catch (Throwable ex) {
            LOG.error("Failed to deserialze result table" + ex);
            throw new EEException(ERRORCODE_WRONG_SERIALIZED_BYTES);
        }
    }
    
//    @Override
//    public DependencySet executeQueryPlanFragmentsAndGetDependencySet(
//            long[] planFragmentIds,
//            int numFragmentIds,
//            int[] input_depIds,
//            int[] output_depIds,
//            ByteString[] parameterSets,
//            int numParameterSets,
//            long txnId, long lastCommittedTxnId, long undoToken) throws EEException {
//        
//        assert(parameterSets != null) : "Null ParameterSets for txn #" + txnId;
//        assert (planFragmentIds.length == parameterSets.length);
//        
//        // serialize the param sets
//        fsForParameterSet.clear();
//        for (int i = 0; i < numParameterSets; ++i) {
//            fsForParameterSet.getBBContainer().b.put(parameterSets[i].asReadOnlyByteBuffer());
//            if (trace.val) LOG.trace("Batch Executing planfragment:" + planFragmentIds[i] + ", params=" + parameterSets[i].toString());
//        }
//        
//        return _executeQueryPlanFragmentsAndGetDependencySet(planFragmentIds, numFragmentIds, input_depIds, output_depIds, txnId, lastCommittedTxnId, undoToken);
//    }
    

    @Override
    public VoltTable serializeTable(final int tableId) throws EEException {
        if (LOG.isTraceEnabled()) {
            LOG.trace("Retrieving VoltTable:" + tableId);
        }
        deserializer.clear();
        final int errorCode = nativeSerializeTable(this.pointer, tableId, deserializer.buffer(),
                deserializer.buffer().capacity());
        checkErrorCode(errorCode);

        try {
            return deserializer.readObject(VoltTable.class);
        } catch (final IOException ex) {
            LOG.error("Failed to retrieve table:" + tableId + ex);
            throw new EEException(ERRORCODE_WRONG_SERIALIZED_BYTES);
        }
    }

    @Override
    public void loadTable(final int tableId, final VoltTable table,
        final long txnId, final long lastCommittedTxnId,
        final long undoToken, boolean allowExport) throws EEException
    {
        byte[] serialized_table = table.getTableDataReference().array();
        if (trace.val) LOG.trace(String.format("Passing table into EE [id=%d, bytes=%s]", tableId, serialized_table.length));

        final int errorCode = nativeLoadTable(this.pointer, tableId, serialized_table,
                                              txnId, lastCommittedTxnId,
                                              undoToken, allowExport);
        checkErrorCode(errorCode);
    }

    /**
     * This method should be called roughly every second. It allows the EE
     * to do periodic non-transactional work.
     * @param time The current time in milliseconds since the epoch. See
     * System.currentTimeMillis();
     */
    @Override
    public void tick(final long time, final long lastCommittedTxnId) {
        nativeTick(this.pointer, time, lastCommittedTxnId);
    }

    @Override
    public void quiesce(long lastCommittedTxnId) {
        nativeQuiesce(this.pointer, lastCommittedTxnId);
    }

    /**
     * Retrieve a set of statistics using the specified selector from the StatisticsSelector enum.
     * @param selector Selector from StatisticsSelector specifying what statistics to retrieve
     * @param locators CatalogIds specifying what set of items the stats should come from.
     * @param interval Return counters since the beginning or since this method was last invoked
     * @param now Timestamp to return with each row
     * @return Array of results tables. An array of length 0 indicates there are no results. On error, an EEException will be thrown.
     */
    @Override
    public VoltTable[] getStats(
            final SysProcSelector selector,
            final int locators[],
            final boolean interval,
            final Long now)
    {
        deserializer.clear();
        final int numResults = nativeGetStats(this.pointer, selector.ordinal(), locators, interval, now);
        if (numResults == -1) {
            throwExceptionForError(ERRORCODE_ERROR);
        }


        try {
            deserializer.readInt();//Ignore the length of the result tables
            final VoltTable results[] = new VoltTable[numResults];
            for (int ii = 0; ii < numResults; ii++) {
                final VoltTable resultTable = PrivateVoltTableFactory.createUninitializedVoltTable();
                results[ii] = (VoltTable)deserializer.readObject(resultTable, this);
            }
            return results;
        } catch (final IOException ex) {
            LOG.error("Failed to deserialze result table for getStats" + ex);
            throw new EEException(ERRORCODE_WRONG_SERIALIZED_BYTES);
        }
    }

    @Override
    public int toggleProfiler(final int toggle) {
        return nativeToggleProfiler(this.pointer, toggle);
    }

    @Override
    public boolean releaseUndoToken(final long undoToken) {
        return nativeReleaseUndoToken(this.pointer, undoToken);
    }

    @Override
    public boolean undoUndoToken(final long undoToken) {
        return nativeUndoUndoToken(this.pointer, undoToken);
    }

    /**
     * Set the log levels to be used when logging in this engine
     * @param logLevels Levels to set
     * @throws EEException
     * @returns true on success false on failure
     */
    @Override
    public boolean setLogLevels(final long logLevels) throws EEException {
        return nativeSetLogLevels( pointer, logLevels);
    }

    @Override
    public boolean activateTableStream(int tableId, TableStreamType streamType) {
        return nativeActivateTableStream( pointer, tableId, streamType.ordinal());
    }

    @Override
    public int tableStreamSerializeMore(BBContainer c, int tableId, TableStreamType streamType) {
        return nativeTableStreamSerializeMore(this.pointer, c.address, c.b.position(), c.b.remaining(), tableId, streamType.ordinal());
    }

    /**
     * Instruct the EE to execute an Export poll and/or ack action. Poll response
     * data is returned in the usual results buffer, length preceded as usual.
     */
    @Override
    public ExportProtoMessage exportAction(boolean ackAction, boolean pollAction,
            boolean resetAction, boolean syncAction,
            long ackTxnId, long seqNo, int partitionId, long tableId)
    {
        deserializer.clear();
        ExportProtoMessage result = null;
        try {
            long offset = nativeExportAction(this.pointer, ackAction, pollAction, resetAction,
                                             syncAction, ackTxnId, seqNo, tableId);
            if (offset < 0) {
                result = new ExportProtoMessage(partitionId, tableId);
                result.error();
            }
            else if (pollAction) {
                ByteBuffer b;
                int byteLen = deserializer.readInt();
                if (byteLen < 0) {
                    throw new IOException("Invalid length in Export poll response results.");
                }

                // need to keep the embedded length in the resulting buffer.
                // the buffer's embedded length prefix is not self-inclusive,
                // so add it back to the byteLen.
                deserializer.buffer().position(0);
                b = deserializer.readBuffer(byteLen + 4);
                result = new ExportProtoMessage(partitionId, tableId);
                result.pollResponse(offset, b);
            }
        }
        catch (IOException e) {
            // TODO: Not going to rollback here so EEException seems wrong?
            // Seems to indicate invalid Export data which should be hard error?
            // Maybe this should be crashVoltDB?
            throw new RuntimeException(e);
        }
        return result;
    }

    @Override
    public void processRecoveryMessage( ByteBuffer buffer, long bufferPointer) {
        nativeProcessRecoveryMessage( pointer, bufferPointer, buffer.position(), buffer.remaining());
    }

    @Override
    public long tableHashCode(int tableId) {
        return nativeTableHashCode( pointer, tableId);
    }

    @Override
    public int hashinate(Object value, int partitionCount) {
        ParameterSet parameterSet = new ParameterSet(true);
        parameterSet.setParameters(value);

        // serialize the param set
        fsForParameterSet.clear();
        try {
            parameterSet.writeExternal(fsForParameterSet);
        } catch (final IOException exception) {
            throw new RuntimeException(exception); // can't happen
        }

        return nativeHashinate(this.pointer, partitionCount);
    }
    
    // ----------------------------------------------------------------------------
    // READ/WRITE SET TRACKING
    // ----------------------------------------------------------------------------
    
    @Override
    public void trackingEnable(Long txnId) throws EEException {
        if (debug.val)
            LOG.debug(String.format("Enabling read/write set tracking for txn #%d at partition %d",
                      txnId, this.executor.getPartitionId()));
        final int errorCode = nativeTrackingEnable(this.pointer, txnId.longValue());
        checkErrorCode(errorCode);
    }
    
    @Override
    public void trackingFinish(Long txnId) throws EEException {
        if (debug.val)
            LOG.debug(String.format("Deleting read/write set tracker for txn #%d at partition %d",
                      txnId, this.executor.getPartitionId()));
        this.trackingRemoveCacheEntry(txnId);
        final int errorCode = nativeTrackingFinish(this.pointer, txnId.longValue());
        checkErrorCode(errorCode);
    }
    
    @Override
    public VoltTable trackingReadSet(Long txnId) throws EEException {
        if (debug.val)
            LOG.debug(String.format("Get READ tracking set for txn #%d at partition %d",
                      txnId, this.executor.getPartitionId()));
        
        // Always check our cache first
        VoltTable cache[] = this.trackingGetCacheEntry(txnId);
        if (cache[0] != null) return (cache[0]);
        
        deserializer.clear();
        final int errorCode = nativeTrackingReadSet(this.pointer, txnId.longValue());
        if (errorCode == ERRORCODE_NO_DATA) {
//            if (debug.val)
                LOG.warn(String.format("No READ tracking set for txn #%d at partition %d",
                         txnId, this.executor.getPartitionId()));
            return (null);
        } else checkErrorCode(errorCode);
        
        try {
            deserializer.readInt();//Ignore the length of the result tables
            final VoltTable resultTable = PrivateVoltTableFactory.createUninitializedVoltTable();
            cache[0] = (VoltTable)deserializer.readObject(resultTable, this);
            return (cache[0]);
        } catch (final IOException ex) {
            LOG.error("Failed to deserialze result table for getStats" + ex);
            throw new EEException(ERRORCODE_WRONG_SERIALIZED_BYTES);
        }
    }
    
    @Override
    public VoltTable trackingWriteSet(Long txnId) throws EEException {
        if (debug.val)
            LOG.debug(String.format("Get WRITE tracking set for txn #%d at partition %d",
                      txnId, this.executor.getPartitionId()));
        
        // Always check our cache first
        VoltTable cache[] = this.trackingGetCacheEntry(txnId);
        if (cache[1] != null) return (cache[1]);
        
        deserializer.clear();
        final int errorCode = nativeTrackingWriteSet(this.pointer, txnId.longValue());
        if (errorCode == ERRORCODE_NO_DATA) {
//            if (debug.val)
                LOG.warn(String.format("No WRITE tracking set for txn #%d at partition %d",
                         txnId, this.executor.getPartitionId()));
            return (null);
        } else checkErrorCode(errorCode);
        
        try {
            deserializer.readInt();//Ignore the length of the result tables
            final VoltTable resultTable = PrivateVoltTableFactory.createUninitializedVoltTable();
            cache[1] = (VoltTable)deserializer.readObject(resultTable, this);
            return (cache[1]);
        } catch (final IOException ex) {
            LOG.error("Failed to deserialze result table for getStats" + ex);
            throw new EEException(ERRORCODE_WRONG_SERIALIZED_BYTES);
        }
    }
    
    private final void trackingRemoveCacheEntry(Long txnId) {
        if (this.trackingCache != null) {
            this.trackingCache.remove(txnId);
        }
    }
    
    private final void trackingResetCacheEntry(Long txnId) {
        if (this.trackingCache != null) {
            VoltTable ret[] = this.trackingGetCacheEntry(txnId);
            ret[0] = null;
            ret[1] = null;
        }
    }
    
    private final VoltTable[] trackingGetCacheEntry(Long txnId) {
        if (this.trackingCache == null) {
            this.trackingCache = new HashMap<Long, VoltTable[]>();
        }
        VoltTable ret[] = this.trackingCache.get(txnId);
        if (ret == null) {
            ret = new VoltTable[2];
            this.trackingCache.put(txnId, ret);
        }
        return (ret);
    }
    
    
    // ----------------------------------------------------------------------------
    // ANTI-CACHING
    // ----------------------------------------------------------------------------

    @Override
    public void antiCacheInitialize(File dbDir, long blockSize) throws EEException {
        assert(m_anticache == false);
        
        // TODO: Switch to LOG.debug
        LOG.info("Initializing anti-cache feature at partition " + this.executor.getPartitionId());
        LOG.info("****************");
        LOG.info(String.format("Partition #%d AntiCache Directory: %s",
                 this.executor.getPartitionId(), dbDir.getAbsolutePath()));
        final int errorCode = nativeAntiCacheInitialize(this.pointer, dbDir.getAbsolutePath(), blockSize);
        checkErrorCode(errorCode);
        m_anticache = true;
    }
    
    @Override
    public void antiCacheReadBlocks(Table catalog_tbl, short[] block_ids, int[] tuple_offsets) {
        if (m_anticache == false) {
            String msg = "Trying to invoke anti-caching operation but feature is not enabled";
            throw new VoltProcedure.VoltAbortException(msg);
        }
        final int errorCode = nativeAntiCacheReadBlocks(this.pointer, catalog_tbl.getRelativeIndex(), block_ids, tuple_offsets);
        checkErrorCode(errorCode);
    }
    
    @Override
    public VoltTable antiCacheEvictBlock(Table catalog_tbl, long block_size, int num_blocks) {
        if (m_anticache == false) {
            String msg = "Trying to invoke anti-caching operation but feature is not enabled";
            throw new VoltProcedure.VoltAbortException(msg);
        }
        deserializer.clear();
        
        final int numResults = nativeAntiCacheEvictBlock(this.pointer, catalog_tbl.getRelativeIndex(), block_size, num_blocks);
        if (numResults == -1) {
            throwExceptionForError(ERRORCODE_ERROR);
        }
        try {
            deserializer.readInt();//Ignore the length of the result tables
            final VoltTable results[] = new VoltTable[numResults];
            for (int ii = 0; ii < numResults; ii++) {
                final VoltTable resultTable = PrivateVoltTableFactory.createUninitializedVoltTable();
                results[ii] = (VoltTable)deserializer.readObject(resultTable, this);
            }
            return results[0];
        } catch (final IOException ex) {
            LOG.error("Failed to deserialze result table for antiCacheEvictBlock" + ex);
            throw new EEException(ERRORCODE_WRONG_SERIALIZED_BYTES);
        }
    }

    @Override
	public VoltTable antiCacheEvictBlockInBatch(Table catalog_tbl,
			Table childTable, long block_size, int num_blocks) {
        if (m_anticache == false) {
            String msg = "Trying to invoke anti-caching operation but feature is not enabled";
            throw new VoltProcedure.VoltAbortException(msg);
        }
        deserializer.clear();
        
        final int numResults = nativeAntiCacheEvictBlockInBatch(this.pointer, catalog_tbl.getRelativeIndex(), childTable.getRelativeIndex(), block_size, num_blocks);
        if (numResults == -1) {
            throwExceptionForError(ERRORCODE_ERROR);
        }
        try {
            deserializer.readInt();//Ignore the length of the result tables
            final VoltTable results[] = new VoltTable[numResults];
            for (int ii = 0; ii < numResults; ii++) {
                final VoltTable resultTable = PrivateVoltTableFactory.createUninitializedVoltTable();
                results[ii] = (VoltTable)deserializer.readObject(resultTable, this);
            }
            return results[0];
        } catch (final IOException ex) {
            LOG.error("Failed to deserialze result table for antiCacheEvictBlock" + ex);
            throw new EEException(ERRORCODE_WRONG_SERIALIZED_BYTES);
        }
	}
    
    @Override
    public void antiCacheMergeBlocks(Table catalog_tbl) {
        assert(m_anticache);
        final int errorCode = nativeAntiCacheMergeBlocks(this.pointer, catalog_tbl.getRelativeIndex());
        checkErrorCode(errorCode);
    }
<<<<<<< HEAD

=======
    
    /*
     * MMAP STORAGE
     */
    
    @Override
    public void MMAPInitialize(File dbDir, long mapSize, long syncFrequency) throws EEException {
        
        LOG.info("Initializing storage mmap feature at partition " + this.executor.getPartitionId());
        LOG.info(String.format("Partition #%d MMAP Directory: %s",
                 this.executor.getPartitionId(), dbDir.getAbsolutePath()));
        final int errorCode = nativeMMAPInitialize(this.pointer, dbDir.getAbsolutePath(), mapSize, syncFrequency);
        checkErrorCode(errorCode);
        m_anticache = true;
    }

    /*
     * ARIES
     */
    
    @Override
    public void ARIESInitialize(File dbDir, File logFile) throws EEException {
        
        LOG.info("Initializing ARIES feature at partition " + this.executor.getPartitionId());
        LOG.info(String.format("Partition #%d ARIES Directory: %s",
                 this.executor.getPartitionId(), dbDir.getAbsolutePath()));
        final int errorCode = nativeARIESInitialize(this.pointer, dbDir.getAbsolutePath(), logFile.getAbsolutePath());
        checkErrorCode(errorCode);
        m_anticache = true;
    }
    
    @Override
    public void doAriesRecoveryPhase(long replayPointer, long replayLogSize, long replayTxnId) {
        LOG.info("do ARIES Recovery at partition " + this.executor.getPartitionId());

        nativeDoAriesRecoveryPhase(pointer, replayPointer, replayLogSize, replayTxnId);
    }
    
    @Override
    public long getArieslogBufferLength() {
        return nativeGetArieslogBufferLength(pointer);
    }

    @Override
    public void getArieslogData(int bufferLength, byte[] arieslogDataArray) {
        // rewind this buffer to be able to copy from start
        // XXX: The native methods apparently keep their own offset
        // and unless they are rewinded as well after each call, massive
        // disaster might ensue.
        ariesLogBuffer.rewind();
        ariesLogBuffer.get(arieslogDataArray, 0, bufferLength);

        // now that the data for a transaction
        // has been copied out, time to rewind the C++
        // pointers as well.
        nativeRewindArieslogBuffer(pointer);
    }

    @Override
    public void freePointerToReplayLog(long ariesReplayPointer) {
        nativeFreePointerToReplayLog(pointer, ariesReplayPointer);
    }

    @Override
    public long readAriesLogForReplay(long[] size) {
        return nativeReadAriesLogForReplay(pointer, size);
    }
    
>>>>>>> 57bdfa5e
}<|MERGE_RESOLUTION|>--- conflicted
+++ resolved
@@ -851,9 +851,7 @@
         final int errorCode = nativeAntiCacheMergeBlocks(this.pointer, catalog_tbl.getRelativeIndex());
         checkErrorCode(errorCode);
     }
-<<<<<<< HEAD
-
-=======
+
     
     /*
      * MMAP STORAGE
@@ -921,6 +919,5 @@
     public long readAriesLogForReplay(long[] size) {
         return nativeReadAriesLogForReplay(pointer, size);
     }
-    
->>>>>>> 57bdfa5e
+
 }