/* This file is part of VoltDB.
 * Copyright (C) 2008-2010 VoltDB L.L.C.
 *
 * VoltDB is free software: you can redistribute it and/or modify
 * it under the terms of the GNU General Public License as published by
 * the Free Software Foundation, either version 3 of the License, or
 * (at your option) any later version.
 *
 * VoltDB is distributed in the hope that it will be useful,
 * but WITHOUT ANY WARRANTY; without even the implied warranty of
 * MERCHANTABILITY or FITNESS FOR A PARTICULAR PURPOSE.  See the
 * GNU General Public License for more details.
 *
 * You should have received a copy of the GNU General Public License
 * along with VoltDB.  If not, see <http://www.gnu.org/licenses/>.
 */

package org.voltdb;

import java.io.PrintWriter;
import java.io.StringWriter;
import java.lang.reflect.Field;
import java.lang.reflect.InvocationTargetException;
import java.lang.reflect.Method;
import java.math.BigDecimal;
import java.math.BigInteger;
import java.util.ArrayList;
import java.util.Arrays;
import java.util.Date;
import java.util.HashMap;
import java.util.Iterator;
import java.util.List;
import java.util.Map;
import java.util.Random;
import java.util.concurrent.atomic.AtomicBoolean;

import org.apache.log4j.Logger;
import org.voltdb.catalog.CatalogMap;
import org.voltdb.catalog.PlanFragment;
import org.voltdb.catalog.ProcParameter;
import org.voltdb.catalog.Procedure;
import org.voltdb.catalog.Statement;
import org.voltdb.catalog.StmtParameter;
import org.voltdb.catalog.Table;
import org.voltdb.client.ClientResponse;
import org.voltdb.exceptions.ConstraintFailureException;
import org.voltdb.exceptions.EEException;
import org.voltdb.exceptions.EvictedTupleAccessException;
import org.voltdb.exceptions.MispredictionException;
import org.voltdb.exceptions.SerializableException;
import org.voltdb.exceptions.ServerFaultException;
import org.voltdb.types.TimestampType;

import edu.brown.catalog.CatalogUtil;
import edu.brown.hstore.HStoreConstants;
import edu.brown.hstore.HStoreSite;
import edu.brown.hstore.Hstoreservice.Status;
import edu.brown.hstore.PartitionExecutor;
import edu.brown.hstore.PartitionExecutor.SystemProcedureExecutionContext;
import edu.brown.hstore.conf.HStoreConf;
import edu.brown.hstore.txns.LocalTransaction;
import edu.brown.hstore.util.ParameterSetArrayCache;
import edu.brown.interfaces.DebugContext;
import edu.brown.logging.LoggerUtil;
import edu.brown.logging.LoggerUtil.LoggerBoolean;
import edu.brown.pools.Poolable;
import edu.brown.utils.EventObservable;
import edu.brown.utils.EventObserver;
import edu.brown.utils.PartitionEstimator;

/**
 * Wraps the stored procedure object created by the user
 * with metadata available at runtime. This is used to call
 * the procedure.
 *
 * VoltProcedure is extended by all running stored procedures.
 * Consider this when specifying access privileges.
 *
 */
public abstract class VoltProcedure implements Poolable {
    private static final Logger LOG = Logger.getLogger(VoltProcedure.class);
    private static final LoggerBoolean debug = new LoggerBoolean();
    private static final LoggerBoolean trace = new LoggerBoolean();
    static {
        LoggerUtil.attachObserver(LOG, debug, trace);
    }
    
    // ----------------------------------------------------------------------------
    // STATIC CONSTANTS
    // ----------------------------------------------------------------------------
    
    // Used to get around the "abstract" for StmtProcedures.
    // Path of least resistance?
    public static class StmtProcedure extends VoltProcedure { }

    /**
     * VoltTable Schema used for scalar return values
     */
    private static final VoltTable.ColumnInfo SCALAR_RESULT_SCHEMA[] = { 
        new VoltTable.ColumnInfo("", VoltType.BIGINT)
    };
    
    // ----------------------------------------------------------------------------
    // GLOBAL MEMBERS
    // ----------------------------------------------------------------------------
    
    // package scoped members used by VoltSystemProcedure
    protected PartitionExecutor executor;
     
    private boolean m_initialized;

    // private members reserved exclusively to VoltProcedure
    private Method procMethod;
    private boolean procMethodNoJava = false;
    private boolean procIsMapReduce = false;
    private Class<?>[] paramTypes;
    private boolean paramTypeIsPrimitive[];
    private boolean paramTypeIsArray[];
    private Class<?> paramTypeComponentType[];
    private int paramTypesLength;
    private boolean isNative = true;
    protected Object procParams[];
    protected final Map<String, SQLStmt> stmts = new HashMap<String, SQLStmt>();

    // cached fake SQLStmt array for single statement non-java procs
    private SQLStmt[] m_cachedSingleStmt = { null };

    // Used to figure out what partitions a query needs to go to
    private Procedure catalog_proc;
    private int procedure_id;
    private String procedure_name;
    protected PartitionEstimator p_estimator;
    protected HStoreSite hstore_site;
    protected HStoreConf hstore_conf;
    protected SystemProcedureExecutionContext execution_context;
    
    /** The local partition id where this VoltProcedure is running */
    protected int partitionId = -1;

    /** Callback for when the VoltProcedure finishes and we need to send a ClientResponse somewhere **/
    private EventObservable<ClientResponse> observable = null;

    // data from hsql wrapper
    private final ArrayList<VoltTable> queryResults = new ArrayList<VoltTable>();

    // cached txnid-seeded RNG so all calls to getSeededRandomNumberGenerator() for
    // a given call don't re-seed and generate the same number over and over
    private Random m_cachedRNG = null;
    
    private VoltTable lastScalarResultTable[] = null;
    private Long lastScalarResult = null;
    
    /**
     * Reusable cache of ParameterSet arrays for VoltProcedures
     */
    private final ParameterSetArrayCache procParameterSets = new ParameterSetArrayCache(10);
    
    // ----------------------------------------------------------------------------
    // WORKLOAD TRACE HANDLES
    // ----------------------------------------------------------------------------
    
    /**
     * Whether to enable dumping out the transactions/queries executed by this procedure
     * These traces are not used for recovery and are slow.
     */
    private boolean workloadTraceEnable = false;
    private Object workloadTxnHandle = null;
    private List<Object> workloadQueryHandles;

    // ----------------------------------------------------------------------------
    // INVOCATION MEMBERS
    // ----------------------------------------------------------------------------
    
//    protected AbstractTransaction txnState;  // assigned in call()
    private LocalTransaction localTxnState;  // assigned in call()
    private int batchId = 0;
    private SQLStmt batchQueryStmts[];
    private int batchQueryStmtIndex = 0;
    private int last_batchQueryStmtIndex = 0;
    private Object[] batchQueryArgs[];
    private VoltTable[] results = HStoreConstants.EMPTY_RESULT;
    private Status status = Status.OK;
    private SerializableException error = null;
    private String status_msg = "";

    /**
     * Status code that can be set by stored procedure upon invocation that will be returned with the response.
     */
    private byte m_statusCode = Byte.MIN_VALUE;
    private String m_statusString = null;
    private BackendTarget m_backendTarget;
    
    /**
     * End users should not instantiate VoltProcedure instances.
     * Constructor does nothing. All actual initialization is done in the
     * {@link VoltProcedure init} method.
     */
    public VoltProcedure() {
    }

    /**
     * Allow VoltProcedures access to their transaction id.
     * <B>NOTE:</B> This should only be used by code running at the txn's base partition.
     * If you invoke it at a remote partition, you may get a null pointer.
     * @return transaction id
     */
    public Long getTransactionId() {
        return this.localTxnState.getTransactionId();
    }

    /**
     * Get the Transaction state handle for the current invocation.
     * <B>NOTE:</B> This should only be used for debugging/testing.
     * @return
     */
    protected final LocalTransaction getTransactionState() {
        return this.localTxnState;
    }
    
    /**
     * Main initialization method
     * @param executor
     * @param catalog_proc
     * @param eeType
     * @param hsql
     */
    public void init(PartitionExecutor executor,
                     Procedure catalog_proc,
                     BackendTarget eeType) {
        if (m_initialized) {
            throw new IllegalStateException("VoltProcedure has already been initialized");
        } else {
            m_initialized = true;
        }
        assert(executor != null);
        
        this.executor = executor;
        this.execution_context = executor.getSystemProcedureExecutionContext();
        this.p_estimator = executor.getPartitionEstimator();
        this.hstore_site = executor.getHStoreSite();
        this.hstore_conf = HStoreConf.singleton();
        this.catalog_proc = catalog_proc;
        this.procedure_id = this.catalog_proc.getId();
        this.procedure_name = this.catalog_proc.getName();
        this.isNative = (eeType != BackendTarget.HSQLDB_BACKEND);
        this.m_backendTarget = eeType;
        this.partitionId = this.executor.getPartitionId();
        assert(this.partitionId != HStoreConstants.NULL_PARTITION_ID);
        
        this.batchQueryArgs = new Object[hstore_conf.site.planner_max_batch_size][];
        this.batchQueryStmts = new SQLStmt[hstore_conf.site.planner_max_batch_size];
        
        // Enable Workload Tracing
        if (trace.val) {
            LOG.trace("Profiling Level: " + ProcedureProfiler.profilingLevel);
            LOG.trace("Profiling Workload Handle: " + ProcedureProfiler.workloadTrace);
        }
        this.workloadTraceEnable = (ProcedureProfiler.profilingLevel == ProcedureProfiler.Level.INTRUSIVE &&
                                    ProcedureProfiler.workloadTrace != null);
        if (this.workloadTraceEnable) {
            this.workloadQueryHandles = new ArrayList<Object>();
        }
        
        if (catalog_proc.getHasjava()) {
            int tempParamTypesLength = 0;
            Method tempProcMethod = null;
            Method[] methods = getClass().getMethods();
            Class<?> tempParamTypes[] = null;
            boolean tempParamTypeIsPrimitive[] = null;
            boolean tempParamTypeIsArray[] = null;
            Class<?> tempParamTypeComponentType[] = null;
            
            this.procIsMapReduce = catalog_proc.getMapreduce();
            boolean hasMap = false;
            boolean hasReduce = false;
            
            for (final Method m : methods) {
                String name = m.getName();
                // TODO: Change procMethod to point to VoltMapReduceProcedure.runMap() if this is
                //       a MR stored procedure
                if (name.equals("run")) {
                    //inspect(m);
                    tempProcMethod = m;
                    
                    // We can only do this if it's not a MapReduce procedure
                    if (procIsMapReduce == false) {
                        tempParamTypes = tempProcMethod.getParameterTypes();
                        tempParamTypesLength = tempParamTypes.length;
                        tempParamTypeIsPrimitive = new boolean[tempParamTypesLength];
                        tempParamTypeIsArray = new boolean[tempParamTypesLength];
                        tempParamTypeComponentType = new Class<?>[tempParamTypesLength];
                        
                        for (int ii = 0; ii < tempParamTypesLength; ii++) {
                            tempParamTypeIsPrimitive[ii] = tempParamTypes[ii].isPrimitive();
                            tempParamTypeIsArray[ii] = tempParamTypes[ii].isArray();
                            tempParamTypeComponentType[ii] = tempParamTypes[ii].getComponentType();
                        }
                    }
                    // Otherwise everything must come from the catalog
                    else {
                        CatalogMap<ProcParameter> params = catalog_proc.getParameters();
                        tempParamTypesLength = params.size();
                        tempParamTypes = new Class<?>[tempParamTypesLength];
                        tempParamTypeIsPrimitive = new boolean[tempParamTypesLength];
                        tempParamTypeIsArray = new boolean[tempParamTypesLength];
                        tempParamTypeComponentType = new Class<?>[tempParamTypesLength];

                        for (int i = 0; i < tempParamTypesLength; i++) {
                            ProcParameter catalog_param = params.get(i);
                            VoltType vtype = VoltType.get(catalog_param.getType());
                            assert(vtype != null);
                            tempParamTypes[i] = vtype.classFromType(); 
                        } // FOR
                        
                        // We'll try to cast everything as a primitive
                        Arrays.fill(tempParamTypeIsPrimitive, true);
                        
                        // At this point we don't support arrays as inputs to Statements
                        Arrays.fill(tempParamTypeIsArray, false);
                    }
                } else if(name.equals("map")){
                    hasMap = true;
                } else if (name.equals("reduce")) {
                    hasReduce = true;
                } 
            }
            if (procIsMapReduce) {
                if (hasMap == false) {
                    throw new RuntimeException(String.format("%s Map/Reduce is missing MAP function"));
                } else if (hasReduce == false) {
                    throw new RuntimeException(String.format("%s Map/Reduce is missing REDUCE function"));
                }
            }
            
            this.paramTypesLength = tempParamTypesLength;
            this.procMethod = tempProcMethod;
            this.paramTypes = tempParamTypes;
            this.paramTypeIsPrimitive = tempParamTypeIsPrimitive;
            this.paramTypeIsArray = tempParamTypeIsArray;
            this.paramTypeComponentType = tempParamTypeComponentType;

            if (this.procMethod == null) {
                LOG.fatal("No good method found in: " + getClass().getName());
            }

            Field[] fields = getClass().getFields();
            for (final Field f : fields) {
                if (f.getType() == SQLStmt.class) {
                    String name = f.getName();
                    Statement s = catalog_proc.getStatements().get(name);
                    if (s != null) {
                        try {
                            /*
                             * Cache all the information we need about the statements in this stored
                             * procedure locally instead of pulling them from the catalog on
                             * a regular basis.
                             */
                            SQLStmt stmt = (SQLStmt) f.get(this);
                            stmt.catStmt = s;
                            initSQLStmt(stmt);
                            this.stmts.put(name, stmt);
                        //stmts.put((Object) (f.get(null)), s);
                        } catch (IllegalArgumentException e) {
                            e.printStackTrace();
                        } catch (IllegalAccessException e) {
                            e.printStackTrace();
                        }
                        
                    //LOG.debug("Found statement " + name);
                    }
                }
            }
        }
        // has no java
        else {
            Statement catStmt = catalog_proc.getStatements().get(HStoreConstants.ANON_STMT_NAME);
            SQLStmt stmt = new SQLStmt(catStmt.getSqltext());
            stmt.catStmt = catStmt;
            initSQLStmt(stmt);
            m_cachedSingleStmt[0] = stmt;
            procMethodNoJava = true;

            String executeNoJavaProcedure = "executeNoJavaProcedure";
            for (Method m : VoltProcedure.class.getDeclaredMethods()) {
                if (m.getName().equals(executeNoJavaProcedure)) {
                    procMethod = m;
                    break;
                }
            } // FOR
            if (procMethod == null) {
                throw new RuntimeException(String.format("The method %s.%s does not exist",
                                           VoltProcedure.class.getSimpleName(), executeNoJavaProcedure));
            }

            paramTypesLength = catalog_proc.getParameters().size();

            paramTypes = new Class<?>[paramTypesLength];
            paramTypeIsPrimitive = new boolean[paramTypesLength];
            paramTypeIsArray = new boolean[paramTypesLength];
            paramTypeComponentType = new Class<?>[paramTypesLength];
            for (ProcParameter param : catalog_proc.getParameters()) {
                VoltType type = VoltType.get((byte) param.getType());
                if (type == VoltType.INTEGER) type = VoltType.BIGINT;
                if (type == VoltType.SMALLINT) type = VoltType.BIGINT;
                if (type == VoltType.TINYINT) type = VoltType.BIGINT;
                paramTypes[param.getIndex()] = type.classFromType();
                paramTypeIsPrimitive[param.getIndex()] = true;
                paramTypeIsArray[param.getIndex()] = param.getIsarray();
                assert(paramTypeIsArray[param.getIndex()] == false);
                paramTypeComponentType[param.getIndex()] = null;
            }
        }
        if (trace.val)
            LOG.trace(String.format("Initialized VoltProcedure for %s [partition=%d]",
                      this.procedure_name, this.partitionId));
    }
    
    protected SQLStmt getSQLStmt(String name) {
        return (this.stmts.get(name));
    }
    
    private final void initSQLStmt(SQLStmt stmt) {
        stmt.numFragGUIDs = stmt.catStmt.getFragments().size();
        PlanFragment fragments[] = stmt.catStmt.getFragments().values();
        stmt.fragGUIDs = new long[stmt.numFragGUIDs];
        for (int ii = 0; ii < stmt.numFragGUIDs; ii++) {
            stmt.fragGUIDs[ii] = Long.parseLong(fragments[ii].getName());
        } // FOR
    
        stmt.numStatementParamJavaTypes = stmt.catStmt.getParameters().size();
        stmt.statementParamJavaTypes = new byte[stmt.numStatementParamJavaTypes];
        StmtParameter parameters[] = stmt.catStmt.getParameters().values();
        for (int ii = 0; ii < stmt.numStatementParamJavaTypes; ii++) {
            stmt.statementParamJavaTypes[ii] = (byte)parameters[ii].getJavatype();
        } // FOR
        stmt.computeHashCode();
    }
    
    public boolean isInitialized() {
        return (this.m_initialized);
    }
    
    @Override
    public void finish() {
//        this.txnState = null;
        this.localTxnState = null;
    }
    
    /**
     * Get a Java RNG seeded with the current transaction id. This will ensure that
     * two procedures for the same transaction, but running on different replicas,
     * can generate an identical stream of random numbers. This is required to endure
     * procedures have deterministic behavior.
     *
     * @return A deterministically-seeded java.util.Random instance.
     */
    public Random getSeededRandomNumberGenerator() {
        // this value is memoized here and reset at the beginning of call(...).
        if (m_cachedRNG == null) {
            m_cachedRNG = new Random(this.localTxnState.getTransactionId());
        }
        return m_cachedRNG;
    }

    public final int getProcedureId() {
        return (this.procedure_id);
    }
    public final String getProcedureName() {
        return (this.procedure_name);
    }
    
    /**
     * Return a hash code that uniquely identifies this list of SQLStmts
     * Derived from AbstractList.hashCode()
     * @param batchStmts
     * @param numBatchStmts
     * @return
     */
    public static Integer getBatchHashCode(SQLStmt[] batchStmts, int numBatchStmts) {
        int hashCode = 1;
        for (int i = 0; i < numBatchStmts; i++) {
            hashCode = 31*hashCode + (batchStmts[i] == null ? 0 : batchStmts[i].hashCode());
        } // FOR
        return Integer.valueOf(hashCode);
    }

    
    /**
     * The thing that actually executes the VoltProcedure.run() method 
     * @param paramList
     * @return
     */
    public final ClientResponseImpl call(LocalTransaction txnState, Object... paramList) {
        ClientResponseImpl response = null;
//        this.txnState = txnState;
        this.localTxnState = txnState;
        this.procParams = paramList;
        this.results = HStoreConstants.EMPTY_RESULT;
        this.status = Status.OK;
        this.error = null;
        this.status_msg = "";
        this.m_statusCode = Byte.MIN_VALUE;
        this.m_statusString = null;
        
        // in case someone queues sql but never calls execute, clear the queue here.
        this.batchId = 0;
        this.batchQueryStmtIndex = 0;
        this.last_batchQueryStmtIndex = -1;
        
        if (debug.val) LOG.debug("Starting execution of " + this.localTxnState);
        if (this.procParams.length != this.paramTypesLength) {
            String msg = "PROCEDURE " + procedure_name + " EXPECTS " + String.valueOf(paramTypesLength) +
                         " PARAMS, BUT RECEIVED " + String.valueOf(this.procParams.length);
            if (debug.val) LOG.error(msg);
            this.status = Status.ABORT_GRACEFUL;
            this.status_msg = msg;
            response = new ClientResponseImpl(txnState.getTransactionId(),
                                              txnState.getClientHandle(),
                                              this.partitionId,
                                              status,
                                              results,
                                              status_msg); 
            if (this.observable != null) this.observable.notifyObservers(response);
            return (response); 
        }

        for (int i = 0; i < this.paramTypesLength; i++) {
            try {
                this.procParams[i] = this.tryToMakeCompatible(i, this.procParams[i]);
            } catch (Exception e) {
                String msg = "PROCEDURE " + procedure_name + " TYPE ERROR FOR PARAMETER " + i +
                             ": " + e.getMessage();
                LOG.error(msg, e);
                this.status = Status.ABORT_GRACEFUL;
                this.status_msg = msg;
                response = new ClientResponseImpl(txnState.getTransactionId(),
                                                  txnState.getClientHandle(),
                                                  this.partitionId,
                                                  this.status,
                                                  this.results,
                                                  this.status_msg);
                if (this.observable != null) this.observable.notifyObservers(response);
                return (response);
            }
        }
        
        // ARIES
        int bufferLength = 0;
        byte[] arieslogData = null;

        // Workload Trace
        // Create a new transaction record in the trace manager. This will give us back
        // a handle that we need to pass to the trace manager when we want to register a new query
        if (this.workloadTraceEnable) {
            this.workloadQueryHandles.clear();
            this.workloadTxnHandle = ProcedureProfiler.workloadTrace.startTransaction(this.localTxnState.getTransactionId(),
                                                                                      this.catalog_proc, this.procParams);
        }

        // Fix to make no-Java procedures work
        if (this.procMethodNoJava || this.procIsMapReduce) {
            this.procParams = new Object[] { this.procParams } ;
        }
        
        if (hstore_conf.site.txn_profiling && this.localTxnState.profiler != null) {
            this.localTxnState.profiler.startExecJava();
        }
        try {
            if (trace.val)
                LOG.trace(String.format("Invoking %s [params=%s, partition=%d]",
                          this.procMethod,
                          this.procParams + Arrays.toString(this.procParams),
                          this.partitionId));
            try {
                // ANTI-CACHE TABLE MERGE
                if (hstore_conf.site.anticache_enable && txnState.hasAntiCacheMergeTable()) {
                    LOG.debug("Merging blocks for anticache table.");
    
                    if (hstore_conf.site.anticache_profiling) {
                        this.hstore_site.getAntiCacheManager()
                                        .getDebugContext()
                                        .getProfiler(this.partitionId).merge_time.start();
                    }
                    
                    // Note that I decided to put this in here because we already
                    // have the logic down below for handling various errors from the EE
                    try {
                        Table catalog_tbl = txnState.getAntiCacheMergeTable();
                        this.executor.getExecutionEngine().antiCacheMergeBlocks(catalog_tbl);
                    } finally {
                        if (hstore_conf.site.anticache_profiling) {
                            this.hstore_site.getAntiCacheManager()
                                            .getDebugContext()
                                            .getProfiler(this.partitionId).merge_time.stopIfStarted();
                        }
                    }
                }
                
                Object rawResult = this.procMethod.invoke(this, this.procParams);
                this.results = this.getResultsFromRawResults(rawResult);
                if (this.results == null) results = HStoreConstants.EMPTY_RESULT;

<<<<<<< HEAD
                // ARIES                                
                if(hstore_conf.site.aries && this.hstore_conf.site.aries_forward_only == false){      
                    if (!this.catalog_proc.getReadonly()) {
                        bufferLength = (int) this.executor.getArieslogBufferLength();
    
                        if (bufferLength > 0) {
                            arieslogData = new byte[bufferLength];
                            this.executor.getArieslogData(bufferLength, arieslogData);
                        }
=======
		/*
                // ARIES
                if (!this.catalog_proc.getReadonly()) {
                    bufferLength = (int) this.executor.getArieslogBufferLength();

                    if (bufferLength > 0) {
                        arieslogData = new byte[bufferLength];
                        this.executor.getArieslogData(bufferLength, arieslogData);
>>>>>>> 57bdfa5e
                    }
                }
		*/
                
                
            } catch (IllegalAccessException e) {
                // If reflection fails, invoke the same error handling that other exceptions do
                throw new InvocationTargetException(e);
            } catch (RuntimeException e) {
                throw new InvocationTargetException(e);
            }
            if (debug.val)
                LOG.debug(this.localTxnState + " is finished on partition " + this.partitionId);
            
        // -------------------------------
        // Exceptions that we can process+handle
        // -------------------------------
        } catch (InvocationTargetException itex) {
            Throwable ex = itex.getCause();
            Class<?> ex_class = ex.getClass();
            
            // Pass the exception back to the client if it is serializable
            if (ex instanceof SerializableException) {
                if (this.localTxnState.hasPendingError() == false) {
                    this.localTxnState.setPendingError((SerializableException)ex, false);
                }    
                this.error = (SerializableException)ex;
            }
            
            // -------------------------------
            // VoltAbortException
            // -------------------------------
            if (ex_class.equals(VoltAbortException.class)) {
                if (debug.val) LOG.debug("Caught VoltAbortException for " + this.localTxnState, ex);
                this.status = Status.ABORT_USER;
                this.status_msg = "USER ABORT: " + ex.getMessage();
                
                if (this.workloadTraceEnable && this.workloadTxnHandle != null) {
                    ProcedureProfiler.workloadTrace.abortTransaction(this.workloadTxnHandle);
                }
            // -------------------------------
            // MispredictionException
            // -------------------------------
            } else if (ex_class.equals(MispredictionException.class)) {
                if (debug.val) LOG.warn("Caught MispredictionException for " + this.localTxnState);
                this.status = Status.ABORT_MISPREDICT;
                this.localTxnState.getTouchedPartitions().put((((MispredictionException)ex).getPartitions()));
                
            // -------------------------------
            // EvictedTupleAccessException
            // -------------------------------
            } else if (ex_class.equals(EvictedTupleAccessException.class)) {
                LOG.debug("Caught EvictedTupleAccessException for " + this.localTxnState);
                this.status = Status.ABORT_EVICTEDACCESS;

            // -------------------------------
            // ConstraintFailureException
            // -------------------------------
            } else if (ex_class.equals(ConstraintFailureException.class)) {
                this.status = Status.ABORT_UNEXPECTED;
                this.status_msg = "CONSTRAINT VIOLATION: " + ex.getMessage();
                
            // -------------------------------
            // ServerFaultException
            // -------------------------------
            } else if (ex_class.equals(ServerFaultException.class)) {
                // A server fault means that we definitely did something wrong
                this.status = Status.ABORT_UNEXPECTED;
                this.status_msg = "SERVER FAULT: " + ex.getMessage();
                
            // -------------------------------
            // Everything Else
            // -------------------------------
            } else {
                StringWriter sw = new StringWriter();
                PrintWriter pw = new PrintWriter(sw);
                ex.printStackTrace(pw);
                String msg = sw.toString();
                if (msg == null) msg = ex.toString();
                String statusMsg = msg;
                
                if (this.batchQueryStmtIndex > 0) {
                    msg += "\nCurrently Queued Queries:\n";
                    for (int i = 0; i < this.batchQueryStmtIndex; i++) {
                        msg += String.format("  [%02d] %s\n", i, CatalogUtil.getDisplayName(batchQueryStmts[i].catStmt));
                    }
                } else if (this.last_batchQueryStmtIndex > 0) {
                    msg += "\nLast Executed Queries:\n";
                    for (int i = 0; i < this.last_batchQueryStmtIndex; i++) {
                        msg += String.format("  [%02d] %s\n", i, CatalogUtil.getDisplayName(batchQueryStmts[i].catStmt));
                    }
                }
                if (debug.val && executor.isShuttingDown() == false) {
                    LOG.warn(String.format("%s Unexpected Abort: %s", this.localTxnState, msg), ex);
                }
                this.status = Status.ABORT_UNEXPECTED;
                this.status_msg = "UNEXPECTED ABORT: " + statusMsg;
                
                if (debug.val)
                    LOG.error("Unpexpected error when executing " + this.localTxnState, ex);
            }
        // -------------------------------
        // Something bad happened inside of the procedure that wasn't our fault
        // -------------------------------
        } catch (Throwable ex) {
            if (debug.val)
                LOG.error("Unpexpected error when executing " + this.localTxnState, ex);
            this.status = Status.ABORT_UNEXPECTED;
            this.status_msg = "UNEXPECTED ERROR IN " + this.localTxnState;
        } finally {
            if (debug.val)
                LOG.debug(this.localTxnState + " - Finished transaction [" + this.status + "]");

            // Workload Trace - Stop the transaction trace record.
            if (this.workloadTraceEnable && this.workloadTxnHandle != null && this.status == Status.OK) {
                if (hstore_conf.site.trace_txn_output) {
                    ProcedureProfiler.workloadTrace.stopTransaction(this.workloadTxnHandle, this.results);
                } else {
                    ProcedureProfiler.workloadTrace.stopTransaction(this.workloadTxnHandle);
                }
            }
        }

        // This should never happen
        if (this.results == null) {
            throw new RuntimeException("We got back a null result from " + this.localTxnState);
        }
        
        response = new ClientResponseImpl();
        response.init(this.localTxnState,
                      this.status,
                      this.m_statusCode,
                      this.m_statusString,
                      this.results,
                      this.status_msg,
                      this.error
        );
        this.localTxnState.setClientResponse(response);
        if (hstore_conf.site.txn_client_debug) {
            ClientResponseDebug responseDebug = new ClientResponseDebug(localTxnState);
            response.setDebug(responseDebug);
        }

        if (this.observable != null) this.observable.notifyObservers(response);
        if (trace.val) LOG.trace(response);
        
        // ARIES
        /*
         *  Since call returns a ClientResponseImpl you can add a field for the log data
         *  that isn't serialized during messaging that is the log data for the txn
         */
        if (hstore_conf.site.aries && this.hstore_conf.site.aries_forward_only == false) {
            if (this.status == status.OK && this.error == null) {
                if (bufferLength > 0) {
                    response.setAriesLogData(arieslogData);
                }
            }
        }    
        
        return (response);
    }

    
    protected final Procedure getProcedure() {
        return (this.catalog_proc);
    }
    
    protected final BackendTarget getBackendTarget(){
        return (this.m_backendTarget);
    }
    
    protected final VoltTable executeNoJavaProcedure(Object...params) {
        voltQueueSQL(this.m_cachedSingleStmt[0], params);
        VoltTable result[] = voltExecuteSQL(true);
        assert(result.length == 1);
        return (result[0]);
    }
    
    /**
     * Given the results of a procedure, convert it into a sensible array of VoltTables.
     */
    final private VoltTable[] getResultsFromRawResults(Object result) {
        if (result == null)
            return HStoreConstants.EMPTY_RESULT;
        if (result instanceof VoltTable[])
            return (VoltTable[]) result;
        if (result instanceof VoltTable)
            return new VoltTable[] { (VoltTable) result };
        if (result instanceof Long) {
            // OPTIMIZATION: Check whether the return value is the same
            // as the last txn. For some workloads it is, so we can just
            // reuse the last VoltTable that we created.
            Long longResult = (Long)result;
            if (this.lastScalarResultTable != null && this.lastScalarResult.equals(longResult)) {
                return (this.lastScalarResultTable);
            }
            VoltTable t = new VoltTable(SCALAR_RESULT_SCHEMA);
            t.addRow(result);
            this.lastScalarResultTable = new VoltTable[] { t };
            this.lastScalarResult = longResult;
            return (this.lastScalarResultTable);
        }
        throw new RuntimeException("Procedure didn't return acceptable type.");
    }

    /** @throws Exception with a message describing why the types are incompatible. */
    final private Object tryToMakeCompatible(int paramTypeIndex, Object param) throws Exception {
        if (param == null || param == VoltType.NULL_STRING ||
            param == VoltType.NULL_DECIMAL)
        {
            // Passing a null where we expect a primitive is a Java compile time error.
            if (paramTypeIsPrimitive[paramTypeIndex]) {
                throw new Exception("Primitive type " + paramTypes[paramTypeIndex] + " cannot be null");
            }

            // Pass null reference to the procedure run() method. These null values will be
            // converted to a serialize-able NULL representation for the EE in getCleanParams()
            // when the parameters are serialized for the plan fragment.
            return null;
        }

        if (param instanceof PartitionExecutor.SystemProcedureExecutionContext) {
            return param;
        }

        Class<?> pclass = param.getClass();
        boolean slotIsArray = paramTypeIsArray[paramTypeIndex];
        if (slotIsArray != pclass.isArray()) {
            LOG.warn(String.format("Param #%d -> %s [class=%s, isArray=%s, slotIsArray=%s]",
                     paramTypeIndex, param, pclass.getSimpleName(), pclass.isArray(), slotIsArray));
            throw new Exception("Array / Scalar parameter mismatch");
        }

        if (slotIsArray) {
            Class<?> pSubCls = pclass.getComponentType();
            Class<?> sSubCls = paramTypeComponentType[paramTypeIndex];
            if (pSubCls == sSubCls) {
                return param;
            } else {
                /*
                 * Arrays can be quite large so it doesn't make sense to silently do the conversion
                 * and incur the performance hit. The client should serialize the correct invocation
                 * parameters
                 */
                throw new Exception(
                        "tryScalarMakeCompatible: Unable to match parameter array:"
                        + sSubCls.getName() + " to provided " + pSubCls.getName());
            }
        }

        /*
         * inline tryScalarMakeCompatible so we can save on reflection
         */
        final Class<?> slot = paramTypes[paramTypeIndex];
        if ((slot == long.class) && (pclass == Long.class || pclass == Integer.class || pclass == Short.class || pclass == Byte.class)) return param;
        if ((slot == int.class) && (pclass == Integer.class || pclass == Short.class || pclass == Byte.class)) return param;
        if ((slot == short.class) && (pclass == Short.class || pclass == Byte.class)) return param;
        if ((slot == byte.class) && (pclass == Byte.class)) return param;
        if ((slot == double.class) && (pclass == Double.class)) return param;
        if ((slot == boolean.class) && (pclass == Boolean.class)) return param;
        if ((slot == String.class) && (pclass == String.class)) return param;
        if (slot == TimestampType.class) {
            if (pclass == Long.class) return new TimestampType((Long)param);
            if (pclass == TimestampType.class) return param;
        }
        if (slot == BigDecimal.class) {
            if (pclass == Long.class) {
                BigInteger bi = new BigInteger(param.toString());
                BigDecimal bd = new BigDecimal(bi);
                bd.setScale(4, BigDecimal.ROUND_HALF_EVEN);
                return bd;
            }
            if (pclass == BigDecimal.class) {
                BigDecimal bd = (BigDecimal) param;
                bd.setScale(4, BigDecimal.ROUND_HALF_EVEN);
                return bd;
            }
        }
        if (slot == VoltTable.class && pclass == VoltTable.class) {
            return param;
        }
        throw new Exception(
                "tryToMakeCompatible: Unable to match parameters: "
                + slot.getName() + " to provided " + pclass.getName());
    }

    /**
     * Thrown from a stored procedure to indicate to VoltDB
     * that the procedure should be aborted and rolled back.
     */
    public static class VoltAbortException extends RuntimeException {
        private static final long serialVersionUID = -1L;
        private String message = "No message specified.";

        /**
         * Constructs a new <code>AbortException</code>
         */
        public VoltAbortException() {}

        /**
         * Constructs a new <code>AbortException</code> with the specified detail message.
         */
        public VoltAbortException(String msg) {
            message = msg;
        }
        /**
         * Returns the detail message string of this <tt>AbortException</tt>
         *
         * @return The detail message.
         */
        @Override
        public String getMessage() {
            return message;
        }
    }

    
    /**
     * Currently unsupported in VoltDB.
     * Batch load method for populating a table with a large number of records.
     *
     * Faster then calling {@link #voltQueueSQL(SQLStmt, Object...)} and {@link #voltExecuteSQL()} to
     * insert one row at a time.
     * @param clusterName Name of the cluster containing the database, containing the table
     *                    that the records will be loaded in.
     * @param databaseName Name of the database containing the table to be loaded.
     * @param tableName Name of the table records should be loaded in.
     * @param data {@link org.voltdb.VoltTable VoltTable} containing the records to be loaded.
     *             {@link org.voltdb.VoltTable.ColumnInfo VoltTable.ColumnInfo} schema must match the schema of the table being
     *             loaded.
     * @throws VoltAbortException
     */
    public void voltLoadTable(String clusterName, String databaseName,
                              String tableName, VoltTable data, int allowELT) throws VoltAbortException {
        if (data == null || data.getRowCount() == 0) return;
        try {
            assert(this.localTxnState != null);
            assert(this.executor != null);
            this.executor.loadTable(this.localTxnState, clusterName, databaseName, tableName, data, allowELT);
            
            // ARIES
            if (this.hstore_conf.site.aries && this.hstore_conf.site.aries_forward_only == false) {
                byte[] arieslogData = null;
                int bufferLength = (int) this.executor.getArieslogBufferLength();
                LOG.warn("ARIES :: voltLoadTable : ariesLogBufferLength :" + bufferLength);

                if (bufferLength > 0) {
                    arieslogData = new byte[bufferLength];
                    this.executor.getArieslogData(bufferLength, arieslogData);

                    // we don't really care much about this atomic boolean here
                    this.hstore_site.getAriesLogger().log(arieslogData, new AtomicBoolean());
                }
            }
            
        } catch (EEException e) {
            throw new VoltAbortException("Failed to load table: " + tableName);
        }
    }
    
    /**
     * Get the time that this procedure was accepted into the VoltDB cluster. This is the
     * effective, but not always actual, moment in time this procedure executes. Use this
     * method to get the current time instead of non-deterministic methods. Note that the
     * value will not be unique across transactions as it is only millisecond granularity.
     *
     * @return A java.util.Date instance with deterministic time for all replicas using
     * UTC (Universal Coordinated Time is like GMT).
     */
    public Date getTransactionTime() {
        long ts = TransactionIdManager.getTimestampFromTransactionId(this.localTxnState.getTransactionId());
        return new Date(ts);
    }

    /**
     * Queue the SQL {@link org.voltdb.SQLStmt statement} for execution with the specified argument list.
     *
     * @param stmt {@link org.voltdb.SQLStmt Statement} to queue for execution.
     * @param args List of arguments to be bound as parameters for the {@link org.voltdb.SQLStmt statement}
     * @see <a href="#allowable_params">List of allowable parameter types</a>
     */
    public void voltQueueSQL(final SQLStmt stmt, Object... args) {
        if (!this.isNative) {
            //HSQLProcedureWrapper does nothing smart. it just implements this interface with runStatement()
            HsqlBackend hsql = this.executor.getHsqlBackend();
            VoltTable table = hsql.runSQLWithSubstitutions(stmt, args);
            queryResults.add(table);
            return;
        }

        if (this.batchQueryStmtIndex == this.batchQueryStmts.length) {
            throw new RuntimeException("Procedure attempted to queue more than " + batchQueryStmts.length +
                    " statements in a batch.");
        } else {
            this.batchQueryStmts[batchQueryStmtIndex] = stmt;
            this.batchQueryArgs[batchQueryStmtIndex] = args;
            this.batchQueryStmtIndex += 1;
        }
        if (trace.val) LOG.trace("Batching Statement: " + stmt.getText());
    }

    public final void voltClearQueue() {
        batchQueryStmtIndex = 0;
    }
    
    /**
     * Return the number of slots remaining in the current batch
     * for this transaction. When this reaches zero, you will not
     * be able to queue anymore SQLStmts
     * @return
     */
    public final int voltRemainingQueue() {
        return (this.batchQueryStmts.length - this.batchQueryStmtIndex);
    }
    
    /**
     * Execute the currently queued SQL {@link org.voltdb.SQLStmt statements} and return
     * the result tables.
     *
     * @return Result {@link org.voltdb.VoltTable tables} generated by executing the queued
     * query {@link org.voltdb.SQLStmt statements}
     */
    public VoltTable[] voltExecuteSQL() {
        return voltExecuteSQL(false, false);
    }

    /**
     * Execute the currently SQL as always single-partition queries 
     * @return
     */
    protected VoltTable[] voltExecuteSQLForceSinglePartition() {
        return voltExecuteSQL(false, true);
    }
    
    /**
     * Execute the currently queued SQL {@link org.voltdb.SQLStmt statements} and return
     * the result tables. Boolean option allows caller to indicate if this is the final
     * batch for a procedure. If it's final, then additional optimizatons can be enabled.
     *
     * @param isFinalSQL Is this the final batch for a procedure?
     * @return Result {@link org.voltdb.VoltTable tables} generated by executing the queued
     * query {@link org.voltdb.SQLStmt statements}
     */
    public VoltTable[] voltExecuteSQL(boolean isFinalSQL) {
        return voltExecuteSQL(isFinalSQL, false);
    }
    
    private VoltTable[] voltExecuteSQL(boolean isFinalSQL, boolean forceSinglePartition) {
        if (this.isNative == false) {
            VoltTable[] batch_results = this.queryResults.toArray(new VoltTable[queryResults.size()]);
            this.queryResults.clear();
            return (batch_results);
        }
        
        // Workload Trace - Start Query
        if (this.workloadTraceEnable && this.workloadTxnHandle != null) {
            this.workloadQueryHandles.clear();
            for (int i = 0; i < this.batchQueryStmtIndex; i++) {
                Object queryHandle = ProcedureProfiler.workloadTrace.startQuery(workloadTxnHandle,
                                                                                batchQueryStmts[i].catStmt,
                                                                                batchQueryArgs[i],
                                                                                this.batchId);
                
                assert(queryHandle != null);
                this.workloadQueryHandles.add(queryHandle);
            } // FOR
        }

        // Execute the queries and return the VoltTable results
        this.last_batchQueryStmtIndex = this.batchQueryStmtIndex;

        VoltTable[] retval = null;
        try {
            retval = this.executeQueriesInABatch(this.batchQueryStmtIndex,
                                                 this.batchQueryStmts,
                                                 this.batchQueryArgs,
                                                 isFinalSQL,
                                                 forceSinglePartition);
        // This should just be forwarded along
        } catch (SerializableException ex) {
            throw ex;
        // We know that any error that we get here is because of us and not their user code 
        } catch (Throwable ex) {
            String message = "Unexpected error while executing queries";
            throw new ServerFaultException(message, ex, this.localTxnState.getTransactionId());
        }

        // Workload Trace - Stop Query
        if (this.workloadTraceEnable && this.workloadTxnHandle != null) {
            for (int i = 0; i < this.batchQueryStmtIndex; i++) {
                Object handle = this.workloadQueryHandles.get(i);
                if (handle != null) {
                    if (hstore_conf.site.trace_query_output) {
                        ProcedureProfiler.workloadTrace.stopQuery(handle, retval[i]);
                    } else {
                        ProcedureProfiler.workloadTrace.stopQuery(handle, null);
                    }
                }
            } // FOR
            // Make sure that we clear out our query handles so that the next
            // time they queue a query they will get a new batch id
            this.workloadQueryHandles.clear();
        }

        this.batchQueryStmtIndex = 0;
        return retval;
    }

    /**
     * Return the SQLStmt handles for the last batch of executed queries
     * @return
     */
    public SQLStmt[] voltLastQueriesExecuted() {
        if (this.last_batchQueryStmtIndex != -1) {
            return Arrays.copyOf(this.batchQueryStmts, this.last_batchQueryStmtIndex);
        }
        return new SQLStmt[0];
    }
    
    /**
     * 
     * @param batchSize
     * @param batchStmts
     * @param batchArgs
     * @param finalTask
     * @return
     */
    private VoltTable[] executeQueriesInABatch(final int batchSize,
                                               final SQLStmt[] batchStmts,
                                               final Object[][] batchArgs,
                                               final boolean finalTask,
                                               final boolean forceSinglePartition) {
        assert(batchStmts != null);
        assert(batchArgs != null);
        assert(batchStmts.length > 0);
        assert(batchArgs.length > 0);
        if (batchSize == 0) return (HStoreConstants.EMPTY_RESULT);
        
        // Create a list of clean parameters
        ParameterSet params[] = this.procParameterSets.getParameterSet(batchSize);
        assert(params != null);
        for (int i = 0; i < batchSize; i++) {
            params[i] = getCleanParams(batchStmts[i], batchArgs[i], params[i]);
        } // FOR
        
        VoltTable results[] = null;
        try {
            results = this.executor.executeSQLStmtBatch(this.localTxnState,
                                                        batchSize,
                                                        batchStmts,
                                                        params,
                                                        finalTask,
                                                        forceSinglePartition);
        } catch (ServerFaultException ex) {
            throw ex;
        } catch (SerializableException ex) {
            throw ex;
        } catch (Throwable ex) {
            ex.printStackTrace();
            throw new ServerFaultException("Unexpected error", ex, localTxnState.getTransactionId());
        } finally {
            this.batchId++;
            if (localTxnState.hasPendingError()) {
                throw localTxnState.getPendingError();
            }
        }
        return (results);
    }
    
    // ----------------------------------------------------------------------------
    // UTILITY CRAP
    // ----------------------------------------------------------------------------

//    final private Object tryScalarMakeCompatible(Class<?> slot, Object param) throws Exception {
//        Class<?> pclass = param.getClass();
//        if ((slot == long.class) && (pclass == Long.class || pclass == Integer.class || pclass == Short.class || pclass == Byte.class)) return param;
//        if ((slot == int.class) && (pclass == Integer.class || pclass == Short.class || pclass == Byte.class)) return param;
//        if ((slot == short.class) && (pclass == Short.class || pclass == Byte.class)) return param;
//        if ((slot == byte.class) && (pclass == Byte.class)) return param;
//        if ((slot == double.class) && (pclass == Double.class)) return param;
//        if ((slot == String.class) && (pclass == String.class)) return param;
//        if (slot == Date.class) {
//            if (pclass == Long.class) return new Date((Long)param);
//            if (pclass == Date.class) return param;
//        }
//        if (slot == BigDecimal.class) {
//            if (pclass == Long.class) {
//                BigInteger bi = new BigInteger(param.toString());
//                BigDecimal bd = new BigDecimal(bi);
//                bd.setScale(4, BigDecimal.ROUND_HALF_EVEN);
//                return bd;
//            }
//            if (pclass == BigDecimal.class) {
//                BigDecimal bd = (BigDecimal) param;
//                bd.setScale(4, BigDecimal.ROUND_HALF_EVEN);
//                return bd;
//            }
//        }
//        if (slot == VoltTable.class && pclass == VoltTable.class) {
//            return param;
//        }
//        throw new Exception("tryScalarMakeCompatible: Unable to matoh parameters:" + slot.getName());
//    }

    public static ParameterSet getCleanParams(SQLStmt stmt, Object[] args) {
        return getCleanParams(stmt, args, new ParameterSet(true));
    }
    
    public static ParameterSet getCleanParams(SQLStmt stmt, Object[] args, ParameterSet params) {
        assert(params != null) : "Unexpected null ParameterSet for " + stmt.catStmt.fullName();
        final int numParamTypes = stmt.numStatementParamJavaTypes;
        final byte stmtParamTypes[] = stmt.statementParamJavaTypes;
        if (args.length != numParamTypes) {
            throw new ExpectedProcedureException(
                    "Number of arguments provided was " + args.length  +
                    " where " + numParamTypes + " was expected for statement " + stmt.getText());
        }
        for (int ii = 0; ii < numParamTypes; ii++) {
            // this only handles null values
            if (args[ii] != null) continue;
            VoltType type = VoltType.get(stmtParamTypes[ii]);
            if (type == VoltType.TINYINT)
                args[ii] = Byte.MIN_VALUE;
            else if (type == VoltType.SMALLINT)
                args[ii] = Short.MIN_VALUE;
            else if (type == VoltType.INTEGER)
                args[ii] = Integer.MIN_VALUE;
            else if (type == VoltType.BIGINT)
                args[ii] = Long.MIN_VALUE;
            else if (type == VoltType.FLOAT)
                args[ii] = VoltType.NULL_DOUBLE;
            else if (type == VoltType.TIMESTAMP)
                args[ii] = new TimestampType(Long.MIN_VALUE);
            else if (type == VoltType.STRING)
                args[ii] = VoltType.NULL_STRING;
            else if (type == VoltType.DECIMAL)
                args[ii] = VoltType.NULL_DECIMAL;
            else
                throw new ExpectedProcedureException("Unknown type " + type +
                 " can not be converted to NULL representation for arg " + ii + " for SQL stmt " + stmt.getText());
        }

        params.setParameters(args);
        return params;
    }

    /**
     * Derivation of StatsSource to expose timing information of procedure invocations.
     *
     */
    @SuppressWarnings("unused")
    private final class ProcedureStatsCollector extends SiteStatsSource {

        /**
         * Record procedure execution time ever N invocations
         */
        final int timeCollectionInterval = 20;

        /**
         * Number of times this procedure has been invoked.
         */
        private long m_invocations = 0;
        private long m_lastInvocations = 0;

        /**
         * Number of timed invocations
         */
        private long m_timedInvocations = 0;
        private long m_lastTimedInvocations = 0;

        /**
         * Total amount of timed execution time
         */
        private long m_totalTimedExecutionTime = 0;
        private long m_lastTotalTimedExecutionTime = 0;

        /**
         * Shortest amount of time this procedure has executed in
         */
        private long m_minExecutionTime = Long.MAX_VALUE;
        private long m_lastMinExecutionTime = Long.MAX_VALUE;

        /**
         * Longest amount of time this procedure has executed in
         */
        private long m_maxExecutionTime = Long.MIN_VALUE;
        private long m_lastMaxExecutionTime = Long.MIN_VALUE;

        /**
         * Time the procedure was last started
         */
        private long m_currentStartTime = -1;

        /**
         * Count of the number of aborts (user initiated or DB initiated)
         */
        private long m_abortCount = 0;
        private long m_lastAbortCount = 0;

        /**
         * Count of the number of errors that occured during procedure execution
         */
        private long m_failureCount = 0;
        private long m_lastFailureCount = 0;

        /**
         * Whether to return results in intervals since polling or since the beginning
         */
        private boolean m_interval = false;
        /**
         * Constructor requires no args because it has access to the enclosing classes members.
         */
        public ProcedureStatsCollector() {
            super("XXX", 1, false);
//            super(m_site.getCorrespondingSiteId() + " " + catProc.getClassname(),
//                  m_site.getCorrespondingSiteId());
        }

        /**
         * Called when a procedure begins executing. Caches the time the procedure starts.
         */
        public final void beginProcedure() {
            if (m_invocations % timeCollectionInterval == 0) {
                m_currentStartTime = System.nanoTime();
            }
        }

        /**
         * Called after a procedure is finished executing. Compares the start and end time and calculates
         * the statistics.
         */
        public final void endProcedure(boolean aborted, boolean failed) {
            if (m_currentStartTime > 0) {
                final long endTime = System.nanoTime();
                final int delta = (int)(endTime - m_currentStartTime);
                m_totalTimedExecutionTime += delta;
                m_timedInvocations++;
                m_minExecutionTime = Math.min( delta, m_minExecutionTime);
                m_maxExecutionTime = Math.max( delta, m_maxExecutionTime);
                m_lastMinExecutionTime = Math.min( delta, m_lastMinExecutionTime);
                m_lastMaxExecutionTime = Math.max( delta, m_lastMaxExecutionTime);
                m_currentStartTime = -1;
            }
            if (aborted) {
                m_abortCount++;
            }
            if (failed) {
                m_failureCount++;
            }
            m_invocations++;
        }

        /**
         * Update the rowValues array with the latest statistical information.
         * This method is overrides the super class version
         * which must also be called so that it can update its columns.
         * @param values Values of each column of the row of stats. Used as output.
         */
        @Override
        protected void updateStatsRow(Object rowKey, Object rowValues[]) {
            super.updateStatsRow(rowKey, rowValues);
            rowValues[columnNameToIndex.get("PARTITION_ID")] = executor.getPartitionId();
            rowValues[columnNameToIndex.get("PROCEDURE")] = catalog_proc.getClassname();
            long invocations = m_invocations;
            long totalTimedExecutionTime = m_totalTimedExecutionTime;
            long timedInvocations = m_timedInvocations;
            long minExecutionTime = m_minExecutionTime;
            long maxExecutionTime = m_maxExecutionTime;
            long abortCount = m_abortCount;
            long failureCount = m_failureCount;

            if (m_interval) {
                invocations = m_invocations - m_lastInvocations;
                m_lastInvocations = m_invocations;

                totalTimedExecutionTime = m_totalTimedExecutionTime - m_lastTotalTimedExecutionTime;
                m_lastTotalTimedExecutionTime = m_totalTimedExecutionTime;

                timedInvocations = m_timedInvocations - m_lastTimedInvocations;
                m_lastTimedInvocations = m_timedInvocations;

                abortCount = m_abortCount - m_lastAbortCount;
                m_lastAbortCount = m_abortCount;

                failureCount = m_failureCount - m_lastFailureCount;
                m_lastFailureCount = m_failureCount;

                minExecutionTime = m_lastMinExecutionTime;
                maxExecutionTime = m_lastMaxExecutionTime;
                m_lastMinExecutionTime = Long.MAX_VALUE;
                m_lastMaxExecutionTime = Long.MIN_VALUE;
            }

            rowValues[columnNameToIndex.get("INVOCATIONS")] = invocations;
            rowValues[columnNameToIndex.get("TIMED_INVOCATIONS")] = timedInvocations;
            rowValues[columnNameToIndex.get("MIN_EXECUTION_TIME")] = minExecutionTime;
            rowValues[columnNameToIndex.get("MAX_EXECUTION_TIME")] = maxExecutionTime;
            if (timedInvocations != 0) {
                rowValues[columnNameToIndex.get("AVG_EXECUTION_TIME")] =
                     (totalTimedExecutionTime / timedInvocations);
            } else {
                rowValues[columnNameToIndex.get("AVG_EXECUTION_TIME")] = 0L;
            }
            rowValues[columnNameToIndex.get("ABORTS")] = abortCount;
            rowValues[columnNameToIndex.get("FAILURES")] = failureCount;
        }

        /**
         * Specifies the columns of statistics that are added by this class to the schema of a statistical results.
         * @param columns List of columns that are in a stats row.
         */
        @Override
        protected void populateColumnSchema(ArrayList<VoltTable.ColumnInfo> columns) {
            super.populateColumnSchema(columns);
            columns.add(new VoltTable.ColumnInfo("PARTITION_ID", VoltType.INTEGER));
            columns.add(new VoltTable.ColumnInfo("PROCEDURE", VoltType.STRING));
            columns.add(new VoltTable.ColumnInfo("INVOCATIONS", VoltType.BIGINT));
            columns.add(new VoltTable.ColumnInfo("TIMED_INVOCATIONS", VoltType.BIGINT));
            columns.add(new VoltTable.ColumnInfo("MIN_EXECUTION_TIME", VoltType.BIGINT));
            columns.add(new VoltTable.ColumnInfo("MAX_EXECUTION_TIME", VoltType.BIGINT));
            columns.add(new VoltTable.ColumnInfo("AVG_EXECUTION_TIME", VoltType.BIGINT));
            columns.add(new VoltTable.ColumnInfo("ABORTS", VoltType.BIGINT));
            columns.add(new VoltTable.ColumnInfo("FAILURES", VoltType.BIGINT));
        }

        @Override
        protected Iterator<Object> getStatsRowKeyIterator(boolean interval) {
            m_interval = interval;
            return new Iterator<Object>() {
                boolean givenNext = false;
                @Override
                public boolean hasNext() {
                    if (!m_interval) {
                        if (m_invocations == 0) {
                            return false;
                        }
                    } else if (m_invocations - m_lastInvocations == 0){
                        return false;
                    }
                    return !givenNext;
                }

                @Override
                public Object next() {
                    if (!givenNext) {
                        givenNext = true;
                        return new Object();
                    }
                    return null;
                }

                @Override
                public void remove() {}

            };
        }

        @Override
        public String toString() {
            return catalog_proc.getTypeName();
        }
    }

    /**
     * Set the status code that will be returned to the client. This is not the same as the status
     * code returned by the server. If a procedure sets the status code and then rolls back or causes an error
     * the status code will still be propagated back to the client so it is always necessary to check
     * the server status code first.
     * @param statusCode
     */
    public void setAppStatusCode(byte statusCode) {
        m_statusCode = statusCode;
    }

    public void setAppStatusString(String statusString) {
        m_statusString = statusString;
    }

    // ----------------------------------------------------------------------------
    // DEBUG METHODS
    // ----------------------------------------------------------------------------
    
    public class Debug implements DebugContext {
        public void registerCallback(EventObserver<ClientResponse> observer) {
            if (VoltProcedure.this.observable == null) {
                VoltProcedure.this.observable = new EventObservable<ClientResponse>();
            }
            VoltProcedure.this.observable.addObserver(observer);
        }
        public void unregisterCallback(EventObserver<ClientResponse> observer) {
            VoltProcedure.this.observable.deleteObserver(observer);
        }
        /**
         * Allow sysprocs to update m_currentTxnState manually. User procedures are
         * passed this state in call(); sysprocs have other entry points on
         * non-coordinator sites.
         */
        public void setTransactionState(LocalTransaction txnState) {
            VoltProcedure.this.localTxnState = txnState;
        }
    }
    
    public Debug getDebugContext() {
        return new Debug();
    }
}<|MERGE_RESOLUTION|>--- conflicted
+++ resolved
@@ -600,7 +600,6 @@
                 this.results = this.getResultsFromRawResults(rawResult);
                 if (this.results == null) results = HStoreConstants.EMPTY_RESULT;
 
-<<<<<<< HEAD
                 // ARIES                                
                 if(hstore_conf.site.aries && this.hstore_conf.site.aries_forward_only == false){      
                     if (!this.catalog_proc.getReadonly()) {
@@ -610,20 +609,9 @@
                             arieslogData = new byte[bufferLength];
                             this.executor.getArieslogData(bufferLength, arieslogData);
                         }
-=======
-		/*
-                // ARIES
-                if (!this.catalog_proc.getReadonly()) {
-                    bufferLength = (int) this.executor.getArieslogBufferLength();
-
-                    if (bufferLength > 0) {
-                        arieslogData = new byte[bufferLength];
-                        this.executor.getArieslogData(bufferLength, arieslogData);
->>>>>>> 57bdfa5e
+                
                     }
                 }
-		*/
-                
                 
             } catch (IllegalAccessException e) {
                 // If reflection fails, invoke the same error handling that other exceptions do
