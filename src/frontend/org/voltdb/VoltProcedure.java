--- conflicted
+++ resolved
@@ -601,19 +601,6 @@
                 this.results = this.getResultsFromRawResults(rawResult);
                 if (this.results == null) results = HStoreConstants.EMPTY_RESULT;
 
-<<<<<<< HEAD
-		/*
-                // ARIES
-                if (!this.catalog_proc.getReadonly()) {
-                    bufferLength = (int) this.executor.getArieslogBufferLength();
-
-                    if (bufferLength > 0) {
-                        arieslogData = new byte[bufferLength];
-                        this.executor.getArieslogData(bufferLength, arieslogData);
-                    }
-                }
-		*/
-=======
                 // ARIES                                
                 if(hstore_conf.site.aries && this.hstore_conf.site.aries_forward_only == false){      
                     if (!this.catalog_proc.getReadonly()) {
@@ -626,7 +613,6 @@
                 
                     }
                 }
->>>>>>> 61f230d0
                 
             } catch (IllegalAccessException e) {
                 // If reflection fails, invoke the same error handling that other exceptions do
@@ -778,13 +764,6 @@
          *  Since call returns a ClientResponseImpl you can add a field for the log data
          *  that isn't serialized during messaging that is the log data for the txn
          */
-<<<<<<< HEAD
-        if (this.status == status.OK && this.error == null) {
-            if (bufferLength > 0) {
-                response.setAriesLogData(arieslogData);
-            }
-        }
-=======
         if (hstore_conf.site.aries && this.hstore_conf.site.aries_forward_only == false) {
             if (this.status == status.OK && this.error == null) {
                 if (bufferLength > 0) {
@@ -792,7 +771,6 @@
                 }
             }
         }    
->>>>>>> 61f230d0
         
         return (response);
     }
@@ -976,18 +954,6 @@
             this.executor.loadTable(this.localTxnState, clusterName, databaseName, tableName, data, allowELT);
             
             // ARIES
-<<<<<<< HEAD
-            byte[] arieslogData = null;            
-            int bufferLength = (int) this.executor.getArieslogBufferLength();
-            LOG.warn("ARIES :: voltLoadTable : ariesLogBufferLength :"+bufferLength);
-            
-            if (bufferLength > 0) {
-                arieslogData = new byte[bufferLength];
-                this.executor.getArieslogData(bufferLength, arieslogData);
-
-                // we don't really care much about this atomic boolean here
-                this.hstore_site.getAriesLogger().log(arieslogData, new AtomicBoolean());
-=======
             if (this.hstore_conf.site.aries && this.hstore_conf.site.aries_forward_only == false) {
                 byte[] arieslogData = null;
                 int bufferLength = (int) this.executor.getArieslogBufferLength();
@@ -1000,7 +966,6 @@
                     // we don't really care much about this atomic boolean here
                     this.hstore_site.getAriesLogger().log(arieslogData, new AtomicBoolean());
                 }
->>>>>>> 61f230d0
             }
             
         } catch (EEException e) {
