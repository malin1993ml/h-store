--- conflicted
+++ resolved
@@ -1010,12 +1010,8 @@
         }
 
         // Execute the queries and return the VoltTable results
-<<<<<<< HEAD
+        last_batchQueryStmtIndex = batchQueryStmtIndex;
         VoltTable[] retval = this.executeQueriesInABatch(batchQueryStmtIndex, batchQueryStmts, batchQueryArgs, isFinalSQL, forceSinglePartition);
-=======
-        last_batchQueryStmtIndex = batchQueryStmtIndex;
-        VoltTable[] retval = this.executeQueriesInABatch(batchQueryStmtIndex, batchQueryStmts, batchQueryArgs, isFinalSQL);
->>>>>>> 0d1b8f02
 
         // Workload Trace - Stop Query
         if (this.enable_tracing && m_workloadXactHandle != null) {
