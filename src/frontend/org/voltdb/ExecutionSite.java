--- conflicted
+++ resolved
@@ -628,9 +628,7 @@
 //            this.hsql = null;
 //            this.ee = null;
         }
-<<<<<<< HEAD
-=======
-        
+
         // Initialize temporary data structures
         for (Site catalog_site : CatalogUtil.getAllSites(this.catalog)) {
             if (catalog_site.getId() != this.siteId) {
@@ -638,9 +636,6 @@
             }
             tmp_transactionRequestBuilderInputs.put(catalog_site.getId(), new HashSet<Integer>());
         } // FOR
-        
-        this.initializeVoltProcedures();
->>>>>>> d834e4a0
     }
     
     @SuppressWarnings("unchecked")
@@ -1215,13 +1210,8 @@
                                            ts, status, this.partitionId, this.currentTxnId,
                                            this.work_throttler.isThrottled(), this.work_throttler.size()));
             if (singlePartitioned == false) {
-<<<<<<< HEAD
                 TransactionFinishCallback finish_callback = ts.initTransactionFinishCallback(Hstore.Status.ABORT_THROTTLED);
-                hstore_coordinator.transactionFinish(ts, Hstore.Status.ABORT_THROTTLED, finish_callback);
-=======
-                TransactionFinishCallback finish_callback = ts.getTransactionFinishCallback(Hstore.Status.ABORT_THROTTLED);
                 hstore_coordinator.transactionFinish(ts, status, finish_callback);
->>>>>>> d834e4a0
             }
             hstore_site.transactionReject(ts, status);
         }
@@ -2568,26 +2558,6 @@
                 }
                 if(d) LOG.debug("<FinishWork> undoToken == HStoreConstants.DISABLE_UNDO_LOGGING_TOKEN");
             } else {
-<<<<<<< HEAD
-//                synchronized (this.ee) {
-                    if (commit) {
-                        if (d) LOG.debug("__FILE__:__LINE__ " + String.format("Committing %s at partition=%d [lastTxnId=%d, undoToken=%d, submittedEE=%s]",
-                                                       ts, this.partitionId, this.lastCommittedTxnId, undoToken, ts.hasSubmittedEE(this.partitionId)));
-                        if(d) LOG.debug("<FinishWork> this.ee.releaseUndoToken(undoToken)");
-                        this.ee.releaseUndoToken(undoToken);
-        
-                    // Evan says that txns will be aborted LIFO. This means the first txn that
-                    // we get in abortWork() will have a the greatest undoToken, which means that 
-                    // it will automagically rollback all other outstanding txns.
-                    // I'm lazy/tired, so for now I'll just rollback everything I get, but in theory
-                    // we should be able to check whether our undoToken has already been rolled back
-                    } else {
-                        if (d) LOG.debug("__FILE__:__LINE__ " + String.format("Aborting %s at partition=%d [lastTxnId=%d, undoToken=%d, submittedEE=%s]",
-                                                       ts, this.partitionId, this.lastCommittedTxnId, undoToken, ts.hasSubmittedEE(this.partitionId)));
-                        this.ee.undoUndoToken(undoToken);
-                    }
-//                } // SYNCH
-=======
                 if (commit) {
                     if (d) LOG.debug("__FILE__:__LINE__ " + String.format("Committing %s at partition=%d [lastTxnId=%d, undoToken=%d, submittedEE=%s]",
                                                    ts, this.partitionId, this.lastCommittedTxnId, undoToken, ts.hasSubmittedEE(this.partitionId)));
@@ -2603,7 +2573,6 @@
                                                    ts, this.partitionId, this.lastCommittedTxnId, undoToken, ts.hasSubmittedEE(this.partitionId)));
                     this.ee.undoUndoToken(undoToken);
                 }
->>>>>>> d834e4a0
             }
         }
         
