/* This file is part of VoltDB.
 * Copyright (C) 2008-2010 VoltDB Inc.
 *
 * VoltDB is free software: you can redistribute it and/or modify
 * it under the terms of the GNU General Public License as published by
 * the Free Software Foundation, either version 3 of the License, or
 * (at your option) any later version.
 *
 * VoltDB is distributed in the hope that it will be useful,
 * but WITHOUT ANY WARRANTY; without even the implied warranty of
 * MERCHANTABILITY or FITNESS FOR A PARTICULAR PURPOSE.  See the
 * GNU General Public License for more details.
 *
 * You should have received a copy of the GNU General Public License
 * along with VoltDB.  If not, see <http://www.gnu.org/licenses/>.
 */

package org.voltdb.sysprocs;

import java.io.File;
import java.io.FileInputStream;
import java.io.IOException;
import java.io.StringWriter;
import java.util.ArrayList;
import java.util.HashMap;
import java.util.HashSet;
import java.util.List;
import java.util.Map;
import java.util.TreeMap;

import org.apache.log4j.Logger;
import org.voltdb.DependencySet;
import org.voltdb.ParameterSet;
import org.voltdb.ProcInfo;
import org.voltdb.VoltDB;
import org.voltdb.VoltSystemProcedure;
import org.voltdb.VoltTable;
import org.voltdb.VoltTable.ColumnInfo;
import org.voltdb.VoltTableRow;
import org.voltdb.VoltType;
import org.voltdb.client.ConnectionUtil;
import org.voltdb.sysprocs.saverestore.SnapshotUtil;
import org.voltdb.sysprocs.saverestore.TableSaveFile;

import edu.brown.hstore.HStoreConstants;
import edu.brown.hstore.PartitionExecutor.SystemProcedureExecutionContext;

@ProcInfo(singlePartition = false)
public class SnapshotScan extends VoltSystemProcedure {
    private static final Logger LOG = Logger.getLogger(SnapshotScan.class);

    private static final int DEP_snapshotDigestScan = (int) SysProcFragmentId.PF_snapshotDigestScan | HStoreConstants.MULTIPARTITION_DEPENDENCY;
    private static final int DEP_snapshotDigestScanResults = (int) SysProcFragmentId.PF_snapshotDigestScanResults;

    private static final int DEP_snapshotScan = (int) SysProcFragmentId.PF_snapshotScan | HStoreConstants.MULTIPARTITION_DEPENDENCY;

    private static final int DEP_snapshotScanResults = (int) SysProcFragmentId.PF_snapshotScanResults;

    private static final int DEP_hostDiskFreeScan = (int) SysProcFragmentId.PF_hostDiskFreeScan | HStoreConstants.MULTIPARTITION_DEPENDENCY;

    private static final int DEP_hostDiskFreeScanResults = (int) SysProcFragmentId.PF_hostDiskFreeScanResults;

    @Override
    public void initImpl() {
        this.registerPlanFragment(SysProcFragmentId.PF_snapshotDigestScan);
        this.registerPlanFragment(SysProcFragmentId.PF_snapshotDigestScanResults);
        this.registerPlanFragment(SysProcFragmentId.PF_snapshotScan);
        this.registerPlanFragment(SysProcFragmentId.PF_snapshotScanResults);
        this.registerPlanFragment(SysProcFragmentId.PF_hostDiskFreeScan);
        this.registerPlanFragment(SysProcFragmentId.PF_hostDiskFreeScanResults);
    }

    private String errorString = null;

    @Override
    public DependencySet executePlanFragment(Long txn_id, Map<Integer, List<VoltTable>> dependencies, int fragmentId, ParameterSet params, final SystemProcedureExecutionContext context) {
        errorString = null;
        String hostname = ConnectionUtil.getHostnameOrAddress();
        if (fragmentId == SysProcFragmentId.PF_snapshotScan) {
            final VoltTable results = constructFragmentResultsTable();
            // Choose the lowest site ID on this host to do the file scan
            // All other sites should just return empty results tables.
            int host_id = context.getHStoreSite().getHostId();
            Integer lowest_site_id = null; // FIXME
            // VoltDB.instance().getCatalogContext().siteTracker.
            // getLowestLiveExecSiteIdForHost(host_id);
            if (context.getPartitionExecutor().getSiteId() == lowest_site_id) {
                assert (params.toArray()[0] != null);
                assert (params.toArray()[0] instanceof String);
                final String path = (String) params.toArray()[0];
                List<File> relevantFiles = retrieveRelevantFiles(path);
                if (relevantFiles == null) {
<<<<<<< HEAD
                    results.addRow(Integer.parseInt(context.getSite().getHost().getTypeName()), hostname, "", "", 0, "", "FALSE", 0, "", "", 0, "", "FAILURE", errorString);
=======
                    results.addRow(Integer.parseInt(context.getSite().getHost().getTypeName().replaceAll("[\\D]", "")), hostname, "", "", 0, "", "FALSE", 0, "", "", 0, "", "FAILURE", errorString);
>>>>>>> 61f230d0
                } else {
                    for (final File f : relevantFiles) {
                        if (f.getName().endsWith(".digest")) {
                            continue;
                        }
                        if (f.canRead()) {
                            try {
                                FileInputStream savefile_input = new FileInputStream(f);
                                try {
                                    TableSaveFile savefile = new TableSaveFile(savefile_input.getChannel(), 1, null);
                                    String partitions = "";

                                    for (int partition : savefile.getPartitionIds()) {
                                        partitions = partitions + "," + partition;
                                    }

                                    if (partitions.startsWith(",")) {
                                        partitions = partitions.substring(1);
                                    }

<<<<<<< HEAD
                                    results.addRow(Integer.parseInt(context.getSite().getHost().getTypeName()), hostname, f.getParent(), f.getName(), savefile.getCreateTime(),
=======
                                    results.addRow(Integer.parseInt(context.getSite().getHost().getTypeName().replaceAll("[\\D]", "")), hostname, f.getParent(), f.getName(), savefile.getCreateTime(),
>>>>>>> 61f230d0
                                            savefile.getTableName(), savefile.getCompleted() ? "TRUE" : "FALSE", f.length(), savefile.isReplicated() ? "TRUE" : "FALSE", partitions,
                                            savefile.getTotalPartitions(), f.canRead() ? "TRUE" : "FALSE", "SUCCESS", "");
                                } catch (IOException e) {
                                    LOG.warn(e);
                                } finally {
                                    savefile_input.close();
                                }
                            } catch (IOException e) {
                                LOG.warn(e);
                            }
                        } else {
<<<<<<< HEAD
                            results.addRow(Integer.parseInt(context.getSite().getHost().getTypeName()), hostname, f.getParent(), f.getName(), f.lastModified(), "", "FALSE", f.length(), "FALSE", "",
=======
                            results.addRow(Integer.parseInt(context.getSite().getHost().getTypeName().replaceAll("[\\D]", "")), hostname, f.getParent(), f.getName(), f.lastModified(), "", "FALSE", f.length(), "FALSE", "",
>>>>>>> 61f230d0
                                    -1, f.canRead() ? "TRUE" : "FALSE", "SUCCESS", "");
                        }
                    }
                }
            }
            return new DependencySet(DEP_snapshotScan, results);
        } else if (fragmentId == SysProcFragmentId.PF_snapshotScanResults) {
            final VoltTable results = constructFragmentResultsTable();
            LOG.trace("Aggregating Snapshot Scan  results");
            assert (dependencies.size() > 0);
            List<VoltTable> dep = dependencies.get(DEP_snapshotScan);
            for (VoltTable table : dep) {
                while (table.advanceRow()) {
                    // this will add the active row of table
                    results.add(table);
                }
            }
            return new DependencySet(DEP_snapshotScanResults, results);
        } else if (fragmentId == SysProcFragmentId.PF_snapshotDigestScan) {
            final VoltTable results = constructDigestResultsTable();
            // Choose the lowest site ID on this host to do the file scan
            // All other sites should just return empty results tables.
            int host_id = context.getHStoreSite().getHostId();
            Integer lowest_site_id = null; // FIXME
            // VoltDB.instance().getCatalogContext().siteTracker.
            // getLowestLiveExecSiteIdForHost(host_id);
            if (context.getPartitionExecutor().getSiteId() == lowest_site_id) {
                assert (params.toArray()[0] != null);
                assert (params.toArray()[0] instanceof String);
                final String path = (String) params.toArray()[0];
                List<File> relevantFiles = retrieveRelevantFiles(path);
                if (relevantFiles == null) {
<<<<<<< HEAD
                    results.addRow(Integer.parseInt(context.getSite().getHost().getTypeName()), "", "", "", "FAILURE", errorString);
=======
                    results.addRow(Integer.parseInt(context.getSite().getHost().getTypeName().replaceAll("[\\D]", "")), "", "", "", "FAILURE", errorString);
>>>>>>> 61f230d0
                } else {
                    for (final File f : relevantFiles) {
                        if (f.getName().endsWith(".vpt")) {
                            continue;
                        }
                        if (f.canRead()) {
                            try {
                                List<String> tableNames = SnapshotUtil.retrieveRelevantTableNamesAndTime(f).getSecond();
                                final StringWriter sw = new StringWriter();
                                for (int ii = 0; ii < tableNames.size(); ii++) {
                                    sw.append(tableNames.get(ii));
                                    if (ii != tableNames.size() - 1) {
                                        sw.append(',');
                                    }
                                }
<<<<<<< HEAD
                                results.addRow(Integer.parseInt(context.getSite().getHost().getTypeName()), path, f.getName(), sw.toString(), "SUCCESS", "");
=======
                                results.addRow(Integer.parseInt(context.getSite().getHost().getTypeName().replaceAll("[\\D]", "")), path, f.getName(), sw.toString(), "SUCCESS", "");
>>>>>>> 61f230d0
                            } catch (Exception e) {
                                LOG.warn(e);
                            }
                        }
                    }
                }
            }
            return new DependencySet(DEP_snapshotDigestScan, results);
        } else if (fragmentId == SysProcFragmentId.PF_snapshotDigestScanResults) {
            final VoltTable results = constructDigestResultsTable();
            LOG.trace("Aggregating Snapshot Digest Scan  results");
            assert (dependencies.size() > 0);
            List<VoltTable> dep = dependencies.get(DEP_snapshotDigestScan);
            for (VoltTable table : dep) {
                while (table.advanceRow()) {
                    // this will add the active row of table
                    results.add(table);
                }
            }
            return new DependencySet(DEP_snapshotDigestScanResults, results);
        } else if (fragmentId == SysProcFragmentId.PF_hostDiskFreeScan) {
            final VoltTable results = constructDiskFreeResultsTable();
            // Choose the lowest site ID on this host to do the file scan
            // All other sites should just return empty results tables.
            int host_id = context.getHStoreSite().getHostId();
            Integer lowest_site_id = null; // FIXME
            // VoltDB.instance().getCatalogContext().siteTracker.
            // getLowestLiveExecSiteIdForHost(host_id);
            if (context.getPartitionExecutor().getSiteId() == lowest_site_id) {
                assert (params.toArray()[0] != null);
                assert (params.toArray()[0] instanceof String);
                final String path = (String) params.toArray()[0];
                File dir = new File(path);

                if (dir.isDirectory()) {
                    final long free = dir.getUsableSpace();
                    final long total = dir.getTotalSpace();
                    final long used = total - free;
<<<<<<< HEAD
                    results.addRow(Integer.parseInt(context.getSite().getHost().getTypeName()), hostname, path, total, free, used, "SUCCESS", "");
                } else {
                    results.addRow(Integer.parseInt(context.getSite().getHost().getTypeName()), hostname, path, 0, 0, 0, "FAILURE", "Path is not a directory");
=======
                    results.addRow(Integer.parseInt(context.getSite().getHost().getTypeName().replaceAll("[\\D]", "")), hostname, path, total, free, used, "SUCCESS", "");
                } else {
                    results.addRow(Integer.parseInt(context.getSite().getHost().getTypeName().replaceAll("[\\D]", "")), hostname, path, 0, 0, 0, "FAILURE", "Path is not a directory");
>>>>>>> 61f230d0
                }
            }
            return new DependencySet(DEP_hostDiskFreeScan, results);
        } else if (fragmentId == SysProcFragmentId.PF_hostDiskFreeScanResults) {
            final VoltTable results = constructDiskFreeResultsTable();
            LOG.trace("Aggregating disk free results");
            assert (dependencies.size() > 0);
            List<VoltTable> dep = dependencies.get(DEP_hostDiskFreeScan);
            for (VoltTable table : dep) {
                while (table.advanceRow()) {
                    // this will add the active row of table
                    results.add(table);
                }
            }
            return new DependencySet(DEP_hostDiskFreeScanResults, results);
        }
        assert (false);
        return null;
    }

    private VoltTable constructFragmentResultsTable() {
        ColumnInfo[] result_columns = new ColumnInfo[14];
        int ii = 0;
        result_columns[ii++] = new ColumnInfo(CNAME_HOST_ID, CTYPE_ID);
        result_columns[ii++] = new ColumnInfo("HOSTNAME", VoltType.STRING);
        result_columns[ii++] = new ColumnInfo("PATH", VoltType.STRING);
        result_columns[ii++] = new ColumnInfo("NAME", VoltType.STRING);
        result_columns[ii++] = new ColumnInfo("CREATED", VoltType.BIGINT);
        result_columns[ii++] = new ColumnInfo("TABLE", VoltType.STRING);
        result_columns[ii++] = new ColumnInfo("COMPLETED", VoltType.STRING);
        result_columns[ii++] = new ColumnInfo("SIZE", VoltType.BIGINT);
        result_columns[ii++] = new ColumnInfo("IS_REPLICATED", VoltType.STRING);
        result_columns[ii++] = new ColumnInfo("PARTITIONS", VoltType.STRING);
        result_columns[ii++] = new ColumnInfo("TOTAL_PARTITIONS", VoltType.BIGINT);
        result_columns[ii++] = new ColumnInfo("READABLE", VoltType.STRING);
        result_columns[ii++] = new ColumnInfo("RESULT", VoltType.STRING);
        result_columns[ii++] = new ColumnInfo("ERR_MSG", VoltType.STRING);

        return new VoltTable(result_columns);
    }

    private VoltTable constructDigestResultsTable() {
        ColumnInfo[] result_columns = new ColumnInfo[6];
        int ii = 0;
        result_columns[ii++] = new ColumnInfo(CNAME_HOST_ID, CTYPE_ID);
        result_columns[ii++] = new ColumnInfo("PATH", VoltType.STRING);
        result_columns[ii++] = new ColumnInfo("NAME", VoltType.STRING);
        result_columns[ii++] = new ColumnInfo("TABLES", VoltType.STRING);
        result_columns[ii++] = new ColumnInfo("RESULT", VoltType.STRING);
        result_columns[ii++] = new ColumnInfo("ERR_MSG", VoltType.STRING);

        return new VoltTable(result_columns);
    }

    public static final ColumnInfo clientColumnInfo[] = new ColumnInfo[] { new ColumnInfo("PATH", VoltType.STRING), new ColumnInfo("NONCE", VoltType.STRING),
            new ColumnInfo("CREATED", VoltType.BIGINT), new ColumnInfo("SIZE", VoltType.BIGINT), new ColumnInfo("TABLES_REQUIRED", VoltType.STRING), new ColumnInfo("TABLES_MISSING", VoltType.STRING),
            new ColumnInfo("TABLES_INCOMPLETE", VoltType.STRING), new ColumnInfo("COMPLETE", VoltType.STRING) };

    private VoltTable constructClientResultsTable() {
        return new VoltTable(clientColumnInfo);
    }

    private VoltTable constructDiskFreeResultsTable() {
        ColumnInfo[] result_columns = new ColumnInfo[8];
        int ii = 0;
        result_columns[ii++] = new ColumnInfo(CNAME_HOST_ID, CTYPE_ID);
        result_columns[ii++] = new ColumnInfo("HOSTNAME", VoltType.STRING);
        result_columns[ii++] = new ColumnInfo("PATH", VoltType.STRING);
        result_columns[ii++] = new ColumnInfo("TOTAL", VoltType.BIGINT);
        result_columns[ii++] = new ColumnInfo("FREE", VoltType.BIGINT);
        result_columns[ii++] = new ColumnInfo("USED", VoltType.BIGINT);
        result_columns[ii++] = new ColumnInfo("RESULT", VoltType.STRING);
        result_columns[ii++] = new ColumnInfo("ERR_MSG", VoltType.STRING);

        return new VoltTable(result_columns);
    }

    private static class Table {
        private final int m_totalPartitions;
        private final HashSet<Long> m_partitionsSeen = new HashSet<Long>();
        private final long m_createTime;
        private final String m_name;
        private long m_size = 0;

        private Table(VoltTableRow r) {
            assert (r.getString("RESULT").equals("SUCCESS"));
            assert ("TRUE".equals(r.getString("READABLE")));
            assert ("TRUE".equals(r.getString("COMPLETED")));
            m_totalPartitions = (int) r.getLong("TOTAL_PARTITIONS");
            m_createTime = r.getLong("CREATED");
            m_name = r.getString("TABLE");
            String partitions[] = r.getString("PARTITIONS").split(",");
            for (String partition : partitions) {
                m_partitionsSeen.add(Long.parseLong(partition));
            }
            m_size += r.getLong("SIZE");
        }

        private void processRow(VoltTableRow r) {
            assert (r.getString("RESULT").equals("SUCCESS"));
            assert (m_totalPartitions == (int) r.getLong("TOTAL_PARTITIONS"));
            assert (m_createTime == r.getLong("CREATED"));
            assert ("TRUE".equals(r.getString("RESULT")));
            assert ("TRUE".equals(r.getString("COMPLETED")));
            m_size += r.getLong("SIZE");
            String partitions[] = r.getString("PARTITIONS").split(",");
            for (String partition : partitions) {
                m_partitionsSeen.add(Long.parseLong(partition));
            }
        }

        private boolean complete() {
            return m_partitionsSeen.size() == m_totalPartitions;
        }
    }

    private static class Snapshot {
        private final long m_createTime;
        private final String m_path;
        private final String m_nonce;
        private final TreeMap<String, Table> m_tables = new TreeMap<String, Table>();
        private final HashSet<String> m_tableDigest = new HashSet<String>();

        private Snapshot(VoltTableRow r) {
            assert (r.getString("RESULT").equals("SUCCESS"));
            assert ("TRUE".equals(r.getString("READABLE")));
            assert ("TRUE".equals(r.getString("COMPLETED")));
            m_createTime = r.getLong("CREATED");
            Table t = new Table(r);
            m_tables.put(t.m_name, t);
            m_nonce = r.getString("NAME").substring(0, r.getString("NAME").indexOf('-'));
            m_path = r.getString("PATH");
        }

        private void processRow(VoltTableRow r) {
            assert (r.getString("RESULT").equals("SUCCESS"));
            assert ("TRUE".equals(r.getString("READABLE")));
            assert ("TRUE".equals(r.getString("COMPLETED")));
            assert (r.getLong("CREATED") == m_createTime);
            Table t = m_tables.get(r.getString("TABLE"));
            if (t == null) {
                t = new Table(r);
                m_tables.put(t.m_name, t);
            } else {
                t.processRow(r);
            }
        }

        private void processDigest(String tablesString) {
            String tables[] = tablesString.split(",");
            for (String table : tables) {
                m_tableDigest.add(table);
            }
        }

        private Long size() {
            long size = 0;
            for (Table t : m_tables.values()) {
                size += t.m_size;
            }
            return size;
        }

        private String tablesRequired() {
            StringBuilder sb = new StringBuilder();
            for (String tableName : m_tableDigest) {
                sb.append(tableName);
                sb.append(',');
            }
            if (sb.length() > 0) {
                sb.deleteCharAt(sb.length() - 1);
            }
            return sb.toString();
        }

        private String tablesMissing() {
            StringBuilder sb = new StringBuilder();
            for (String tableName : m_tableDigest) {
                if (!m_tables.containsKey(tableName)) {
                    sb.append(tableName);
                    sb.append(',');
                }
            }
            if (sb.length() > 0) {
                sb.deleteCharAt(sb.length() - 1);
            }
            return sb.toString();
        }

        private String tablesIncomplete() {
            StringBuilder sb = new StringBuilder();
            for (Table t : m_tables.values()) {
                if (!t.complete()) {
                    sb.append(t.m_name);
                    sb.append(',');
                }
            }
            if (sb.length() > 0) {
                sb.deleteCharAt(sb.length() - 1);
            }
            return sb.toString();
        }

        private String complete() {
            boolean complete = true;
            for (Table t : m_tables.values()) {
                if (!t.complete()) {
                    complete = false;
                    break;
                }
            }
            for (String tableName : m_tableDigest) {
                if (!m_tables.containsKey(tableName)) {
                    complete = false;
                }
            }
            return complete ? "TRUE" : "FALSE";
        }

        private Object[] asRow() {
            Object row[] = new Object[8];
            int ii = 0;
            row[ii++] = m_path;
            row[ii++] = m_nonce;
            row[ii++] = m_createTime;
            row[ii++] = size();
            row[ii++] = tablesRequired();
            row[ii++] = tablesMissing();
            row[ii++] = tablesIncomplete();
            row[ii++] = complete();
            return row;
        }
    }

    private void hashToSnapshot(VoltTableRow r, HashMap<String, Snapshot> aggregates) {
        assert (r.getString("RESULT").equals("SUCCESS"));
        assert ("TRUE".equals(r.getString("READABLE")));
        final String path = r.getString("PATH");
        final String nonce = r.getString("NAME").substring(0, r.getString("NAME").indexOf('-'));
        final String combined = path + nonce;
        Snapshot s = aggregates.get(combined);
        if (s == null) {
            s = new Snapshot(r);
            aggregates.put(combined, s);
        } else {
            if (r.getLong("CREATED") != s.m_createTime) {
                return;
            }
            s.processRow(r);
        }
    }

    private void hashDigestToSnapshot(VoltTableRow r, HashMap<String, Snapshot> aggregates) {
        assert (r.getString("RESULT").equals("SUCCESS"));
        final String path = r.getString("PATH");
        final String nonce = r.getString("NAME").substring(0, r.getString("NAME").indexOf(".digest"));
        final String combined = path + nonce;
        Snapshot s = aggregates.get(combined);
        if (s == null) {
            return;
        } else {
            s.processDigest(r.getString("TABLES"));
        }
    }

    public VoltTable[] run(String path) throws VoltAbortException {
        final long startTime = System.currentTimeMillis();
        if (path == null || path.equals("")) {
            ColumnInfo[] result_columns = new ColumnInfo[1];
            int ii = 0;
            result_columns[ii++] = new ColumnInfo("ERR_MSG", VoltType.STRING);
            VoltTable results[] = new VoltTable[] { new VoltTable(result_columns) };
            results[0].addRow("Provided path was null or the empty string");
            return results;
        }

        VoltTable scanResults = performSnapshotScanWork(path)[0];
        VoltTable clientResults = constructClientResultsTable();
        VoltTable diskFreeResults = performDiskFreeScanWork(path)[0];
        VoltTable digestScanResults = performSnapshotDigestScanWork(path)[0];
        HashMap<String, Snapshot> aggregates = new HashMap<String, Snapshot>();
        while (scanResults.advanceRow()) {
            if (scanResults.getString("RESULT").equals("SUCCESS") && scanResults.getString("READABLE").equals("TRUE") && scanResults.getString("COMPLETED").equals("TRUE")) {
                hashToSnapshot(scanResults, aggregates);
            }
        }

        while (digestScanResults.advanceRow()) {
            if (digestScanResults.getString("RESULT").equals("SUCCESS")) {
                hashDigestToSnapshot(digestScanResults, aggregates);
            }
        }

        for (Snapshot s : aggregates.values()) {
            clientResults.addRow(s.asRow());
        }

        final long endTime = System.currentTimeMillis();
        final long duration = endTime - startTime;
        LOG.info("Finished scanning snapshots. Took " + duration + " milliseconds");
        return new VoltTable[] { clientResults, diskFreeResults, scanResults };
    }

    private final List<File> retrieveRelevantFiles(String filePath) {
        final File path = new File(filePath);

        if (!path.exists()) {
            errorString = "Provided search path does not exist: " + filePath;
            return null;
        }

        if (!path.isDirectory()) {
            errorString = "Provided path exists but is not a directory: " + filePath;
            return null;
        }

        if (!path.canRead()) {
            if (!path.setReadable(true)) {
                errorString = "Provided path exists but is not readable: " + filePath;
                return null;
            }
        }

        return retrieveRelevantFiles(path, 0);
    }

    private final List<File> retrieveRelevantFiles(File f, int recursion) {
        assert (f.isDirectory());
        assert (f.canRead());

        ArrayList<File> retvals = new ArrayList<File>();

        if (recursion == 32) {
            return retvals;
        }

        for (File file : f.listFiles()) {
            if (file.isDirectory()) {
                if (!file.canRead()) {
                    if (!file.setReadable(true)) {
                        continue;
                    }
                }
                retvals.addAll(retrieveRelevantFiles(file, recursion++));
            } else {
                if (!file.getName().endsWith(".vpt") && !file.getName().endsWith(".digest")) {
                    continue;
                }
                if (!file.canRead()) {
                    file.setReadable(true);
                }
                retvals.add(file);
            }
        }
        return retvals;
    }

    private final VoltTable[] performSnapshotScanWork(String path) {
        SynthesizedPlanFragment[] pfs = new SynthesizedPlanFragment[2];

        pfs[0] = new SynthesizedPlanFragment();
        pfs[0].fragmentId = SysProcFragmentId.PF_snapshotScan;
        pfs[0].outputDependencyIds = new int[] { DEP_snapshotScan };
        pfs[0].multipartition = true;
        ParameterSet params = new ParameterSet();
        params.setParameters(path);
        pfs[0].parameters = params;

        pfs[1] = new SynthesizedPlanFragment();
        pfs[1].fragmentId = SysProcFragmentId.PF_snapshotScanResults;
        pfs[1].outputDependencyIds = new int[] { DEP_snapshotScanResults };
        pfs[1].inputDependencyIds = new int[] { DEP_snapshotScan };
        pfs[1].multipartition = false;
        pfs[1].parameters = new ParameterSet();

        VoltTable[] results;
        results = executeSysProcPlanFragments(pfs, DEP_snapshotScanResults);
        return results;
    }

    private final VoltTable[] performSnapshotDigestScanWork(String path) {
        SynthesizedPlanFragment[] pfs = new SynthesizedPlanFragment[2];

        pfs[0] = new SynthesizedPlanFragment();
        pfs[0].fragmentId = SysProcFragmentId.PF_snapshotDigestScan;
        pfs[0].outputDependencyIds = new int[] { DEP_snapshotDigestScan };
        pfs[0].multipartition = true;
        ParameterSet params = new ParameterSet();
        params.setParameters(path);
        pfs[0].parameters = params;

        pfs[1] = new SynthesizedPlanFragment();
        pfs[1].fragmentId = SysProcFragmentId.PF_snapshotDigestScanResults;
        pfs[1].outputDependencyIds = new int[] { DEP_snapshotDigestScanResults };
        pfs[1].inputDependencyIds = new int[] { DEP_snapshotDigestScan };
        pfs[1].multipartition = false;
        pfs[1].parameters = new ParameterSet();

        VoltTable[] results;
        results = executeSysProcPlanFragments(pfs, DEP_snapshotDigestScanResults);
        return results;
    }

    private final VoltTable[] performDiskFreeScanWork(String path) {
        SynthesizedPlanFragment[] pfs = new SynthesizedPlanFragment[2];

        pfs[0] = new SynthesizedPlanFragment();
        pfs[0].fragmentId = SysProcFragmentId.PF_hostDiskFreeScan;
        pfs[0].outputDependencyIds = new int[] { DEP_hostDiskFreeScan };
        pfs[0].multipartition = true;
        ParameterSet params = new ParameterSet();
        params.setParameters(path);
        pfs[0].parameters = params;

        pfs[1] = new SynthesizedPlanFragment();
        pfs[1].fragmentId = SysProcFragmentId.PF_hostDiskFreeScanResults;
        pfs[1].outputDependencyIds = new int[] { DEP_hostDiskFreeScanResults };
        pfs[1].inputDependencyIds = new int[] { DEP_hostDiskFreeScan };
        pfs[1].multipartition = false;
        pfs[1].parameters = new ParameterSet();

        VoltTable[] results;
        results = executeSysProcPlanFragments(pfs, DEP_hostDiskFreeScanResults);
        return results;
    }
}<|MERGE_RESOLUTION|>--- conflicted
+++ resolved
@@ -90,11 +90,7 @@
                 final String path = (String) params.toArray()[0];
                 List<File> relevantFiles = retrieveRelevantFiles(path);
                 if (relevantFiles == null) {
-<<<<<<< HEAD
-                    results.addRow(Integer.parseInt(context.getSite().getHost().getTypeName()), hostname, "", "", 0, "", "FALSE", 0, "", "", 0, "", "FAILURE", errorString);
-=======
                     results.addRow(Integer.parseInt(context.getSite().getHost().getTypeName().replaceAll("[\\D]", "")), hostname, "", "", 0, "", "FALSE", 0, "", "", 0, "", "FAILURE", errorString);
->>>>>>> 61f230d0
                 } else {
                     for (final File f : relevantFiles) {
                         if (f.getName().endsWith(".digest")) {
@@ -115,11 +111,7 @@
                                         partitions = partitions.substring(1);
                                     }
 
-<<<<<<< HEAD
-                                    results.addRow(Integer.parseInt(context.getSite().getHost().getTypeName()), hostname, f.getParent(), f.getName(), savefile.getCreateTime(),
-=======
                                     results.addRow(Integer.parseInt(context.getSite().getHost().getTypeName().replaceAll("[\\D]", "")), hostname, f.getParent(), f.getName(), savefile.getCreateTime(),
->>>>>>> 61f230d0
                                             savefile.getTableName(), savefile.getCompleted() ? "TRUE" : "FALSE", f.length(), savefile.isReplicated() ? "TRUE" : "FALSE", partitions,
                                             savefile.getTotalPartitions(), f.canRead() ? "TRUE" : "FALSE", "SUCCESS", "");
                                 } catch (IOException e) {
@@ -131,11 +123,7 @@
                                 LOG.warn(e);
                             }
                         } else {
-<<<<<<< HEAD
-                            results.addRow(Integer.parseInt(context.getSite().getHost().getTypeName()), hostname, f.getParent(), f.getName(), f.lastModified(), "", "FALSE", f.length(), "FALSE", "",
-=======
                             results.addRow(Integer.parseInt(context.getSite().getHost().getTypeName().replaceAll("[\\D]", "")), hostname, f.getParent(), f.getName(), f.lastModified(), "", "FALSE", f.length(), "FALSE", "",
->>>>>>> 61f230d0
                                     -1, f.canRead() ? "TRUE" : "FALSE", "SUCCESS", "");
                         }
                     }
@@ -168,11 +156,7 @@
                 final String path = (String) params.toArray()[0];
                 List<File> relevantFiles = retrieveRelevantFiles(path);
                 if (relevantFiles == null) {
-<<<<<<< HEAD
-                    results.addRow(Integer.parseInt(context.getSite().getHost().getTypeName()), "", "", "", "FAILURE", errorString);
-=======
                     results.addRow(Integer.parseInt(context.getSite().getHost().getTypeName().replaceAll("[\\D]", "")), "", "", "", "FAILURE", errorString);
->>>>>>> 61f230d0
                 } else {
                     for (final File f : relevantFiles) {
                         if (f.getName().endsWith(".vpt")) {
@@ -188,11 +172,7 @@
                                         sw.append(',');
                                     }
                                 }
-<<<<<<< HEAD
-                                results.addRow(Integer.parseInt(context.getSite().getHost().getTypeName()), path, f.getName(), sw.toString(), "SUCCESS", "");
-=======
                                 results.addRow(Integer.parseInt(context.getSite().getHost().getTypeName().replaceAll("[\\D]", "")), path, f.getName(), sw.toString(), "SUCCESS", "");
->>>>>>> 61f230d0
                             } catch (Exception e) {
                                 LOG.warn(e);
                             }
@@ -231,15 +211,9 @@
                     final long free = dir.getUsableSpace();
                     final long total = dir.getTotalSpace();
                     final long used = total - free;
-<<<<<<< HEAD
-                    results.addRow(Integer.parseInt(context.getSite().getHost().getTypeName()), hostname, path, total, free, used, "SUCCESS", "");
-                } else {
-                    results.addRow(Integer.parseInt(context.getSite().getHost().getTypeName()), hostname, path, 0, 0, 0, "FAILURE", "Path is not a directory");
-=======
                     results.addRow(Integer.parseInt(context.getSite().getHost().getTypeName().replaceAll("[\\D]", "")), hostname, path, total, free, used, "SUCCESS", "");
                 } else {
                     results.addRow(Integer.parseInt(context.getSite().getHost().getTypeName().replaceAll("[\\D]", "")), hostname, path, 0, 0, 0, "FAILURE", "Path is not a directory");
->>>>>>> 61f230d0
                 }
             }
             return new DependencySet(DEP_hostDiskFreeScan, results);
