/* This file is part of VoltDB.
 * Copyright (C) 2008-2010 VoltDB Inc.
 *
 * VoltDB is free software: you can redistribute it and/or modify
 * it under the terms of the GNU General Public License as published by
 * the Free Software Foundation, either version 3 of the License, or
 * (at your option) any later version.
 *
 * VoltDB is distributed in the hope that it will be useful,
 * but WITHOUT ANY WARRANTY; without even the implied warranty of
 * MERCHANTABILITY or FITNESS FOR A PARTICULAR PURPOSE.  See the
 * GNU General Public License for more details.
 *
 * You should have received a copy of the GNU General Public License
 * along with VoltDB.  If not, see <http://www.gnu.org/licenses/>.
 */

package org.voltdb.sysprocs;

import java.io.File;
import java.io.IOException;
import java.util.List;
import java.util.Map;

import org.apache.log4j.Logger;
import org.voltdb.DependencySet;
import org.voltdb.ParameterSet;
import org.voltdb.ProcInfo;
import org.voltdb.SnapshotSaveAPI;
import org.voltdb.SnapshotSiteProcessor;
import org.voltdb.VoltSystemProcedure;
import org.voltdb.VoltTable;
import org.voltdb.VoltTable.ColumnInfo;
import org.voltdb.VoltType;
import org.voltdb.catalog.CatalogMap;
import org.voltdb.catalog.Host;
import org.voltdb.catalog.Partition;
import org.voltdb.catalog.Site;
import org.voltdb.catalog.Table;
import org.voltdb.client.ConnectionUtil;
import org.voltdb.sysprocs.saverestore.SnapshotUtil;

import edu.brown.catalog.CatalogUtil;
import edu.brown.hstore.HStoreConstants;
import edu.brown.hstore.PartitionExecutor.SystemProcedureExecutionContext;
import edu.brown.utils.CollectionUtil;

@ProcInfo(singlePartition = false)
public class SnapshotSave extends VoltSystemProcedure {
    private static final Logger LOG = Logger.getLogger(SnapshotSave.class);

    private static final int DEP_saveTest = (int) SysProcFragmentId.PF_saveTest | HStoreConstants.MULTIPARTITION_DEPENDENCY;
    private static final int DEP_saveTestResults = (int) SysProcFragmentId.PF_saveTestResults;
    private static final int DEP_createSnapshotTargets = (int) SysProcFragmentId.PF_createSnapshotTargets | HStoreConstants.MULTIPARTITION_DEPENDENCY;
    private static final int DEP_createSnapshotTargetsResults = (int) SysProcFragmentId.PF_createSnapshotTargetsResults;

    public static final ColumnInfo nodeResultsColumns[] = new ColumnInfo[] { 
            new ColumnInfo(CNAME_HOST_ID, CTYPE_ID), 
            new ColumnInfo("HOSTNAME", VoltType.STRING),
            new ColumnInfo(CNAME_SITE_ID, CTYPE_ID), 
            new ColumnInfo(CNAME_PARTITION_ID, CTYPE_ID), 
            new ColumnInfo("TABLE", VoltType.STRING), 
            new ColumnInfo("RESULT", VoltType.STRING), 
            new ColumnInfo("ERR_MSG", VoltType.STRING) };

    public static final ColumnInfo partitionResultsColumns[] = new ColumnInfo[] { 
            new ColumnInfo(CNAME_HOST_ID, CTYPE_ID), 
            new ColumnInfo("HOSTNAME", VoltType.STRING),
            new ColumnInfo(CNAME_SITE_ID, CTYPE_ID), 
            new ColumnInfo(CNAME_PARTITION_ID, CTYPE_ID), 
            new ColumnInfo("TABLE", VoltType.STRING),             
            new ColumnInfo("RESULT", VoltType.STRING), 
            new ColumnInfo("ERR_MSG", VoltType.STRING) };

    public static final VoltTable constructNodeResultsTable() {
        return new VoltTable(nodeResultsColumns);
    }

    public static final VoltTable constructPartitionResultsTable() {
        return new VoltTable(partitionResultsColumns);
    }

    @Override
    public void initImpl() {
        this.registerPlanFragment(SysProcFragmentId.PF_saveTest);
        this.registerPlanFragment(SysProcFragmentId.PF_saveTestResults);
        this.registerPlanFragment(SysProcFragmentId.PF_createSnapshotTargets);
        this.registerPlanFragment(SysProcFragmentId.PF_createSnapshotTargetsResults);
    }

    @Override
    public DependencySet executePlanFragment(Long txn_id, Map<Integer, List<VoltTable>> dependencies, int fragmentId, ParameterSet params, SystemProcedureExecutionContext context) {
        String hostname = ConnectionUtil.getHostnameOrAddress();
        if (fragmentId == SysProcFragmentId.PF_saveTest) {
            assert (params.toArray()[0] != null);
            assert (params.toArray()[1] != null);
            String file_path = (String) params.toArray()[0];
            String file_nonce = (String) params.toArray()[1];
            return saveTest(file_path, file_nonce, context, hostname);
        } else if (fragmentId == SysProcFragmentId.PF_saveTestResults) {
            return saveTestResults(dependencies);
        } else if (fragmentId == SysProcFragmentId.PF_createSnapshotTargets) {
            LOG.trace("createSnapshotTargets :: Starts at partition : " + context.getPartitionExecutor().getPartitionId());

            assert (params.toArray()[0] != null);
            assert (params.toArray()[1] != null);
            assert (params.toArray()[2] != null);
            assert (params.toArray()[3] != null);
            final String file_path = (String) params.toArray()[0];
            final String file_nonce = (String) params.toArray()[1];
            final long startTime = (Long) params.toArray()[2];
            byte block = (Byte) params.toArray()[3];
            SnapshotSaveAPI saveAPI = new SnapshotSaveAPI();
            VoltTable result = saveAPI.startSnapshotting(file_path, file_nonce, block, startTime, context, hostname);

            LOG.trace("createSnapshotTargets :: Ends at partition : " + context.getPartitionExecutor().getPartitionId() + "\n" + result);
            return new DependencySet(SnapshotSave.DEP_createSnapshotTargets, result);
        } else if (fragmentId == SysProcFragmentId.PF_createSnapshotTargetsResults) {
            return createSnapshotTargetsResults(dependencies);
        }
        assert (false);
        return null;
    }

    private DependencySet createSnapshotTargetsResults(Map<Integer, List<VoltTable>> dependencies) {
        {
            LOG.trace("Aggregating create snapshot target results");
            assert (dependencies.size() > 0);
            List<VoltTable> dep = dependencies.get(DEP_createSnapshotTargets);
            VoltTable result = null;
            for (VoltTable table : dep) {
                /**
                 * XXX Ning: There are two different tables here. We have to
                 * detect which table we are looking at in order to create the
                 * result table with the proper schema. Maybe we should make the
                 * result table consistent?
                 */
                if (result == null) {
                    if (table.getColumnType(2).equals(VoltType.INTEGER))
                        result = constructPartitionResultsTable();
                    else
                        result = constructNodeResultsTable();
                }

                while (table.advanceRow()) {
                    // this will add the active row of table
                    result.add(table);
                }
            }

            LOG.trace("createSnapshotTargetsResults : " + "\n" + result);
            return new DependencySet(DEP_createSnapshotTargetsResults, result);
        }
    }

    private DependencySet saveTest(String file_path, String file_nonce, SystemProcedureExecutionContext context, String hostname) {
        {
            VoltTable result = constructNodeResultsTable();
            // Choose the lowest site ID on this host to do the file scan
            // All other sites should just return empty results tables.
            Host catalog_host = context.getHost();
            Site site = context.getSite();

            CatalogMap<Partition> partition_map = site.getPartitions();
            Integer lowest_partition_id = Integer.MAX_VALUE, p_id;
            Integer lowest_site_id = Integer.MAX_VALUE, s_id;
            
            for(Site st : CatalogUtil.getAllSites(catalog_host)){
                s_id = st.getId();
                lowest_site_id = Math.min(s_id, lowest_site_id);
            }
            
            for(Partition pt : partition_map){
                p_id = pt.getId();
                lowest_partition_id = Math.min(p_id, lowest_partition_id);
            }
            
            assert(lowest_partition_id != Integer.MAX_VALUE);
            
            //LOG.trace("Partition id :" + context.getPartitionExecutor().getPartitionId());
            //LOG.trace("Lowest Partition id :" + lowest_partition_id);

            // Do it at partition with lowest partition id on site with lowest site id 
            // as we can have multiple partitions per site in HStore
            if (context.getSite().getId() == lowest_site_id && context.getPartitionExecutor().getPartitionId() == lowest_partition_id) {

               LOG.trace("Checking feasibility of save with path and nonce: " + file_path + ", " + file_nonce);
               LOG.trace("ExecutionSitesCurrentlySnapshotting check : " + SnapshotSiteProcessor.ExecutionSitesCurrentlySnapshotting.get());

                // CHANGE : Only 1 Site doing this
                if (SnapshotSiteProcessor.ExecutionSitesCurrentlySnapshotting.get() != -1) {
<<<<<<< HEAD
                    result.addRow(Integer.parseInt(context.getSite().getHost().getTypeName()), hostname, "", "FAILURE", "SNAPSHOT IN PROGRESS");
=======
                    result.addRow(Integer.parseInt(context.getSite().getHost().getTypeName().replaceAll("[\\D]", "")), hostname, "", "FAILURE", "SNAPSHOT IN PROGRESS");
>>>>>>> 61f230d0
                    return new DependencySet(DEP_saveTest, result);
                }

                for (Table table : SnapshotUtil.getTablesToSave(context.getDatabase())) {
                    File saveFilePath = SnapshotUtil.constructFileForTable(table, file_path, file_nonce, 
                            String.valueOf(context.getHost().getId()),                                 
                            String.valueOf(context.getHStoreSite().getSiteId()), 
                            String.valueOf(context.getPartitionExecutor().getPartitionId())
                            );
                    LOG.trace("Host ID " + context.getSite().getHost().getTypeName() + " table: " + table.getTypeName() + " to path: " + saveFilePath);
                    String file_valid = "SUCCESS";
                    String err_msg = "";
                    if (saveFilePath.exists()) {
                        file_valid = "FAILURE";
                        err_msg = "SAVE FILE ALREADY EXISTS: " + saveFilePath;
                    } else if (!saveFilePath.getParentFile().canWrite()) {
                        file_valid = "FAILURE";
                        err_msg = "FILE LOCATION UNWRITABLE: " + saveFilePath;
                    } else {
                        try {
                            saveFilePath.createNewFile();
                        } catch (IOException ex) {
                            file_valid = "FAILURE";
                            err_msg = "FILE CREATION OF " + saveFilePath + "RESULTED IN IOException: " + ex.getMessage();
                        }
                    }
                    result.addRow(catalog_host.getId(), hostname, context.getHStoreSite().getSiteId(), context.getPartitionExecutor().getPartitionId(),  table.getTypeName(), file_valid, err_msg);
                }
            }
            //LOG.trace("Host ID " + context.getSite().getHost().getTypeName() + "\n" + new DependencySet(DEP_saveTest, result));
            return new DependencySet(DEP_saveTest, result);
        }
    }

    private DependencySet saveTestResults(Map<Integer, List<VoltTable>> dependencies) {
        {
            LOG.trace("Aggregating save feasiblity results");
            assert (dependencies.size() > 0);
            List<VoltTable> dep = dependencies.get(DEP_saveTest);
            VoltTable result = constructNodeResultsTable();
            for (VoltTable table : dep) {
                while (table.advanceRow()) {
                    // this will add the active row of table
                    result.add(table);
                }
            }
            return new DependencySet(DEP_saveTestResults, result);
        }
    }

    public VoltTable[] run(String path, String nonce, long block) throws VoltAbortException {
        final long startTime = System.currentTimeMillis();
        LOG.info("Saving database to path: " + path + ", ID: " + nonce + " at " + startTime);

        if (path == null || path.equals("")) {
            ColumnInfo[] result_columns = new ColumnInfo[1];
            int ii = 0;
            result_columns[ii++] = new ColumnInfo("ERR_MSG", VoltType.STRING);
            VoltTable results[] = new VoltTable[] { new VoltTable(result_columns) };
            results[0].addRow("Provided path was null or the empty string");
            return results;
        }

        if (nonce == null || nonce.equals("")) {
            ColumnInfo[] result_columns = new ColumnInfo[1];
            int ii = 0;
            result_columns[ii++] = new ColumnInfo("ERR_MSG", VoltType.STRING);
            VoltTable results[] = new VoltTable[] { new VoltTable(result_columns) };
            results[0].addRow("Provided nonce was null or the empty string");
            return results;
        }

        if (nonce.contains("-") || nonce.contains(",")) {
            ColumnInfo[] result_columns = new ColumnInfo[1];
            int ii = 0;
            result_columns[ii++] = new ColumnInfo("ERR_MSG", VoltType.STRING);
            VoltTable results[] = new VoltTable[] { new VoltTable(result_columns) };
            results[0].addRow("Provided nonce " + nonce + " contains a prohitibited character (- or ,)");
            return results;
        }

        // See if we think the save will succeed
        VoltTable[] results;
        results = performSaveFeasibilityWork(path, nonce);
        if (results.length >= 1)
            LOG.info("performSaveFeasibilityWork Results: " + results[0]);

        // Test feasibility results for fail
        while (results[0].advanceRow()) {
            if (results[0].getString("RESULT").equals("FAILURE")) {
                // Something lost, bomb out and just return the whole
                // table of results to the client for analysis
                LOG.info("Row : " + results[0].getString("RESULT"));
                return results;
            }
        }

        results = performSnapshotCreationWork(path, nonce, startTime, (byte) block);

        final long finishTime = System.currentTimeMillis();
        final long duration = finishTime - startTime;
        LOG.info("Snapshot initiation took " + duration + " milliseconds");
        return results;
    }

    private final VoltTable[] performSaveFeasibilityWork(String filePath, String fileNonce) {
        SynthesizedPlanFragment[] pfs = new SynthesizedPlanFragment[2];

        // This fragment causes each execution site to confirm the likely
        // success of writing tables to disk
        pfs[0] = new SynthesizedPlanFragment();
        pfs[0].fragmentId = SysProcFragmentId.PF_saveTest;
        pfs[0].outputDependencyIds = new int[] { DEP_saveTest };
        pfs[0].inputDependencyIds = new int[] {};
        pfs[0].multipartition = true;
        ParameterSet params = new ParameterSet();
        params.setParameters(filePath, fileNonce);
        pfs[0].parameters = params;

        // This fragment aggregates the save-to-disk sanity check results
        pfs[1] = new SynthesizedPlanFragment();
        pfs[1].fragmentId = SysProcFragmentId.PF_saveTestResults;
        pfs[1].outputDependencyIds = new int[] { DEP_saveTestResults };
        pfs[1].inputDependencyIds = new int[] { DEP_saveTest };
        pfs[1].multipartition = false;
        pfs[1].parameters = new ParameterSet();

        VoltTable[] results;
        results = executeSysProcPlanFragments(pfs, DEP_saveTestResults);
        return results;
    }

    private final VoltTable[] performSnapshotCreationWork(String filePath, String fileNonce, long startTime, byte block) {
        SynthesizedPlanFragment[] pfs = new SynthesizedPlanFragment[2];

        LOG.trace("performSnapshotCreationWork starting");

        // This fragment causes each execution site to confirm the likely
        // success of writing tables to disk
        pfs[0] = new SynthesizedPlanFragment();
        pfs[0].fragmentId = SysProcFragmentId.PF_createSnapshotTargets;
        pfs[0].outputDependencyIds = new int[] { DEP_createSnapshotTargets };
        pfs[0].inputDependencyIds = new int[] {};
        pfs[0].multipartition = true;
        ParameterSet params = new ParameterSet();
        params.setParameters(filePath, fileNonce, startTime, block);
        pfs[0].parameters = params;

        // This fragment aggregates the save-to-disk sanity check results
        pfs[1] = new SynthesizedPlanFragment();
        pfs[1].fragmentId = SysProcFragmentId.PF_createSnapshotTargetsResults;
        pfs[1].outputDependencyIds = new int[] { DEP_createSnapshotTargetsResults };
        pfs[1].inputDependencyIds = new int[] { DEP_createSnapshotTargets };
        pfs[1].multipartition = false;
        pfs[1].parameters = new ParameterSet();

        VoltTable[] results;
        results = executeSysProcPlanFragments(pfs, DEP_createSnapshotTargetsResults);
        return results;
    }
}<|MERGE_RESOLUTION|>--- conflicted
+++ resolved
@@ -189,11 +189,7 @@
 
                 // CHANGE : Only 1 Site doing this
                 if (SnapshotSiteProcessor.ExecutionSitesCurrentlySnapshotting.get() != -1) {
-<<<<<<< HEAD
-                    result.addRow(Integer.parseInt(context.getSite().getHost().getTypeName()), hostname, "", "FAILURE", "SNAPSHOT IN PROGRESS");
-=======
                     result.addRow(Integer.parseInt(context.getSite().getHost().getTypeName().replaceAll("[\\D]", "")), hostname, "", "FAILURE", "SNAPSHOT IN PROGRESS");
->>>>>>> 61f230d0
                     return new DependencySet(DEP_saveTest, result);
                 }
 
