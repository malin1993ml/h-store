/* This file is part of VoltDB.
 * Copyright (C) 2008-2010 VoltDB Inc.
 *
 * VoltDB is free software: you can redistribute it and/or modify
 * it under the terms of the GNU General Public License as published by
 * the Free Software Foundation, either version 3 of the License, or
 * (at your option) any later version.
 *
 * VoltDB is distributed in the hope that it will be useful,
 * but WITHOUT ANY WARRANTY; without even the implied warranty of
 * MERCHANTABILITY or FITNESS FOR A PARTICULAR PURPOSE.  See the
 * GNU General Public License for more details.
 *
 * You should have received a copy of the GNU General Public License
 * along with VoltDB.  If not, see <http://www.gnu.org/licenses/>.
 */

package org.voltdb.sysprocs.saverestore;

import java.io.IOException;
import java.util.ArrayList;
import java.util.HashMap;
import java.util.HashSet;
import java.util.Iterator;
import java.util.List;
import java.util.Map;
import java.util.Set;
import java.util.TreeSet;
import java.util.Collection;

import org.apache.log4j.Logger;
import org.voltdb.ParameterSet;
import org.voltdb.VoltDB;
import org.voltdb.VoltSystemProcedure.SynthesizedPlanFragment;
import org.voltdb.VoltTableRow;
import org.voltdb.catalog.Table;
import org.voltdb.sysprocs.SysProcFragmentId;
import org.voltdb.utils.Pair;
import org.voltdb.catalog.Host;
import org.voltdb.catalog.Partition;
import org.voltdb.catalog.Site;
import org.voltdb.catalog.Table;

import edu.brown.hstore.PartitionExecutor.SystemProcedureExecutionContext;
import edu.brown.catalog.CatalogUtil;
import edu.brown.utils.CollectionUtil;
import edu.brown.logging.LoggerUtil;
import edu.brown.logging.LoggerUtil.LoggerBoolean;

public class PartitionedTableSaveFileState extends TableSaveFileState {
    private static final Logger LOG = Logger.getLogger(PartitionedTableSaveFileState.class);
    private static final LoggerBoolean debug = new LoggerBoolean();
    private static final LoggerBoolean trace = new LoggerBoolean();
    static {
        LoggerUtil.attachObserver(LOG, debug, trace);
    }

    public PartitionedTableSaveFileState(String tableName, int allowExport) {
        super(tableName, allowExport);
    }

    @Override
    void addHostData(VoltTableRow row) throws IOException {
        assert (row.getString("TABLE").equals(getTableName()));

        if (m_totalPartitions == 0) {
            // XXX this cast should be okay unless we exceed MAX_INT partitions
            m_totalPartitions = (int) row.getLong("TOTAL_PARTITIONS");
        }
        checkSiteConsistency(row); // throws if inconsistent

        int originalPartitionId = (int) row.getLong("PARTITION");
        m_partitionsSeen.add(originalPartitionId);
        int currentHostId = (int) row.getLong("CURRENT_HOST_ID");
        Set<Pair<Integer, Integer>> partitions_at_host = null;
        if (!(m_partitionsAtHost.containsKey(currentHostId))) {
            partitions_at_host = new HashSet<Pair<Integer, Integer>>();
            m_partitionsAtHost.put(currentHostId, partitions_at_host);
        }
        partitions_at_host = m_partitionsAtHost.get(currentHostId);

        partitions_at_host.add(Pair.of(originalPartitionId, (int) row.getLong("ORIGINAL_HOST_ID")));
    }

    @Override
    public boolean isConsistent() {
        // XXX Update partition count in cluster
        return true;
        //return ((m_partitionsSeen.size() == m_totalPartitions) && (m_partitionsSeen.first() == 0) && (m_partitionsSeen.last() == m_totalPartitions - 1));
    }

    int getTotalPartitions() {
        return m_totalPartitions;
    }

    @Override
    public SynthesizedPlanFragment[] generateRestorePlan(Table catalogTable) {
        SynthesizedPlanFragment[] restore_plan = null;
<<<<<<< HEAD
        LOG.info("Partitioned :: Total partitions for Table: " + getTableName() + ": " + getTotalPartitions());
=======
        LOG.trace("Partitioned :: Total partitions for Table: " + getTableName() + ": " + getTotalPartitions());
>>>>>>> 61f230d0
        if (!catalogTable.getIsreplicated()) {
            restore_plan = generatePartitionedToPartitionedPlan();
        } else {
            // XXX Not implemented until we're going to support catalog changes
        }
        return restore_plan;
    }

    private void checkSiteConsistency(VoltTableRow row) throws IOException {
        if (!row.getString("IS_REPLICATED").equals("FALSE")) {
            String error = "Table: " + getTableName() + " was partitioned " + "but has a savefile which indicates replication at site: " + row.getLong("CURRENT_HOST_ID");
            throw new IOException(error);
        }

        if ((int) row.getLong("TOTAL_PARTITIONS") != getTotalPartitions()) {
            String error = "Table: " + getTableName() + " has a savefile " + " with an inconsistent number of total partitions: " + row.getLong("TOTAL_PARTITIONS") + " (previous values were "
                    + getTotalPartitions() + ") at site: " + row.getLong("CURRENT_HOST_ID");
            throw new IOException(error);
        }
    }

    private SynthesizedPlanFragment[] generatePartitionedToPartitionedPlan() {
<<<<<<< HEAD
        LOG.info("Partition set: " + m_partitionsSeen);
=======
        LOG.trace("Partition set: " + m_partitionsSeen);
>>>>>>> 61f230d0
        ArrayList<SynthesizedPlanFragment> restorePlan = new ArrayList<SynthesizedPlanFragment>();
        HashSet<Integer> coveredPartitions = new HashSet<Integer>();
        Iterator<Integer> hosts = m_partitionsAtHost.keySet().iterator();
        while (!coveredPartitions.containsAll(m_partitionsSeen)) {
            if (!hosts.hasNext()) {
                LOG.error("Ran out of hosts before covering all partitions with distributors");
                return null;
            }

            /**
             * Get the list of partitions on this host and remove all that were
             * covered
             */
            Integer nextHost = hosts.next();
            Set<Pair<Integer, Integer>> partitionsAndOrigHosts = new HashSet<Pair<Integer, Integer>>(m_partitionsAtHost.get(nextHost));
            Iterator<Pair<Integer, Integer>> removeCoveredIterator = partitionsAndOrigHosts.iterator();

            List<Integer> uncoveredPartitionsAtHostList = new ArrayList<Integer>();
            HashSet<Integer> originalHosts = new HashSet<Integer>();
            while (removeCoveredIterator.hasNext()) {
                Pair<Integer, Integer> p = removeCoveredIterator.next();
                if (coveredPartitions.contains(p.getFirst())) {
                    removeCoveredIterator.remove();
                } else {
                    coveredPartitions.add(p.getFirst());
                    uncoveredPartitionsAtHostList.add(p.getFirst());
                    originalHosts.add(p.getSecond());
                }
            }

            SystemProcedureExecutionContext context = this.getSystemProcedureExecutionContext();
            assert (context != null);
            Host catalog_host = context.getHost();
            Collection<Site> catalog_sites = CatalogUtil.getSitesForHost(catalog_host);

            List<Integer> sitesAtHost = new ArrayList<Integer>();
            List<Integer> partitionsAtHost = new ArrayList<Integer>();

            for (Site catalog_site : catalog_sites) {
                sitesAtHost.add(catalog_site.getId());
                for(Partition pt : catalog_site.getPartitions()){
                    partitionsAtHost.add(pt.getId());
                }
            }

            int originalHostsArray[] = new int[originalHosts.size()];
            int qq = 0;
            for (int originalHostId : originalHosts)
                originalHostsArray[qq++] = originalHostId;
            int uncoveredPartitionsAtHost[] = new int[uncoveredPartitionsAtHostList.size()];
            for (int ii = 0; ii < uncoveredPartitionsAtHostList.size(); ii++) {
                uncoveredPartitionsAtHost[ii] = uncoveredPartitionsAtHostList.get(ii);
            }

            /*
             * Assigning the FULL workload to each site. At the actual host
             * static synchronization in the procedure will ensure the work is
             * distributed across every ES in a meaningful way.
             */
            for (Integer partition : partitionsAtHost) {
                restorePlan.add(constructDistributePartitionedTableFragment(partition, uncoveredPartitionsAtHost, originalHostsArray));
            }
        }
        restorePlan.add(constructDistributePartitionedTableAggregatorFragment());
        return restorePlan.toArray(new SynthesizedPlanFragment[0]);
    }

    private SynthesizedPlanFragment constructDistributePartitionedTableFragment(int distributorPartitionId, int uncoveredPartitionsAtHost[], int originalHostsArray[]) {
<<<<<<< HEAD
        LOG.info("constructDistributePartitionedTableFragment : to partition : " + distributorPartitionId);
=======
        LOG.trace("constructDistributePartitionedTableFragment : to partition : " + distributorPartitionId);
>>>>>>> 61f230d0

        int result_dependency_id = getNextDependencyId();
        SynthesizedPlanFragment plan_fragment = new SynthesizedPlanFragment();
        plan_fragment.fragmentId = SysProcFragmentId.PF_restoreDistributePartitionedTable;        
        plan_fragment.multipartition = false;
        plan_fragment.destPartitionId = distributorPartitionId;
        plan_fragment.outputDependencyIds = new int[] { result_dependency_id };
        plan_fragment.inputDependencyIds = new int[] {};
        addPlanDependencyId(result_dependency_id);
        ParameterSet params = new ParameterSet();
        params.setParameters(getTableName(), originalHostsArray, uncoveredPartitionsAtHost, result_dependency_id, m_allowExport);
        plan_fragment.parameters = params;
        return plan_fragment;
    }

    private SynthesizedPlanFragment constructDistributePartitionedTableAggregatorFragment() {
        SystemProcedureExecutionContext context = this.getSystemProcedureExecutionContext();
        assert (context != null);
        int partition_id = context.getPartitionExecutor().getPartitionId();
        LOG.trace("constructDistributePartitionedTableAggregatorFragment - partition : " + partition_id);

        int result_dependency_id = getNextDependencyId();
        SynthesizedPlanFragment plan_fragment = new SynthesizedPlanFragment();
        plan_fragment.fragmentId = SysProcFragmentId.PF_restoreDistributePartitionedTableResults;
        plan_fragment.multipartition = false;
        plan_fragment.outputDependencyIds = new int[] { result_dependency_id };
        plan_fragment.inputDependencyIds = getPlanDependencyIds();
        setRootDependencyId(result_dependency_id);
        ParameterSet params = new ParameterSet();
        params.setParameters(result_dependency_id);
        plan_fragment.parameters = params;
        return plan_fragment;
    }

    // XXX-BLAH should this move to SiteTracker?
    public Set<Pair<Integer, Integer>> getPartitionsAtHost(int hostId) {
        return m_partitionsAtHost.get(hostId);
    }

    Set<Integer> getPartitionSet() {
        return m_partitionsSeen;
    }

    /**
     * Set of original PartitionId
     */
    private final TreeSet<Integer> m_partitionsSeen = new TreeSet<Integer>();

    /**
     * Map from a current host id to a pair of an original partition id and the
     * original host id
     */
    private final Map<Integer, Set<Pair<Integer, Integer>>> m_partitionsAtHost = new HashMap<Integer, Set<Pair<Integer, Integer>>>();
    private int m_totalPartitions = 0;
}<|MERGE_RESOLUTION|>--- conflicted
+++ resolved
@@ -96,11 +96,7 @@
     @Override
     public SynthesizedPlanFragment[] generateRestorePlan(Table catalogTable) {
         SynthesizedPlanFragment[] restore_plan = null;
-<<<<<<< HEAD
-        LOG.info("Partitioned :: Total partitions for Table: " + getTableName() + ": " + getTotalPartitions());
-=======
         LOG.trace("Partitioned :: Total partitions for Table: " + getTableName() + ": " + getTotalPartitions());
->>>>>>> 61f230d0
         if (!catalogTable.getIsreplicated()) {
             restore_plan = generatePartitionedToPartitionedPlan();
         } else {
@@ -123,11 +119,7 @@
     }
 
     private SynthesizedPlanFragment[] generatePartitionedToPartitionedPlan() {
-<<<<<<< HEAD
-        LOG.info("Partition set: " + m_partitionsSeen);
-=======
         LOG.trace("Partition set: " + m_partitionsSeen);
->>>>>>> 61f230d0
         ArrayList<SynthesizedPlanFragment> restorePlan = new ArrayList<SynthesizedPlanFragment>();
         HashSet<Integer> coveredPartitions = new HashSet<Integer>();
         Iterator<Integer> hosts = m_partitionsAtHost.keySet().iterator();
@@ -196,11 +188,7 @@
     }
 
     private SynthesizedPlanFragment constructDistributePartitionedTableFragment(int distributorPartitionId, int uncoveredPartitionsAtHost[], int originalHostsArray[]) {
-<<<<<<< HEAD
-        LOG.info("constructDistributePartitionedTableFragment : to partition : " + distributorPartitionId);
-=======
         LOG.trace("constructDistributePartitionedTableFragment : to partition : " + distributorPartitionId);
->>>>>>> 61f230d0
 
         int result_dependency_id = getNextDependencyId();
         SynthesizedPlanFragment plan_fragment = new SynthesizedPlanFragment();
