--- conflicted
+++ resolved
@@ -563,16 +563,12 @@
         // check for duplicates and existings
         final Set<ProcedureInfo> newProcs = new HashSet<ProcedureInfo>();
         for (final ProcedureInfo procInfo : procedures) {
-<<<<<<< HEAD
-            assert (newProcs.contains(procInfo) == false);
-            assert (m_procedures.contains(procInfo) == false) : "Duplicate procedure " + procInfo.name;
-=======
+        	
             assert(newProcs.contains(procInfo) == false);
             if (m_procedures.contains(procInfo)) {
                 LOG.warn(String.format("Skipping duplicate procedure '%s' for %s",
                          procInfo.name, this.project_name));
             }
->>>>>>> 15b851dd
             newProcs.add(procInfo);
         } // FOR
 
