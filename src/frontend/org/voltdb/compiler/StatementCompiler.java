--- conflicted
+++ resolved
@@ -215,18 +215,9 @@
             Collections.sort(plan.fragments);
             for (CompiledPlan.Fragment fragment : plan.fragments) {
                 node_list = new PlanNodeList(fragment.planGraph);
-<<<<<<< HEAD
-    
                 // Now update our catalog information
                 int id = NEXT_FRAGMENT_ID.getAndIncrement();
                 String planFragmentName = Integer.toString(id);
-=======
-                
-                // Now update our catalog information
-                // HACK: We're using the node_tree's hashCode() as it's name. It would be really
-                //     nice if the Catalog code give us an guid without needing a name first...
-                String planFragmentName = Integer.toString(node_list.hashCode());
->>>>>>> 999a2ebd
                 PlanFragment planFragment = null;
                     
                 if (_singleSited) {
@@ -243,12 +234,8 @@
                 planFragment.setNontransactional(!fragmentReferencesPersistentTable(fragment.planGraph));
                 planFragment.setHasdependencies(fragment.hasDependencies);
                 planFragment.setMultipartition(fragment.multiPartition);
-<<<<<<< HEAD
                 planFragment.setId(id);
-    
-=======
-                
->>>>>>> 999a2ebd
+
                 String json = null;
                 try {
                     JSONObject jobj = new JSONObject(node_list.toJSONString());
